#include <ATen/native/Histogram.h>

#include <ATen/ATen.h>
#include <ATen/Dispatch.h>
#include <ATen/Parallel.h>
#include <c10/util/irange.h>

#include <algorithm>
#include <mutex>
#include <numeric>
#include <tuple>
#include <functional>
#include <ATen/TensorIndexing.h>

namespace at { namespace native {

namespace {

constexpr int64_t HISTOGRAM_GRAIN_SIZE = 200;

/* The main algorithm. Expects that the input tensor has shape (N, D).
 * Expects that bin_edges contains D one-dimensional tensors, each specifying
 * an increasing sequences of bin edges.
 *
 * Interprets the input as N different D-dimensional coordinates and maps them
 * into the D-dimensional bins defined by bin_edges, accumulating a D-dimensional
 * histogram in the hist tensor.
 *
 * Accepts a template argument of type BIN_SELECTION_ALGORITHM specifying how
 * the scalars in each dimension should be mapped into the dimension's bins:
 *
 *     - LINEAR_INTERPOLATION: each bin edge sequence must form a linear progression.
 *       Scalars are mapped to bins by computing
 *           (element - leftmost_edge)/(rightmost_edge - leftmost_edge) * bin_ct
 *       and truncating the result to an integer.
 *
 *       This is the fastest option, but its results may not be perfectly consistent
 *       with the boundaries specified in bin_edges due to precision issues.
 *
 *       Used by torch.histc, which doesn't need consistency with bin_edges as it does not
 *       return bin_edges. Additionally, this implementation is identical to the legacy histc
 *       implementation, which was replaced when histogram was implemented.
 *
 *     - LINEAR_INTERPOLATION_WITH_LOCAL_SEARCH: Also expects that each bin edge sequence
 *       forms a linear progression. For each scalar, if 'pos' is the bin selected by the
 *       LINEAR_INTERPOLATION approach, this approach inspects the boundaries in bin_edges to
 *       place the scalar into pos - 1, pos, or pos + 1. The "local search" over neighboring
 *       bins allows for correction of misclassifications due to precision issues (a scalar
 *       very close to a bin_edge may be misclassified by LINEAR_INTERPOLATION).
 *
 *       Should produce the same output as the general case BINARY_SEARCH, but run about
 *       3x faster asymptotically.
 *
 *       Used by torch.histogram for cases in which bin_edges is constructed using
 *       torch.linspace. The behavior of LINEAR_INTERPOLATION may not perfectly align
 *       with linspace bin_edges due to precision issues. torch.histogram returns both
 *       the hist and bin_edges tensors as output, so the "local search" is needed to
 *       keep its output internally consistent.
 *
 *     - BINARY_SEARCH: Handles torch.histogram's general case by by searching over the
 *       elements of bin_edges. Implemented using std::upper_bound.
 *
 * See discussion at https://github.com/pytorch/pytorch/pull/58780#discussion_r648604866
 * for further details on relative performance of the bin selection algorithms.
 */
enum BIN_SELECTION_ALGORITHM {
    LINEAR_INTERPOLATION,
    LINEAR_INTERPOLATION_WITH_LOCAL_SEARCH,
    BINARY_SEARCH,
};
template<typename input_t, BIN_SELECTION_ALGORITHM algorithm>
void histogramdd_cpu_contiguous(Tensor& hist, const TensorList& bin_edges,
        const Tensor& input, const c10::optional<Tensor>& weight) {
    TORCH_INTERNAL_ASSERT(input.dim() == 2);

    const int64_t N = input.size(0);
    if (weight.has_value()) {
        TORCH_INTERNAL_ASSERT(weight.value().dim() == 1 && weight.value().numel() == N);
    }

    const int64_t D = input.size(1);
    TORCH_INTERNAL_ASSERT(int64_t(bin_edges.size()) == D);
    for (int64_t dim = 0; dim < D; dim++) {
        TORCH_INTERNAL_ASSERT(bin_edges[dim].is_contiguous());
        TORCH_INTERNAL_ASSERT(hist.size(dim) + 1 == bin_edges[dim].numel());
    }

    if (D == 0) {
        // hist is an empty tensor in this case; nothing to do here
        return;
    }

    TensorAccessor<input_t, 2> accessor_in = input.accessor<input_t, 2>();

    /* Constructs a c10::optional<TensorAccessor> containing an accessor iff
     * the optional weight tensor has a value.
     */
    const auto accessor_wt = weight.has_value()
            ? c10::optional<TensorAccessor<input_t, 1>>(weight.value().accessor<input_t, 1>())
            : c10::optional<TensorAccessor<input_t, 1>>();

    std::vector<input_t*> bin_seq(D);
    std::vector<int64_t> num_bin_edges(D);
    std::vector<input_t> leftmost_edge(D), rightmost_edge(D);

    for (int64_t dim = 0; dim < D; dim++) {
        bin_seq[dim] = bin_edges[dim].data_ptr<input_t>();
        num_bin_edges[dim] = bin_edges[dim].numel();
        leftmost_edge[dim] = bin_seq[dim][0];
        rightmost_edge[dim] = bin_seq[dim][num_bin_edges[dim] - 1];
    }

    int64_t GRAIN_SIZE = std::max(int64_t(1), HISTOGRAM_GRAIN_SIZE / D);

    /* Parallelizes processing of input using at::parallel_for.
     * Each thread accumulates a local result for some range of the input in hist_local
     * before locking hist_mutex and adding its accumulated results to the hist tensor.
     */
    std::mutex hist_mutex;
    at::parallel_for(0, N, GRAIN_SIZE, [&](int64_t start, int64_t end) {
        // Allocates a tensor for the thread's local results
        Tensor hist_local = at::zeros(hist.sizes(), hist.dtype());

<<<<<<< HEAD
        std::vector<at::indexing::TensorIndex> indices(D, 0);
        for (int64_t i = start; i < end; ++i) {
            bool skip_elt = false;
=======
        for (const auto i : c10::irange(start, end)) {
            const input_t elt = accessor_in[i];
>>>>>>> b6df043f

            for (int64_t dim = 0; dim < D; dim++) {
                const input_t elt = accessor_in[i][dim];

                // Skips elements which fall outside the specified bins
                if (elt < leftmost_edge[dim] || rightmost_edge[dim] < elt) {
                    skip_elt = true;
                    break;
                }

                int64_t pos = -1;

                if (algorithm == BINARY_SEARCH) {
                    // Handles the general case via binary search on the bin edges.
                    pos = std::upper_bound(bin_seq[dim], bin_seq[dim] + num_bin_edges[dim], elt)
                            - bin_seq[dim] - 1;
                } else if (algorithm == LINEAR_INTERPOLATION
                        || algorithm == LINEAR_INTERPOLATION_WITH_LOCAL_SEARCH) {
                    /* When bin_edges is known to be a linear progression, maps elt to
                     * the appropriate bin via simple division.
                     */
                    pos = static_cast<int64_t>((elt - leftmost_edge[dim])
                            / (rightmost_edge[dim] - leftmost_edge[dim])
                            * (num_bin_edges[dim] - 1));

                    /* Ensures consistency with bin_edges by checking the bins to the left and right
                     * of the selected position. Necessary for cases in which an element very close
                     * to a bin edge may be misclassified by simple division.
                     */
                    if (algorithm == LINEAR_INTERPOLATION_WITH_LOCAL_SEARCH) {
                        int64_t pos_min = std::max(static_cast<int64_t>(0), pos - 1);
                        int64_t pos_max = std::min(pos + 2, num_bin_edges[dim]);
                        pos = std::upper_bound(bin_seq[dim] + pos_min, bin_seq[dim] + pos_max, elt)
                                - bin_seq[dim] - 1;
                    }
                } else {
                    TORCH_INTERNAL_ASSERT(false);
                }

                // Unlike other bins, the rightmost bin includes its right boundary
                if (pos == (num_bin_edges[dim] - 1)) {
                    pos -= 1;
                }

                indices[dim] = pos;
            }

            if (!skip_elt) {
                // In the unweighted case, the default weight is 1
                input_t wt = accessor_wt.has_value() ? accessor_wt.value()[i] : static_cast<input_t>(1);

                input_t cur = hist_local.index(indices).item<input_t>();
                hist_local.index_put_(indices, cur + wt);
            }
        }


        // Locks and updates the common output
        const std::lock_guard<std::mutex> lock(hist_mutex);
        hist.add_(hist_local);
    });
}

/* Some pre- and post- processing steps for the main algorithm.
 * Initializes hist to 0, calls into the main algorithm, and normalizes output if necessary.
 */
template<BIN_SELECTION_ALGORITHM bin_algorithm>
void histogramdd_out_cpu_template(const Tensor& self, const c10::optional<Tensor>& weight, bool density,
        Tensor& hist, const TensorList& bin_edges) {
    hist.fill_(0);

    const int64_t N = self.size(-1);
    const int64_t M = std::accumulate(self.sizes().begin(), self.sizes().end() - 1,
            (int64_t)1, std::multiplies<int64_t>());

    const Tensor reshaped_input = self.reshape({M, N});

    const auto reshaped_weight = weight.has_value()
            ? c10::optional<Tensor>(weight.value().reshape({M}))
            : c10::optional<Tensor>();

    std::vector<Tensor> bin_edges_contig(bin_edges.size());
    for (size_t dim = 0; dim < bin_edges_contig.size(); dim++) {
        bin_edges_contig[dim] = bin_edges[dim].contiguous();
    }

    AT_DISPATCH_FLOATING_TYPES(self.scalar_type(), "histogram_cpu", [&]() {
        histogramdd_cpu_contiguous<scalar_t, bin_algorithm>(
                hist, bin_edges_contig, reshaped_input, reshaped_weight);
    });

    /* Divides each bin's value by the total count/weight in all bins,
     * and by the bin's volume.
     */
    if (density) {
        const auto hist_sum = hist.sum().item();
        hist.div_(hist_sum);

         /* For each dimension, divides each bin's value
          * by the bin's length in that dimension.
          */
        for (int64_t dim = 0; dim < N; dim++) {
            const auto bin_lengths = bin_edges[dim].diff();

            // Used to reshape bin_lengths to align with the corresponding dimension of hist.
            std::vector<int64_t> shape(N, 1);
            shape[dim] = bin_lengths.numel();

            hist.div_(bin_lengths.reshape(shape));
        }
    }
}

/* The general implementation of the histogram kernel. Maps each element of the input tensor
 * to its corresponding bin by performing a binary search over the elements of bin_edges.
 *
 * Refer to histogramdd_out_cpu_template for more details.
 */
static void histogramdd_kernel_impl(const Tensor& self, const c10::optional<Tensor>& weight, bool density,
        Tensor& hist, const TensorList& bin_edges) {
    histogramdd_out_cpu_template<BINARY_SEARCH>(self, weight, density, hist, bin_edges);
}

/* A faster version of the histogram kernel for cases in which bin_edges are known
 * to form a linear progression.
 *
 * Refer to histogramdd_out_cpu_template for more details.
 */
static void histogramdd_linear_kernel_impl(const Tensor& self, const c10::optional<Tensor>& weight,
        bool density, Tensor& hist, const TensorList& bin_edges, bool local_search) {
    if (local_search) {
        // histogramdd codepath: both hist and bin_edges are eventually returned as output,
        // so we'll keep them consistent
        histogramdd_out_cpu_template<LINEAR_INTERPOLATION_WITH_LOCAL_SEARCH>(
              self, weight, density, hist, bin_edges);
    } else {
        // histc codepath: bin_edges are not returned to the caller
        histogramdd_out_cpu_template<LINEAR_INTERPOLATION>(
              self, weight, density, hist, bin_edges);
    }
}

} // namespace

REGISTER_DISPATCH(histogramdd_stub, &histogramdd_kernel_impl);

REGISTER_DISPATCH(histogramdd_linear_stub, &histogramdd_linear_kernel_impl);

}} // namespace at::native<|MERGE_RESOLUTION|>--- conflicted
+++ resolved
@@ -121,14 +121,9 @@
         // Allocates a tensor for the thread's local results
         Tensor hist_local = at::zeros(hist.sizes(), hist.dtype());
 
-<<<<<<< HEAD
         std::vector<at::indexing::TensorIndex> indices(D, 0);
-        for (int64_t i = start; i < end; ++i) {
+        for (const auto i : c10::irange(start, end)) {
             bool skip_elt = false;
-=======
-        for (const auto i : c10::irange(start, end)) {
-            const input_t elt = accessor_in[i];
->>>>>>> b6df043f
 
             for (int64_t dim = 0; dim < D; dim++) {
                 const input_t elt = accessor_in[i][dim];
