<<<<<<< HEAD
=======
from typing import Dict

>>>>>>> 4a57321a
import torch._C as _C
from typing import Dict, Optional

TensorProtoDataType = _C._onnx.TensorProtoDataType
OperatorExportTypes = _C._onnx.OperatorExportTypes
TrainingMode = _C._onnx.TrainingMode
_CAFFE2_ATEN_FALLBACK = _C._onnx._CAFFE2_ATEN_FALLBACK

ONNX_ARCHIVE_MODEL_PROTO_NAME = "__MODEL_PROTO"

producer_name = "pytorch"
producer_version = _C._onnx.PRODUCER_VERSION

class ExportTypes:
    r""""Specifies how the ONNX model is stored."""

    PROTOBUF_FILE = "Saves model in the specified protobuf file."
    ZIP_ARCHIVE = "Saves model in the specified ZIP file (uncompressed)."
    COMPRESSED_ZIP_ARCHIVE = "Saves model in the specified ZIP file (compressed)."
    DIRECTORY = "Saves model in the specified folder."


class CheckerError(Exception):
    r"""Raised when ONNX checker detects an invalid model."""

    pass


class SymbolicContext:
    r"""Provides extra context for symbolic functions.

    Args:
        params_dict (Dict[str, _C.IValue]): Mapping from graph initializer name to IValue.
        env (Dict[_C.Value, _C.Value]): Mapping from Torch domain graph Value to ONNX domain graph Value.
        cur_node (_C.Node): Current node being converted to ONNX domain.
        onnx_block (_C.Block): Current ONNX block that converted nodes are being appended to.
    """
    def __init__(self, params_dict, env, cur_node, onnx_block):
        self.params_dict: Dict[str, _C.IValue] = params_dict
        self.env: Dict[_C.Value, _C.Value] = env
        # Current node that is being converted.
        self.cur_node: _C.Node = cur_node
        # Current onnx block that converted nodes are being appended to.
        self.onnx_block: _C.Block = onnx_block

def _export(*args, **kwargs):
    from torch.onnx import utils
    result = utils._export(*args, **kwargs)
    return result


def export(model, args, f, export_params=True, verbose=False, training=TrainingMode.EVAL,
           input_names=None, output_names=None, operator_export_type=OperatorExportTypes.ONNX,
           opset_version=None, do_constant_folding=True, dynamic_axes=None,
           keep_initializers_as_inputs=None, custom_opsets=None,
           export_modules_as_functions=False):
    r"""
    Exports a model into ONNX format. If ``model`` is not a
    :class:`torch.jit.ScriptModule` nor a :class:`torch.jit.ScriptFunction`, this runs
    ``model`` once in order to convert it to a TorchScript graph to be exported
    (the equivalent of :func:`torch.jit.trace`). Thus this has the same limited support
    for dynamic control flow as :func:`torch.jit.trace`.

    Args:
        model (torch.nn.Module, torch.jit.ScriptModule or torch.jit.ScriptFunction):
            the model to be exported.
        args (tuple or torch.Tensor):

            args can be structured either as:

            1. ONLY A TUPLE OF ARGUMENTS::

                args = (x, y, z)

            The tuple should contain model inputs such that ``model(*args)`` is a valid
            invocation of the model. Any non-Tensor arguments will be hard-coded into the
            exported model; any Tensor arguments will become inputs of the exported model,
            in the order they occur in the tuple.

            2. A TENSOR::

                args = torch.Tensor([1])

            This is equivalent to a 1-ary tuple of that Tensor.

            3. A TUPLE OF ARGUMENTS ENDING WITH A DICTIONARY OF NAMED ARGUMENTS::

                args = (x,
                        {'y': input_y,
                         'z': input_z})

            All but the last element of the tuple will be passed as non-keyword arguments,
            and named arguments will be set from the last element. If a named argument is
            not present in the dictionary, it is assigned the default value, or None if a
            default value is not provided.

            .. note::
                If a dictionary is the last element of the args tuple, it will be
                interpreted as containing named arguments. In order to pass a dict as the
                last non-keyword arg, provide an empty dict as the last element of the args
                tuple. For example, instead of::

                    torch.onnx.export(
                        model,
                        (x,
                         # WRONG: will be interpreted as named arguments
                         {y: z}),
                        "test.onnx.pb")

                Write::

                    torch.onnx.export(
                        model,
                        (x,
                         {y: z},
                         {}),
                        "test.onnx.pb")

        f: a file-like object (such that ``f.fileno()`` returns a file descriptor)
            or a string containing a file name.  A binary protocol buffer will be written
            to this file.
        export_params (bool, default True): if True, all parameters will
            be exported. Set this to False if you want to export an untrained model.
            In this case, the exported model will first take all of its parameters
            as arguments, with the ordering as specified by ``model.state_dict().values()``
        verbose (bool, default False): if True, prints a description of the
            model being exported to stdout. In addition, the final ONNX graph will include the
            field ``doc_string``` from the exported model which mentions the source code locations
            for ``model``. If True, ONNX exporter logging will be turned on.
        training (enum, default TrainingMode.EVAL):
            * ``TrainingMode.EVAL``: export the model in inference mode.
            * ``TrainingMode.PRESERVE``: export the model in inference mode if model.training is
              False and in training mode if model.training is True.
            * ``TrainingMode.TRAINING``: export the model in training mode. Disables optimizations
              which might interfere with training.
        input_names (list of str, default empty list): names to assign to the
            input nodes of the graph, in order.
        output_names (list of str, default empty list): names to assign to the
            output nodes of the graph, in order.
        operator_export_type (enum, default OperatorExportTypes.ONNX):

            * ``OperatorExportTypes.ONNX``: Export all ops as regular ONNX ops
              (in the default opset domain).
            * ``OperatorExportTypes.ONNX_FALLTHROUGH``: Try to convert all ops
              to standard ONNX ops in the default opset domain. If unable to do so
              (e.g. because support has not been added to convert a particular torch op to ONNX),
              fall back to exporting the op into a custom opset domain without conversion. Applies
              to `custom ops <https://pytorch.org/tutorials/advanced/torch_script_custom_ops.html>`_
              as well as ATen ops. For the exported model to be usable, the runtime must support
              these non-standard ops.
            * ``OperatorExportTypes.ONNX_ATEN``: All ATen ops (in the TorchScript namespace "aten")
              are exported as ATen ops (in opset domain "org.pytorch.aten").
              `ATen <https://pytorch.org/cppdocs/#aten>`_ is PyTorch's built-in tensor library, so
              this instructs the runtime to use PyTorch's implementation of these ops.

              .. warning::

                Models exported this way are probably runnable only by Caffe2.

              This may be useful if the numeric differences in implementations of operators are
              causing large differences in behavior between PyTorch and Caffe2 (which is more
              common on untrained models).

            * ``OperatorExportTypes.ONNX_ATEN_FALLBACK``: Try to export each ATen op
              (in the TorchScript namespace "aten") as a regular ONNX op. If we are unable to do so
              (e.g. because support has not been added to convert a particular torch op to ONNX),
              fall back to exporting an ATen op. See documentation on OperatorExportTypes.ONNX_ATEN for
              context.
              For example::

                graph(%0 : Float):
                  %3 : int = prim::Constant[value=0]()
                  # conversion unsupported
                  %4 : Float = aten::triu(%0, %3)
                  # conversion supported
                  %5 : Float = aten::mul(%4, %0)
                  return (%5)

              Assuming ``aten::triu`` is not supported in ONNX, this will be exported as::

                graph(%0 : Float):
                  %1 : Long() = onnx::Constant[value={0}]()
                  # not converted
                  %2 : Float = aten::ATen[operator="triu"](%0, %1)
                  # converted
                  %3 : Float = onnx::Mul(%2, %0)
                  return (%3)

              If PyTorch was built with Caffe2 (i.e. with ``BUILD_CAFFE2=1``), then
              Caffe2-specific behavior will be enabled, including special support
              for ops are produced by the modules described in
              `Quantization <https://pytorch.org/docs/stable/quantization.html>`_.

              .. warning::

                Models exported this way are probably runnable only by Caffe2.

        opset_version (int, default 13): The version of the
            `default (ai.onnx) opset <https://github.com/onnx/onnx/blob/master/docs/Operators.md>`_
            to target. Must be >= 7 and <= 15.
        do_constant_folding (bool, default True): Apply the constant-folding optimization.
            Constant-folding will replace some of the ops that have all constant inputs
            with pre-computed constant nodes.
        dynamic_axes (dict<string, dict<int, string>> or dict<string, list(int)>, default empty dict):

            By default the exported model will have the shapes of all input and output tensors
            set to exactly match those given in ``args``. To specify axes of tensors as
            dynamic (i.e. known only at run-time), set ``dynamic_axes`` to a dict with schema:

            * KEY (str): an input or output name. Each name must also be provided in ``input_names`` or
              ``output_names``.
            * VALUE (dict or list): If a dict, keys are axis indices and values are axis names. If a
              list, each element is an axis index.

            For example::

                class SumModule(torch.nn.Module):
                    def forward(self, x):
                        return torch.sum(x, dim=1)

                torch.onnx.export(SumModule(), (torch.ones(2, 2),), "onnx.pb",
                                  input_names=["x"], output_names=["sum"])

            Produces::

                input {
                  name: "x"
                  ...
                      shape {
                        dim {
                          dim_value: 2  # axis 0
                        }
                        dim {
                          dim_value: 2  # axis 1
                ...
                output {
                  name: "sum"
                  ...
                      shape {
                        dim {
                          dim_value: 2  # axis 0
                ...

            While::

                torch.onnx.export(SumModule(), (torch.ones(2, 2),), "onnx.pb",
                                  input_names=["x"], output_names=["sum"],
                                  dynamic_axes={
                                      # dict value: manually named axes
                                      "x": {0: "my_custom_axis_name"},
                                      # list value: automatic names
                                      "sum": [0],
                                  })

            Produces::

                input {
                  name: "x"
                  ...
                      shape {
                        dim {
                          dim_param: "my_custom_axis_name"  # axis 0
                        }
                        dim {
                          dim_value: 2  # axis 1
                ...
                output {
                  name: "sum"
                  ...
                      shape {
                        dim {
                          dim_param: "sum_dynamic_axes_1"  # axis 0
                ...

        keep_initializers_as_inputs (bool, default None): If True, all the
            initializers (typically corresponding to parameters) in the
            exported graph will also be added as inputs to the graph. If False,
            then initializers are not added as inputs to the graph, and only
            the non-parameter inputs are added as inputs.
            This may allow for better optimizations (e.g. constant folding) by
            backends/runtimes.

            If ``opset_version < 9``, initializers MUST be part of graph
            inputs and this argument will be ignored and the behavior will be
            equivalent to setting this argument to True.

            If None, then the behavior is chosen automatically as follows:

            * If ``operator_export_type=OperatorExportTypes.ONNX``, the behavior is equivalent
              to setting this argument to False.
            * Else, the behavior is equivalent to setting this argument to True.

        custom_opsets (dict<str, int>, default empty dict): A dict with schema:

            * KEY (str): opset domain name
            * VALUE (int): opset version

            If a custom opset is referenced by ``model`` but not mentioned in this dictionary,
            the opset version is set to 1. Only custom opset domain name and version should be
            indicated through this argument.

        export_modules_as_functions (bool or set of type of nn.Module, default False): Flag to enable
            exporting all ``nn.Module`` forward calls as local functions in ONNX. Or a set to indicate the
            particular types of modules to export as local functions in ONNX.
            This feature requires ``opset_version`` >= 15, otherwise the export will fail. This is because
            ``opset_version`` < 15 implies IR version < 8, which means no local function support.
            Module variables will be exported as function attributes. There are two categories of function
            attributes.

            1. Annotated attributes: class variables that have type annotations via
            `PEP 526-style <https://www.python.org/dev/peps/pep-0526/#class-and-instance-variable-annotations>`_
            will be exported as attributes.
            Annotated attributes are not used inside the subgraph of ONNX local function because
            they are not created by PyTorch JIT tracing, but they may be used by consumers
            to determine whether or not to replace the function with a particular fused kernel.

            2. Inferred attributes: variables that are used by operators inside the module. Attribute names
            will have prefix "inferred::". This is to differentiate from predefined attributes retrieved from
            python module annotations. Inferred attributes are used inside the subgraph of ONNX local function.

            * ``False``(default): export ``nn.Module`` forward calls as fine grained nodes.
            * ``True``: export all ``nn.Module`` forward calls as local function nodes.
            * Set of type of nn.Module: export ``nn.Module`` forward calls as local function nodes,
              only if the type of the ``nn.Module`` is found in the set.

    Raises:
      CheckerError: If the ONNX checker detects an invalid ONNX graph. Will still export the
        model to the file ``f`` even if this is raised.
    """

    from torch.onnx import utils
    return utils.export(model, args, f, export_params, verbose, training,
                        input_names, output_names, operator_export_type, opset_version,
                        do_constant_folding, dynamic_axes,
                        keep_initializers_as_inputs, custom_opsets,
                        export_modules_as_functions)


def export_to_pretty_string(*args, **kwargs) -> str:
    r"""
    Similar to :func:`export`, but returns a text representation of the ONNX
    model. Only differences in args listed below. All other args are the same
    as :func:`export`.

    Args:
      add_node_names (bool, default True): Whether or not to set
          NodeProto.name. This makes no difference unless
          ``google_printer=True``.
      google_printer (bool, default False): If False, will return a custom,
          compact representation of the model. If True will return the
          protobuf's `Message::DebugString()`, which is more verbose.

    Returns:
      A UTF-8 str containing a human-readable representation of the ONNX model.
    """
    from torch.onnx import utils
    return utils.export_to_pretty_string(*args, **kwargs)

def _optimize_trace(graph, operator_export_type):
    from torch.onnx import utils
    return utils._optimize_graph(graph, operator_export_type)


def select_model_mode_for_export(model, mode):
    r"""
    A context manager to temporarily set the training mode of ``model``
    to ``mode``, resetting it when we exit the with-block.  A no-op if
    mode is None.

    Args:
      model: Same type and meaning as ``model`` arg to :func:`export`.
      mode: Same type and meaning as ``training`` arg to :func:`export`.
    """

    from torch.onnx import utils
    return utils.select_model_mode_for_export(model, mode)


def _run_symbolic_function(*args, **kwargs):
    from torch.onnx import utils
    return utils._run_symbolic_function(*args, **kwargs)


def _run_symbolic_method(*args, **kwargs):
    from torch.onnx import utils
    return utils._run_symbolic_method(*args, **kwargs)


def is_in_onnx_export():
    r"""
    Returns True iff :func:`export` is running in the current thread
    """

    from torch.onnx import utils
    return utils.is_in_onnx_export()


def register_custom_op_symbolic(symbolic_name, symbolic_fn, opset_version):
    r"""
    Registers ``symbolic_fn`` to handle ``symbolic_name``. See
    "Custom Operators" in the module documentation for an example usage.

    Args:
      symbolic_name (str): The name of the custom operator in "<domain>::<op>"
        format.
      symbolic_fn (Callable): A function that takes in the ONNX graph and
        the input arguments to the current operator, and returns new
        operator nodes to add to the graph.
      opset_version (int): The ONNX opset version in which to register.
    """
    from torch.onnx import utils
    utils.register_custom_op_symbolic(symbolic_name, symbolic_fn, opset_version)


def unregister_custom_op_symbolic(symbolic_name, opset_version):
    r"""
    Unregisters ``symbolic_name``. See
    "Custom Operators" in the module documentation for an example usage.

    Args:
      symbolic_name (str): The name of the custom operator in "<domain>::<op>"
        format.
      opset_version (int): The ONNX opset version in which to unregister.
    """

    from torch.onnx import utils
    utils.unregister_custom_op_symbolic(symbolic_name, opset_version)


def is_onnx_log_enabled():
    r"""
    Returns True iff ONNX logging is turned on.
    """
    return _C._jit_is_onnx_log_enabled()


def enable_log():
    r"""
    Enables ONNX logging.
    """
    _C._jit_set_onnx_log_enabled(True)


def disable_log():
    r"""
    Disables ONNX logging.
    """
    _C._jit_set_onnx_log_enabled(False)


def set_log_stream(stream_name="stdout"):
    r"""
    Set output stream for ONNX logging.

    Args:
      stream_name (str, default "stdout"): Only ``stdout`` and ``stderr`` are supported
        as `stream_name`.
    """
    _C._jit_set_onnx_log_output_stream(stream_name)


def log(*args):
    r"""
    A simple logging facility for ONNX exporter.

    Args:
      args: Arguments are converted to string, concatenated together with a newline
        character appended to the end, and flushed to output stream.
    """
    _C._jit_onnx_log(*args)<|MERGE_RESOLUTION|>--- conflicted
+++ resolved
@@ -1,10 +1,6 @@
-<<<<<<< HEAD
-=======
 from typing import Dict
 
->>>>>>> 4a57321a
 import torch._C as _C
-from typing import Dict, Optional
 
 TensorProtoDataType = _C._onnx.TensorProtoDataType
 OperatorExportTypes = _C._onnx.OperatorExportTypes
@@ -16,8 +12,9 @@
 producer_name = "pytorch"
 producer_version = _C._onnx.PRODUCER_VERSION
 
+
 class ExportTypes:
-    r""""Specifies how the ONNX model is stored."""
+    r""" "Specifies how the ONNX model is stored."""
 
     PROTOBUF_FILE = "Saves model in the specified protobuf file."
     ZIP_ARCHIVE = "Saves model in the specified ZIP file (uncompressed)."
@@ -40,6 +37,7 @@
         cur_node (_C.Node): Current node being converted to ONNX domain.
         onnx_block (_C.Block): Current ONNX block that converted nodes are being appended to.
     """
+
     def __init__(self, params_dict, env, cur_node, onnx_block):
         self.params_dict: Dict[str, _C.IValue] = params_dict
         self.env: Dict[_C.Value, _C.Value] = env
@@ -48,17 +46,31 @@
         # Current onnx block that converted nodes are being appended to.
         self.onnx_block: _C.Block = onnx_block
 
+
 def _export(*args, **kwargs):
     from torch.onnx import utils
+
     result = utils._export(*args, **kwargs)
     return result
 
 
-def export(model, args, f, export_params=True, verbose=False, training=TrainingMode.EVAL,
-           input_names=None, output_names=None, operator_export_type=OperatorExportTypes.ONNX,
-           opset_version=None, do_constant_folding=True, dynamic_axes=None,
-           keep_initializers_as_inputs=None, custom_opsets=None,
-           export_modules_as_functions=False):
+def export(
+    model,
+    args,
+    f,
+    export_params=True,
+    verbose=False,
+    training=TrainingMode.EVAL,
+    input_names=None,
+    output_names=None,
+    operator_export_type=OperatorExportTypes.ONNX,
+    opset_version=None,
+    do_constant_folding=True,
+    dynamic_axes=None,
+    keep_initializers_as_inputs=None,
+    custom_opsets=None,
+    export_modules_as_functions=False,
+):
     r"""
     Exports a model into ONNX format. If ``model`` is not a
     :class:`torch.jit.ScriptModule` nor a :class:`torch.jit.ScriptFunction`, this runs
@@ -202,7 +214,7 @@
 
         opset_version (int, default 13): The version of the
             `default (ai.onnx) opset <https://github.com/onnx/onnx/blob/master/docs/Operators.md>`_
-            to target. Must be >= 7 and <= 15.
+            to target. Must be >= 7 and <= 16.
         do_constant_folding (bool, default True): Apply the constant-folding optimization.
             Constant-folding will replace some of the ops that have all constant inputs
             with pre-computed constant nodes.
@@ -334,11 +346,24 @@
     """
 
     from torch.onnx import utils
-    return utils.export(model, args, f, export_params, verbose, training,
-                        input_names, output_names, operator_export_type, opset_version,
-                        do_constant_folding, dynamic_axes,
-                        keep_initializers_as_inputs, custom_opsets,
-                        export_modules_as_functions)
+
+    return utils.export(
+        model,
+        args,
+        f,
+        export_params,
+        verbose,
+        training,
+        input_names,
+        output_names,
+        operator_export_type,
+        opset_version,
+        do_constant_folding,
+        dynamic_axes,
+        keep_initializers_as_inputs,
+        custom_opsets,
+        export_modules_as_functions,
+    )
 
 
 def export_to_pretty_string(*args, **kwargs) -> str:
@@ -359,10 +384,13 @@
       A UTF-8 str containing a human-readable representation of the ONNX model.
     """
     from torch.onnx import utils
+
     return utils.export_to_pretty_string(*args, **kwargs)
 
+
 def _optimize_trace(graph, operator_export_type):
     from torch.onnx import utils
+
     return utils._optimize_graph(graph, operator_export_type)
 
 
@@ -378,16 +406,19 @@
     """
 
     from torch.onnx import utils
+
     return utils.select_model_mode_for_export(model, mode)
 
 
 def _run_symbolic_function(*args, **kwargs):
     from torch.onnx import utils
+
     return utils._run_symbolic_function(*args, **kwargs)
 
 
 def _run_symbolic_method(*args, **kwargs):
     from torch.onnx import utils
+
     return utils._run_symbolic_method(*args, **kwargs)
 
 
@@ -397,6 +428,7 @@
     """
 
     from torch.onnx import utils
+
     return utils.is_in_onnx_export()
 
 
@@ -414,6 +446,7 @@
       opset_version (int): The ONNX opset version in which to register.
     """
     from torch.onnx import utils
+
     utils.register_custom_op_symbolic(symbolic_name, symbolic_fn, opset_version)
 
 
@@ -429,6 +462,7 @@
     """
 
     from torch.onnx import utils
+
     utils.unregister_custom_op_symbolic(symbolic_name, opset_version)
 
 
