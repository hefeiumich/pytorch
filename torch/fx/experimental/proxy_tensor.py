# Copyright (c) Facebook, Inc. and its affiliates.
# All rights reserved.
#
# This source code is licensed under the BSD-style license found in the
# LICENSE file in the root directory of this source tree.
import contextlib
import functools
from typing import Any, Dict, Optional, Tuple, Callable, Union
import torch
from torch._C import _disabled_torch_function_impl
import torch.utils._pytree as pytree
from torch.fx import Tracer, GraphModule
from torch._subclasses.fake_tensor import FakeTensorMode
import torch.fx as fx
from torch.utils._mode_utils import no_dispatch
from torch.fx.passes.shape_prop import _extract_tensor_metadata
from contextlib import contextmanager, nullcontext
import inspect

from torch.utils._python_dispatch import TorchDispatchMode, enable_torch_dispatch_mode
from torch._subclasses import FakeTensor
from .symbolic_shapes import ShapeEnv, magic_methods, reflectable_magic_methods
import torch.fx.experimental.symbolic_shapes as symbolic_shapes

__all__ = ["ProxyTensor", "PythonKeyTracer", "dispatch_trace", "make_fx", "enable_strict", "DecompositionInterpreter"]
aten = torch.ops.aten

CURRENT_DECOMPOSITION_TABLE: Dict[torch._ops.OpOverload, Callable] = {}


def fake_signature(fn, nargs):
    """FX gets confused by varargs, de-confuse it"""
    argnames = ",".join(f"arg{i}" for i in range(nargs))
    return eval(f"lambda {argnames}: fn({argnames})", {"fn": fn})


class ProxySymInt(object):
    def __init__(self, sym_int, proxy):
        assert isinstance(sym_int, torch._C.SymIntNode) or isinstance(sym_int, int)
        self.sym_int = sym_int
        self.proxy = proxy

    def wrap(self, num):
        return ProxySymInt(num, num)

    def __str__(self):
        return f"ProxySymInt({self.sym_int})"

    def __int__(self):
        # Not sure how to make mypy support this lol
        return int(self.sym_int)  # type: ignore[arg-type]

    def __bool__(self):
        return bool(self.sym_int)

import operator

def create_magic_impl(op):
    def magic_impl(self, other):
        def unwrap_proxy(x):
            return x.proxy if isinstance(x, ProxySymInt) else x
        out_proxy = op(unwrap_proxy(self), unwrap_proxy(other))

        def unwrap_proxyint(x):
            return x.sym_int if isinstance(x, ProxySymInt) else x
        out_sym_int = op(unwrap_proxyint(self), unwrap_proxyint(other))
        return ProxySymInt(out_sym_int, out_proxy)
    return magic_impl

for method in reflectable_magic_methods:
    method_name = f'{method}'

    op = getattr(operator, method_name)
    setattr(ProxySymInt, f'r{method_name}', create_magic_impl(op))

for method in magic_methods:
    method_name = f'{method}'

    op = getattr(operator, method_name)
    setattr(ProxySymInt, method_name, create_magic_impl(op))


@contextmanager
def decompose(decomposition_table):
    global CURRENT_DECOMPOSITION_TABLE
    old_decomposition_table = CURRENT_DECOMPOSITION_TABLE
    CURRENT_DECOMPOSITION_TABLE = decomposition_table
    try:
        yield CURRENT_DECOMPOSITION_TABLE
    finally:
        CURRENT_DECOMPOSITION_TABLE = old_decomposition_table

# Checks whether we try to convert the tensor into a scalar
IS_STRICT = True
def enable_strict(val):
    global IS_STRICT
    IS_STRICT = val

def wrap_output(inner_res, proxy_res, *, constant, proxy_mode):
    def wrap_with_proxy(e, proxy, constant):
        if isinstance(e, torch.Tensor):
            with no_dispatch():
                return ProxyTensor(e, proxy, constant=constant, proxy_mode=proxy_mode)
        else:
            return e

    def get_constant(idx):
        if constant is None:
            return None
        else:
            return constant[idx]

    # Unfortunately, tree_map cannot directly be used here. As the resulting
    # object may be a proxy that represents a tuple, we may need to
    # explicitly unwrap the proxy by simulating the flattening operations.
    if isinstance(inner_res, tuple):
        return tuple(wrap_with_proxy(e, proxy_res[idx], get_constant(idx)) for idx, e in enumerate(inner_res))
    elif isinstance(inner_res, list):
        return list([wrap_with_proxy(e, proxy_res[idx], get_constant(idx)) for idx, e in enumerate(inner_res)])
    elif isinstance(inner_res, torch.Tensor):
        return wrap_with_proxy(inner_res, proxy_res, constant)
    else:
        return inner_res


def maybe_disable_fake_tensor_mode():
    # TODO: figure out if this API generally makes sense and bake it into the
    # library
    mb_fake_mode = torch._C._get_torch_dispatch_mode()
    if isinstance(mb_fake_mode, FakeTensorMode):
        return enable_torch_dispatch_mode(mb_fake_mode.inner, replace=mb_fake_mode)
    else:
        return nullcontext()


def unwrap_elem(e):
    if isinstance(e, ProxyTensor):
        return e.elem
    if isinstance(e, torch._C.SymIntNode):
        if isinstance(e.get_pyobj(), ProxySymInt):
            return e.get_pyobj().sym_int
        else:
            raise RuntimeError(f"Something has gone wrong, we are trying to put SymInt {e.get_pyobj()} into the graph,"
                               f"even though it's not a ProxySymInt. This is a bug.")
    return e


def proxy_call(proxy_mode, func_overload, args, kwargs=None):
    if kwargs is None:
        kwargs = {}

    func = func_overload.overloadpacket
    if func_overload in CURRENT_DECOMPOSITION_TABLE:
        with proxy_mode.restore():
            return CURRENT_DECOMPOSITION_TABLE[func_overload](*args, **kwargs)
    with proxy_mode.restore():
        r = func_overload.decompose(*args, **kwargs)
        if r is not NotImplemented:
            return r
    if func_overload == aten._local_scalar_dense.default:
        t, = args
        assert not kwargs
        if t.constant is not None:
            with maybe_disable_fake_tensor_mode():
                return t.constant.item()
        raise RuntimeError("It appears that you're trying to get value out of a tracing tensor - erroring out! "
                           "It's likely that this is caused by data-dependent control flow or similar."
                           "Try torch.fx.experimental.proxy_tensor.enable_strict(False) to disable this check")

    def unwrap_proxy(e):
        return e.proxy if isinstance(e, ProxyTensor) else e

    proxy_args = pytree.tree_map(unwrap_proxy, args)
    proxy_kwargs = pytree.tree_map(unwrap_proxy, kwargs)

    proxy_res = func_overload(*proxy_args, **proxy_kwargs)
    # Kind of a hacky way to test if an op is in-place or not
    if func.__name__[-1] == "_" and func.__name__[0] != "_":
        args[0].proxy = proxy_res
        proxy_res.node.meta['tensor_meta'] = _extract_tensor_metadata(args[0])
    inner_res = func_overload(*pytree.tree_map(unwrap_elem, args), **pytree.tree_map(unwrap_elem, kwargs))

    # Needed to sync up metadata for in-place operators that modify metadata
    # TODO: instead forward the metadata to the inner tensor so updating
    # is not necessary
    if torch.Tag.inplace_view in func_overload.tags:  # type: ignore[attr-defined]
        with no_dispatch():
            func_overload(*args, **kwargs)

    # In some circumstances, we will be tracing in a situation where a tensor
    # is *statically* known to be a constant (currently, this only happens if
    # you run torch.tensor; deterministic factory functions like torch.arange
    # don't get this treatment).  When the tensor in question is small, it's
    # helpful to due constant propagation in case we call item() (in which
    # case we can return the constant value that is known, rather than give
    # an error.)  The logic here tests if constant propagation is possible
    # (because all of the inputs are constant).  If so, we disable fake tensor
    # mode (if it is on) and do true compute on the constant.
    #
    # It's worth highlighting that we're making a policy decision here.
    # There is a potential that the tensor is actually quite large, and we
    # don't actually want to run the compute.  The tensor being quite large
    # is one of the reasons why factory functions don't get this treatment
    # (since they can be quite large; if a parameter is initialized to a
    # constant value it will be!)  Similarly, there is also a potential
    # to run an operator that blows up the size of a small tensor; we don't
    # protect against this case, but we could force, e.g., only single
    # element constant computation by testing the numel of the result before
    # propagating const-ness.  Similarly, we don't require the constant to
    # live on CPU, but we could.
    all_constant = True
    any_constant = False

    def check_constant(e):
        nonlocal all_constant, any_constant
        if isinstance(e, ProxyTensor):
            if e.constant is None:
                all_constant = False
            else:
                any_constant = True

    pytree.tree_map(check_constant, args)
    pytree.tree_map(check_constant, kwargs)

    def unwrap_constant(e):
        if isinstance(e, ProxyTensor):
            return e.constant
        return e

    constant = None
    # NB: do NOT include factories as constants
    if all_constant and any_constant:
        with maybe_disable_fake_tensor_mode():
            constant = func_overload(
                *pytree.tree_map(unwrap_constant, args),
                **pytree.tree_map(unwrap_constant, kwargs)
            )

    # TODO(chilli): Enable this after it's been refactored to work with wrapper tensor subclasses in general
    # pytree.tree_map(lambda x: check_metadata_consistency(x, ProxyTensor), (inner_res, args, kwargs))
    return wrap_output(inner_res, proxy_res, constant=constant, proxy_mode=proxy_mode)


class ProxyTensor(torch.Tensor):
    proxy: fx.Proxy
    elem: torch.Tensor
    has_sym_ints: bool
    proxy_mode: "ProxyTorchDispatchMode"


    @staticmethod
    def __new__(cls, elem, proxy, *, requires_grad=None, constant=None, proxy_mode):
        def create_proxy_symint(sym_int, new_proxy):
            return torch._C.SymIntNode.new_symint(ProxySymInt(sym_int, new_proxy))

        has_sym_ints = symbolic_shapes.has_symbolic_sizes_strides(elem)
        if has_sym_ints:
            new_shape = []
            for idx, s in enumerate(elem.shape):
                if isinstance(s, torch._C.SymIntNode):
                    new_shape.append(create_proxy_symint(s, proxy.size(idx)))
                else:
                    assert isinstance(s, int)
                    # If it's not an existing SymIntNodeImpl, just pass the proxy as the int
                    # _make_wrapper_subclass requires all inputs to be SymIntNodeImpls
                    new_shape.append(create_proxy_symint(s, s))
            # TODO: hack, since we currently don't support symbolic strides
            new_strides = symbolic_shapes.create_contiguous(new_shape)
        else:
            new_shape = elem.shape
            new_strides = elem.stride()

        r = torch.Tensor._make_wrapper_subclass(  # type: ignore[attr-defined]
            cls,
            new_shape, dtype=elem.dtype, layout=elem.layout, device=elem.device,
            requires_grad=requires_grad if requires_grad is not None else False, strides=new_strides,
            storage_offset=elem.storage_offset()
        )
        r.has_sym_ints = has_sym_ints
        return r

    def __init__(self, elem, proxy, *, requires_grad=None, constant=None, proxy_mode):
        # TODO: hack since _extract_tensor_metadata currently tries to access stride
        if elem.is_sparse or self.has_sym_ints:
            proxy.node.meta['tensor_meta'] = {}
        else:
            proxy.node.meta['tensor_meta'] = _extract_tensor_metadata(self)
        # This detects situations where you accidentally put a ProxyTensor
        # inside a ProxyTensor for the same trace; this is a layering violation
        assert not (isinstance(elem, ProxyTensor) and elem.proxy.tracer is proxy.tracer)
        self.elem = elem
        self.proxy = proxy
        self.constant = constant
        self.proxy_mode = proxy_mode


    def __deepcopy__(self, memo):
        return self.clone()

    def __repr__(self):
        with no_dispatch():
            return f"ProxyTensor({self.elem}, proxy={self.proxy})"

    __torch_function__ = _disabled_torch_function_impl

    @classmethod
    def __torch_dispatch__(cls, func_overload, types, args=(), kwargs=None):
        raise RuntimeError(
            "Should not be needed as we always trace with modes. May have entered this due to redispatching from"
            "__torch_dispatch__ into another op without restoring dispatch mode"
        )


class PythonKeyTracer(Tracer):
    def __init__(self):
        super().__init__()

    # In general, we don't want to make modules leaves. In principle, users of
    # this tracer might want to override this in order to turn a couple specific
    # modules into leaves in the traced graph.
    def call_module(
            self, m: torch.nn.Module, forward: Callable[..., Any], args: Tuple[Any, ...], kwargs: Dict[str, Any]
    ) -> Any:
        return forward(*args, **kwargs)

    def create_arg(self, a: Any):
        if isinstance(a, torch.nn.Parameter):
            for n, p in self.root.named_parameters():
                if a is p:
                    return self.create_node('get_attr', n, (), {})
            qualname: Optional[str] = None

            if not qualname:
                i = 0
                while True:
                    qualname = f'_param_constant{i}'
                    if not hasattr(self.root, qualname):
                        break
                    i += 1
                setattr(self.root, qualname, a)

            return self.create_node('get_attr', qualname, (), {})
        elif isinstance(a, torch._C.SymIntNode):
            py_symint = a.get_pyobj()
            assert isinstance(py_symint, ProxySymInt)
            return py_symint.proxy.node
        return super().create_arg(a)


def dispatch_trace(
        root: Union[torch.nn.Module, Callable],
        tracer: Tracer,
        concrete_args: Optional[Tuple[Any, ...]] = None,
) -> GraphModule:
    graph = tracer.trace(root, concrete_args)
    name = root.__class__.__name__ if isinstance(root, torch.nn.Module) else root.__name__
    return GraphModule(tracer.root, graph, name)


def wrap_key(f, inps, proxy_mode):
    flat_inps, _ = pytree.tree_flatten(inps)

    @functools.wraps(f)
    def wrapped(*args):
        flat_args, args_spec = pytree.tree_flatten(args)
        assert (len(flat_args) == len(flat_inps))
        for idx, arg in enumerate(flat_args):
            if isinstance(flat_inps[idx], torch.Tensor):
                with no_dispatch():
                    flat_args[idx] = ProxyTensor(
                        flat_inps[idx],
                        arg,
                        requires_grad=(flat_inps[idx].is_leaf and flat_inps[idx].requires_grad),
                        proxy_mode=proxy_mode,
                    )
            else:
                flat_args[idx] = flat_inps[idx]

        tree_args = pytree.tree_unflatten(flat_args, args_spec)
        out = f(*tree_args)
        flat_outs, out_spec = pytree.tree_flatten(out)
        for idx in range(len(flat_outs)):
            if isinstance(flat_outs[idx], torch.Tensor) and isinstance(flat_outs[idx], ProxyTensor):
                flat_outs[idx] = flat_outs[idx].proxy
        return pytree.tree_unflatten(flat_outs, out_spec)

    return wrapped


class ProxyTorchDispatchMode(TorchDispatchMode):
    def __init__(self, tracer):
        self.tracer = tracer
        self.enable_tracing = True

    def __torch_dispatch__(self, func_overload, types, args=(), kwargs=None):
        if not self.enable_tracing:
            return func_overload(*args, **kwargs)

        if symbolic_shapes.is_symbolic_op(func_overload):
            with self.restore():
                return symbolic_shapes.handle_symbolic_op(func_overload, args, kwargs)

        func = func_overload.overloadpacket
        # We don't want to convert torch.tensor constants into tracing objects.
        if func_overload == aten.lift.default:
            return args[0]
        if any(tuple(isinstance(arg, ProxyTensor) for arg in pytree.tree_flatten(args)[0])):
            return proxy_call(self, func_overload, args, kwargs)
        # When we trace through a torch.tensor invocation, you never actually
        # see a torch.ops.aten.tensor call. Instead, the way this function is
        # implemented internally is that we allocate a plain tensor (this is
        # *guaranteed* to be a plain tensor, we disable all modes when doing
        # so), and then call at::lift_fresh on it (to give modes a chance to do
        # their stuff).  Furthermore, the tensor argument to lift_fresh is guaranteed
        # to be freshly allocated, so we want lift_fresh to be a no-op (directly
        # returning the input argument).
        #
        # Here is the basic problem: when we trace this sequence of executions
        # into an FX graph, what happens to this call sequence?  Traditionally,
        # tensor constants get interned as buffers on the FX GraphModule.  But
        # this is dangerous.  Consider:
        #
        #       x = torch.tensor(1)
        #       x.add_(2)
        #
        # Naively, this traces into:
        #
        #       t = self._tensor_constant0  # initialized to torch.tensor(1)
        #       x = torch.ops.aten.lift_fresh(t)
        #       x.add_(2)
        #
        # If lift_fresh returns t directly, the subsequent add_ call will
        # modify the tensor constant. Really, the problem is we've violated
        # the invariant the the argument to lift is fresh.  So what we should
        # preserve the invariant by replacing lift_fresh with lift_fresh_copy:
        #
        #       t = self._tensor_constant0  # initialized to torch.tensor(1)
        #       x = torch.ops.aten.lift_fresh_copy(t)
        #       x.add_(2)
        #
        # This is what the overload modification does.
<<<<<<< HEAD
        else:
=======
        elif self.trace_factory_functions:
>>>>>>> f81b4ae5
            flat_args = pytree.tree_flatten((args, kwargs))[0]
            handled_types = [torch.Tensor, ProxyTensor, torch.nn.Parameter]

            # If there are any tensor subclasses, we need to handle those tensor subclasses first
            if any([isinstance(arg, torch.Tensor) and type(arg) not in handled_types for arg in flat_args]):
                return NotImplemented

            if func_overload is torch.ops.aten.lift_fresh.default:
                func_overload = torch.ops.aten.lift_fresh_copy.default

            proxy_res = self.tracer.create_proxy('call_function', func_overload, args, kwargs,
                                                 name=self.tracer.graph._target_to_str(func.__name__))

            inner_res = func_overload(*args, **kwargs)

            # If this is a lift, the input tensor is guaranteed to be a
            # constant, so we keep a copy of the original argument along so
            # we can query it if we're asked to item() it at some later point
            is_lift = func_overload is torch.ops.aten.lift_fresh_copy.default
            if is_lift:
                with maybe_disable_fake_tensor_mode():
                    constant = args[0].clone()
            else:
                constant = None
            return wrap_output(inner_res, proxy_res, constant=constant, proxy_mode=self)


class DecompositionInterpreter(torch.fx.Interpreter):
    def __init__(self, module: torch.fx.GraphModule, new_graph: torch.fx.Graph, decomposition_table=None, **kwargs):
        super().__init__(module, **kwargs)
        self.new_graph = new_graph
        self.tracer = torch.fx.proxy.GraphAppendingTracer(self.new_graph)
        self.decomposition_table = decomposition_table
        if self.decomposition_table is None:
            self.decomposition_table = {}
        self.mode = ProxyTorchDispatchMode(self.tracer)

    def placeholder(self, target, args, kwargs):
        out = super().placeholder(target, args, kwargs)
        # TODO handle case where the first character of target is '*'
        return ProxyTensor(out, torch.fx.Proxy(self.new_graph.placeholder(target), self.tracer), proxy_mode=self.mode)

    def get_attr(self, target, args, kwargs):
        out = super().get_attr(target, args, kwargs)
        return ProxyTensor(out, torch.fx.Proxy(self.new_graph.get_attr(target), self.tracer), proxy_mode=self.mode)

    # call_function, call_method, call_module get traced automatically by the ProxyTensors.

    def output(self, target, args, kwargs):
        out = super().output(target, args, kwargs)

        def unwrap(e):
            return e.proxy.node if isinstance(e, ProxyTensor) else e
        self.new_graph.output(pytree.tree_map(unwrap, out))
        return out

    def run(self, *args, **kwargs):
        # Should enter the mode at least once for being able to restore it later
        # See: https://github.com/pytorch/pytorch/pull/82549#discussion_r934782025
        with decompose(self.decomposition_table), self.mode:
            return super().run(*args, **kwargs)


def wrapper_and_args_for_make_fx(func, args, kwargs):
    # make_fx doesn't support kwargs, so we need to do this flattening
    # and then unflatten the args before calling func
    flat_args, spec = pytree.tree_flatten((args, kwargs))

    def wrapped(flat_args):
        fn_args, fn_kwargs = pytree.tree_unflatten(flat_args, spec)
        return func(*fn_args, **fn_kwargs)
    return wrapped, flat_args


def make_fx(f, decomposition_table=None, tracing_mode="real"):
    assert tracing_mode in ["real", "fake", "symbolic"]

    if decomposition_table is None:
        decomposition_table = {}

    @functools.wraps(f)
    def wrapped(*args):
        phs = pytree.tree_map(lambda _: fx.PH, args)  # type: ignore[attr-defined]
        fx_tracer = PythonKeyTracer()
        fake_tensor_mode: Any = nullcontext()
        if tracing_mode == "real":
            fake_tensor_mode = nullcontext()
        elif tracing_mode == "fake":
            fake_tensor_mode = FakeTensorMode(allow_fallback_kernels=True)
        elif tracing_mode == "symbolic":
            fake_tensor_mode = FakeTensorMode(allow_fallback_kernels=False)
        else:
            raise AssertionError(f"Unexpected tracing type: {tracing_mode}")

        proxy_mode = ProxyTorchDispatchMode(fx_tracer)

        def wrap_fake_concrete(x):
            if isinstance(x, torch.Tensor):
                return fake_tensor_mode.from_tensor(x)  # type: ignore[attr-defined]

            return x

        shape_env = ShapeEnv()

        # todo: Figure out a more informative name for symints
        def wrap_fake_symbolic(x, sym_shape):
            if isinstance(x, torch.Tensor):
                val = FakeTensor(fake_tensor_mode, torch.empty(sym_shape, device="meta"), x.device)
                return val
            return x

        wrap_fn_map = {
            "real": lambda x: x,
            "fake": wrap_fake_concrete,
        }
        if tracing_mode == "symbolic":
            flat_shapes = shape_env.create_shapes_for_args(args)
            flat_args, spec = pytree.tree_flatten(args)
            args = pytree.tree_unflatten(list(map(lambda a: wrap_fake_symbolic(a[0], a[1]), zip(flat_args, flat_shapes))), spec)
        else:
            args = pytree.tree_map(wrap_fn_map[tracing_mode], args)

        if not hasattr(f, '__code__') or inspect.unwrap(f).__code__.co_flags & inspect.CO_VARARGS:
            # FX doesn't support varargs, so we gotta fake up a wrapper
            # TODO: Would be nice to fix this at the source...
            func = fake_signature(f, len(phs))
        else:
            func = f

        with decompose(decomposition_table), fake_tensor_mode, proxy_mode:  # type: ignore[attr-defined]
            t = dispatch_trace(wrap_key(func, args, proxy_mode), tracer=fx_tracer, concrete_args=tuple(phs))

        # TODO: kind of a bad way to do it, should maybe figure out a better way
        t.shape_env = shape_env  # type: ignore[assignment]
        return t

    return wrapped


def get_torch_dispatch_modes():
    modes = [torch._C._get_torch_dispatch_mode()]
    if modes[-1] is None:
        return list()
    while modes[-1].inner is not None:
        modes.append(modes[-1].inner)
    return modes


@contextlib.contextmanager
def disable_proxy_modes_tracing():
    modes = get_torch_dispatch_modes()
    proxy_tensor_modes = [m for m in modes if isinstance(m, ProxyTorchDispatchMode)]
    olds = [m.enable_tracing for m in proxy_tensor_modes]
    for proxy_mode in proxy_tensor_modes:
        proxy_mode.enable_tracing = False
    try:
        yield
    finally:
        for proxy_mode, old in zip(proxy_tensor_modes, olds):
            proxy_mode.enable_tracing = old


def get_isolated_graphmodule(func, args, kwargs):
    """A helper function used to get the GraphModule for the given func.

    It's expected to be used in the ProxyTensor tracing context.
    It detaches the args and kwargs from the current tracer so that the trace of
    the current graph module can be created without any side-effects.
    """
    wrapped, all_args = wrapper_and_args_for_make_fx(func, args, kwargs)

    unwrapped_all_args = [unwrap_elem(a) for a in all_args]

    # Current implementation doesn't support the case when ProxyTensor is
    # wrapped with another Tensor subclass
    # See: https://github.com/pytorch/pytorch/pull/81764#issuecomment-1200472068
    # TODO: Once https://github.com/pytorch/pytorch/pull/82549 is merged, we can
    # remove this
    assert all(
        getattr(a, "elem", None) is None
        for a in unwrapped_all_args
        if isinstance(a, torch.Tensor)
    ), "ProxyTensor is wrapped with another Tensor subclass"

    with disable_proxy_modes_tracing():
        gm = make_fx(wrapped)(unwrapped_all_args)
    return gm<|MERGE_RESOLUTION|>--- conflicted
+++ resolved
@@ -439,11 +439,7 @@
         #       x.add_(2)
         #
         # This is what the overload modification does.
-<<<<<<< HEAD
-        else:
-=======
-        elif self.trace_factory_functions:
->>>>>>> f81b4ae5
+        else:
             flat_args = pytree.tree_flatten((args, kwargs))[0]
             handled_types = [torch.Tensor, ProxyTensor, torch.nn.Parameter]
 
