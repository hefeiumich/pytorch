import contextlib
import copy
import functools
import itertools
import math
import traceback
import warnings
from contextlib import contextmanager
from dataclasses import dataclass
from enum import Enum, auto
from typing import (
    Any,
    Callable,
    Dict,
    Generator,
    Iterable,
    Iterator,
    List,
    Mapping,
    NamedTuple,
    Optional,
    Set,
    Tuple,
    Union,
    cast,
)

import torch
import torch.distributed as dist
import torch.distributed.algorithms._checkpoint.checkpoint_wrapper as checkpoint_wrapper
import torch.nn as nn
import torch.nn.functional as F
from torch.autograd import Variable
from torch.distributed import ProcessGroup
from torch.distributed._shard.sharded_tensor import (
    Shard,
    ShardedTensor,
    init_from_local_shards,
)
from torch.distributed.algorithms._checkpoint.checkpoint_wrapper import (
    _CHECKPOINT_PREFIX,
)
from torch.distributed.algorithms._comm_hooks import (
    LOW_PRECISION_HOOKS,
    default_hooks,
)
from torch.distributed.distributed_c10d import _get_default_group
from torch.distributed.utils import (
    _replace_by_prefix,
    _sync_params_and_buffers,
    _to_kwargs,
)
from torch.nn.parameter import Parameter
from ._optim_utils import (
    _broadcast_pos_dim_tensor_states,
    _broadcast_processed_optim_state_dict,
    _flatten_optim_state_dict,
    _get_param_id_to_param,
    _get_param_to_param_id,
    _optim_state_dict,
    _process_pos_dim_tensor_state,
    _rekey_sharded_optim_state_dict,
)
from ._shard_utils import _create_chunk_sharded_tensor
from ._utils import (
    _apply_to_modules,
    _apply_to_tensors,
    _contains_batchnorm,
    _override_batchnorm_mixed_precision,
    p_assert,
)
from .flat_param import (
    FlatParameter,
    FlatParamHandle,
    HandleConfig,
    HandleShardingStrategy,
    HandleTrainingState,
)
from .flatten_params_wrapper import (
    FLAT_PARAM,
    FPW_MODULE,
    FlattenParamsWrapper,
)
from .wrap import (
    ParamExecOrderWrapPolicy,
    _or_policy,
    _recursive_wrap,
    _wrap_batchnorm_individually,
)

_TORCHDISTX_AVAIL = True
try:
    from torchdistx import deferred_init, fake
except ImportError:
    _TORCHDISTX_AVAIL = False

_TORCH_FX_AVAIL = True
if not hasattr(torch, "fx"):
    _TORCH_FX_AVAIL = False
if _TORCH_FX_AVAIL:
    from ._symbolic_trace import (
        TracingConfig,
        _init_execution_info,
        _patch_tracer,
    )


__all__ = [
    "FullyShardedDataParallel", "ShardingStrategy", "MixedPrecision",
    "CPUOffload", "BackwardPrefetch", "StateDictType", "StateDictConfig",
    "FullStateDictConfig", "LocalStateDictConfig", "ShardedStateDictConfig",
    "OptimStateKeyType", "TrainingState_", "p_assert", "clean_tensor_name",
]


FSDP_WRAPPED_MODULE = "_fsdp_wrapped_module"
FSDP_PREFIX = FSDP_WRAPPED_MODULE + "." + FPW_MODULE + "."

_PARAM_BROADCAST_BUCKET_SIZE = int(250 * 1024 * 1024)


class ShardingStrategy(Enum):
    """
    This specifies the sharding strategy to be used for distributed training by
    :class:`FullyShardedDataParallel`.
    FULL_SHARD: Parameters, gradients, and optimizer states are sharded. For
                the parameters, this algorithm all-gathers before the forward,
                reshards after the forward, all-gathers before the backward
                computation, and reshards after the backward computation. The
                gradients are synchronized and sharded via reduce-scatter after
                the backward computation. The sharded optimizer states are
                updated locally.
    SHARD_GRAD_OP: Gradients and optimizer states are sharded during
                   computation, and additionally parameters are sharded outside
                   computation. For the parameters, this algorithm all-gathers
                   before the forward, does not reshard after the forward, and
                   only reshards after the backward computation. The gradients
                   are synchronized and sharded via reduce-scatter after the
                   backward computation. The sharded optimizer states are
                   updated locally. Inside ``no_sync()``, the parameters are
                   not resharded after the backward computation.
    NO_SHARD: Parameters, gradients, and optimizer states are not sharded but
              instead replicated across ranks, similar to PyTorch's
              ``DistributedDataParallel`` API. The gradients are synchronized
              via all-reduce after the backward computation. The unsharded
              optimizer states are updated locally.
    HYBRID_SHARD(future support): Apply ``FULL_SHARD`` intra-node and
                                  ``NO_SHARD`` inter-node.

    """
    FULL_SHARD = auto()
    SHARD_GRAD_OP = auto()
    NO_SHARD = auto()
    # TODO
    # HYBRID_SHARD = auto()


@dataclass
class MixedPrecision:
    """
    A config to enable mixed precision training with FullyShardedDataParallel.
    This class can be constructed with three flags:
        ``param_dtype`` controls the precision of model parameters, inputs, and
        therefore the precision under which computation happens. After forward
        and backward passes, FSDP parameters point to full precision shards
        that are kept in memory. Full precision parameters are always
        checkpointed.
        ``reduce_dtype`` controls the precision under which gradient reduction
        would occur, which can potentially be different than ``param_dtype``
        for use cases such as communication efficiency.
        ``buffer_dtype`` controls the precision that buffers are cast to. Note
        that buffers are unsharded and are cast in the first forward pass, and
        remain in their reduced precision state even after forward/backward
        passes. However, when taking checkpoints with ``state_dict``, buffers
        are checkpointed in their full precision (and then restored back to
        to their reduced precision) as expected. Note that this checkpoint
        support is currently limited to ``StateDictType.FULL_STATE_DICT``.

    .. note:: In ``summon_full_params``, parameters are summoned in full
        precision but buffers are not.

    .. note:: Parameters and buffers are checkpointed in full precision. For
        buffers, this is only guaranteed to work for ``StateDictType.FULL_STATE_DICT``.

    .. note:: This API is experimental and subject to change.

    .. note:: Specification of reduced precision types must be explicit, in that
        if, for example, ``param_dtype`` is not specified, it will not be cast by
        FSDP. Thus, a config such as ``MixedPrecision(reduce_dtype=torch.float16)``
        will not cast buffers or parameters. Note that if a ``MixedPrecision``
        config is specified without a ``reduce_dtype``, gradient communication
        would occur in the `param_dtype` precision, if given, otherwise, in the
        original parameter precision.
    """
    # maintain a tensor of this dtype that the fp32 param shard will be cast to.
    # Will control the precision of model params, inputs, and thus compute as
    # well.
    param_dtype: Optional[torch.dtype] = None
    # Gradient communication precision.
    reduce_dtype: Optional[torch.dtype] = None
    # Buffer precision.
    # TODO: buffer + param are usually of the same type, if user specifies
    # param but not buffer, should we automatically make buffer be the same?
    buffer_dtype: Optional[torch.dtype] = None


@dataclass
class CPUOffload:
    """
    CPU offloading config. Currently, only parameter and gradient CPU
    offload are supported.
    offload_params: Offloading parameters to CPUs when these parameters are
                    not used for computation on GPUs. This implicitly enables
                    gradient offloading to CPUs in order for parameters and
                    gradients to be on the same device to work with optimizer.
    """

    offload_params: bool = False


class BackwardPrefetch(Enum):
    """
    Specify where to prefetch next layer's full parameters
    during backward pass.
    BACKWARD_PRE: prefetch right before current layer's backward computation
                  starts, this approach will increase backward communication
                  and computation overalpping and potentialy improve training
                  performance, but it may increase the peak memory usage as
                  the prefetched full parameters will be kept in the GPU memory
                  until next layer's backward computation is done.
    BACKWARD_POST: prefetch right after current layer's backward computation finishes,
                   this approach will not increase peak memory as prefetching happens
                   after current layer's full parameters are freed.
                   It could potentially improve backward communication and computation
                   overlapping as it avoids all_gather and reduce_scatter are blocked
                   each other in the single NCCL stream. However, based on our experiments,
                   for some models, the backward post backward hook fire order is not always
                   the reversed forward computation order, so this
                   approach may prefetch full parameters for layers ahead of next layer,
                   this 'ahead' all_gather could delay next layer's all_gather in the
                   single NCCL stream and cause the next layer's computation delay. So it may
                   cause some performance regession for some models.
    """

    BACKWARD_PRE = auto()
    BACKWARD_POST = auto()
    # TODO, BACKWARD_PRE_CPU, prefetch full parameters and keep them in the CPU memory


class TrainingState_(Enum):
    """
    Simple enum to indicate what state FSDP is in. Used for asserting
    to make sure APIs are called in the correct state.
    ..note::
        ``BACKWARD_PRE`` and ``BACKWARD_POST`` states are used to ensure we
        receives backward hooks in the correct order. It is used to catch
        unexpected order of hooks being called (likely due to our
        hook registration logic or autograd engine logic changes).
    """

    IDLE = auto()
    FORWARD = auto()
    BACKWARD_PRE = auto()
    BACKWARD_POST = auto()
    SUMMON_FULL_PARAMS = auto()


class StateDictType(Enum):
    """
    This enum indicates that which type of ``state_dict`` the FSDP module is
    currently processing (returning or loading).
    The default value is FULL_STATE_DICT to comply the PyTorch convention.
    ..note::
        FSDP currently supports two types of ``state_dict``:
            1. ``state_dict/load_state_dict`: this pair of APIs return and load
               the non-sharded, unflattened parameters. The semantics is the
               same as using DDP.
            2. ``_local_state_dict/_load_local_state_dict``: this pair of APIs return
               and load local sharded, flattened parameters. The values returned
               by ``_local_state_dict`` can be directly used by FSDP and is only
               meaningful to FSDP (because parameters are flattened). Note that
               these APIs are meant for use via the :func:`state_dict_type`
               context manager as follows:
                   >>> # xdoctest: +SKIP("undefined variables")
                   >>> with fsdp.state_dict_type(StateDictType.LOCAL_STATE_DICT):
                   ...     state = fsdp.state_dict()  # loads local state dict
            3. ``_sharded_state_dict/_load_sharded_state_dict``: this pair of APIs
               return and load sharded, unflattened parameters. The ``state_dict``
               return by ``sharded_state_dict`` can be used by all other parallel
               schemes (resharding may be required).
    """

    FULL_STATE_DICT = auto()
    LOCAL_STATE_DICT = auto()
    SHARDED_STATE_DICT = auto()

@dataclass
class StateDictConfig:
    """
    ``StateDictConfig`` is the base class for all state_dict configuration classes.
    Users should instantiate a child version (i.e. ``FullStateDictConfig``) in
    order to configure settings for the particular type of ``state_dict``
    implementation FSDP will use.
    """
    pass

@dataclass
class FullStateDictConfig(StateDictConfig):
    """
    ``FullStateDictConfig`` is a config class meant to be used with
    ``StateDictType.FULL_STATE_DICT``. Currently, it accepts two parameters,
    ``offload_to_cpu`` and ``rank0_only`` which can be configured to offload
    the full ``state_dict`` to CPU and to materialize the ``state_dict`` on
    rank 0 only. When used, it is recommended to enable both of these flags
    together to optimize memory savings when taking checkpoints. Note that
    this config class is meant for user via the :func:`state_dict_type`
    context manager as follows:
        >>> # xdoctest: +SKIP("undefined variables")
        >>> fsdp = FSDP(model, auto_wrap_policy=...)
        >>> cfg = FullStateDictConfig(offload_to_cpu=True, rank0_only=True)
        >>> with FullyShardedDataParallel.state_dict_type(fsdp, StateDictType.FULL_STATE_DICT, cfg):
        >>>     state = fsdp.state_dict()
        >>>     # state will be empty on non rank 0 and contain CPU tensors on rank 0.
        >>> # To reload checkpoint for inference, finetuning, transfer learning, etc:
        >>> model = model_fn() # Initialize model on CPU in preparation for wrapping with FSDP
        >>> if dist.get_rank() == 0:
        >>>     # Load checkpoint only on rank 0 to avoid memory redundancy
        >>>     state_dict = torch.load("my_checkpoint.pt")
        >>>     model.load_state_dict(state_dict)
        >>> # All ranks initialize FSDP module as usual. ``sync_module_states`` argument
        >>> # communicates loaded checkpoint states from rank 0 to rest of the world.
        >>> fsdp = FSDP(model, device_id=torch.cuda.current_device(), auto_wrap_policy=..., sync_module_states=True)
        >>> # After this point, all ranks have FSDP model with loaded checkpoint.
    """
    offload_to_cpu: bool = False
    rank0_only: bool = False

@dataclass
class LocalStateDictConfig(StateDictConfig):
    pass

@dataclass
class ShardedStateDictConfig(StateDictConfig):
    pass

_state_dict_type_to_config = {
    StateDictType.FULL_STATE_DICT: FullStateDictConfig,
    StateDictType.LOCAL_STATE_DICT: LocalStateDictConfig,
    StateDictType.SHARDED_STATE_DICT: ShardedStateDictConfig,
}

class OptimStateKeyType(Enum):
    PARAM_NAME = auto()
    PARAM_ID = auto()


# A handles key represents the group of `FlatParamHandle`s involved in a given
# module's forward. These will be all-gathered together in the pre-forward and
# pre-backward.
HandlesKey = Tuple[FlatParamHandle, ...]


class _ExecOrderWarnStatus(Enum):
    """Used internally for execution order validation."""
    NONE = auto()     # no deviation yet
    WARNING = auto()  # deviated this iteration; currently issuing warnings
    WARNED = auto()   # deviated in a previous iteration


class _ExecOrderData:
    """
    This contains the data structures to track the execution order. We track
    the pre-forward order on the *first* iteration for forward prefetching
    (which thus assumes static graph) and the post-forward order on *every*
    iteration for backward prefetching (which thus does not assume static
    graph but may be provide an incorrect order).

    Additionally, if the distributed debug level is set to at least INFO, then
    this tracks additional data structures for checking the execution order
    across ranks on the first iteration and per rank across iterations.
    """

    def __init__(self, debug_level: dist.DebugLevel) -> None:
        self.handles_to_pre_forward_order_index: Dict[HandlesKey, int] = {}
        self.handles_pre_forward_order: List[int] = []
        self.handles_to_post_forward_order_index: Dict[HandlesKey, int] = {}
        self.handles_post_forward_order: List[int] = []
        self.is_first_iter: Optional[bool] = None
        self._checking_order: bool = (
            debug_level in [dist.DebugLevel.INFO, dist.DebugLevel.DETAIL]
        )

        # The following are only used if distributed debug level >= INFO
        self.process_group: Optional[dist.ProcessGroup] = None
        self.world_size: Optional[int] = None
        self.all_handles: List[FlatParamHandle] = []
        self.handle_to_handle_index: Dict[FlatParamHandle, int] = {}
        self.flat_param_to_prefixed_param_names: Dict[FlatParameter, List[str]] = {}
        self.current_order_index = 0
        self.warn_status = _ExecOrderWarnStatus.NONE

    def init(
        self,
        fsdp_root: "FullyShardedDataParallel",
        process_group: dist.ProcessGroup,
    ) -> None:
        """
        Initializes the data structures needed for checking the forward order.
        This is a no-op if the distributed debug level is less than INFO.
        Otherwise, this should be called after a root FSDP instance has been
        set during lazy initialization.
        """
        if not self._checking_order:
            return
        self.process_group = process_group
        self.rank = process_group.rank()
        self.world_size = process_group.size()
        # Fix an order over the handles, which should be the same across ranks
        for fsdp_module in fsdp_root.fsdp_modules(fsdp_root):
            for handle in fsdp_module._handles:
                index = len(self.all_handles)
                self.all_handles.append(handle)
                self.handle_to_handle_index[handle] = index
        self.flat_param_to_prefixed_param_names = cast(
            Dict[FlatParameter, List[str]],
            _get_param_to_unflat_param_names(fsdp_root),
        )
        # TODO (awgu): We can broadcast the metadata of rank 0's `all_handles`
        # to check that all ranks have the same handles in the same order.
        # https://github.com/pytorch/pytorch/issues/79620

    def get_handles_to_backward_prefetch(
        self,
        current_handles_key: HandlesKey,
    ) -> Optional[HandlesKey]:
        """
        Returns the handles key of the handles to backward prefetch given the
        current handles key or ``None`` if there is no valid handles key to
        prefetch.
        """
        current_index = self.handles_to_post_forward_order_index.get(current_handles_key, None)
        if current_index is None:
            return None
        target_index = current_index - 1
        if target_index < 0:
            return None
        target_handles_key = self.handles_post_forward_order[target_index]
        return target_handles_key

    def record_post_forward(self, handles: List[FlatParamHandle]) -> None:
        """
        Records ``handles`` in the post-forward order, where ``handles`` should
        be a group of handles used in the same module's forward. If ``handles``
        is empty, then it is omitted.

        Unlike :meth:`record_pre_forward`, this records the order *every*
        iteration with the expectation that the recorded order is reset in
        :meth:`next_iter`.
        """
        if not handles:
            return
        handles_key = tuple(handles)
        # Only record the first usage of a handles key
        if handles_key in self.handles_to_post_forward_order_index:
            return
        index = len(self.handles_post_forward_order)
        if handles_key:
            self.handles_to_post_forward_order_index[handles_key] = index
        self.handles_post_forward_order.append(handles_key)

    def record_pre_forward(self, handles: List[FlatParamHandle]) -> None:
        """
        Records ``handles`` in the pre-forward order on the first iteration,
        where ``handles`` should be a group of handles used in the same
        module's forward. If ``handles`` is empty, then it is omitted.

        If the distributed debug level is at least INFO, then this additionally
        checks the execution order across ranks. See :meth:`_check_order` for
        details.
        """
        if not handles:
            return
        handles_key = tuple(handles)
        if self._checking_order:
            self._check_order(handles_key)
        # Fix the order after the first iteration and only record the first
        # usage of a handles key
        if (
            not self.is_first_iter
            or handles_key in self.handles_to_pre_forward_order_index
        ):
            return
        index = len(self.handles_pre_forward_order)
        self.handles_to_pre_forward_order_index[handles_key] = index
        self.handles_pre_forward_order.append(handles_key)

    def _check_order(self, handles_key: HandlesKey) -> None:
        """
        Checks the forward execution order. This should only be called if the
        distributed debug level is at least INFO.

        On the first iteration, this uses all-gathers to check that all ranks
        are all-gathering the same handles and hence ``FlatParameter`` s,
        raising an error if not.
        On subsequent iterations, this checks that each rank is locally
        consistent with its own forward order from the first iteration, issuing
        a warning if not. This issues a warning on the first deviating
        iteration and stops warning thereafter.
        """
        if self.is_first_iter:
            msg_prefix = "Forward order differs across ranks:"
            local_indices: Optional[Tuple[int, ...]] = self._get_handle_indices(
                handles_key
            )
            device = handles_key[0].device  # guaranteed to be non-CPU
            num_valid_indices = sum((index is not None) for index in local_indices)
            tensor_kwargs = {"dtype": torch.int32, "device": device}
            world_num_valid_indices = torch.zeros(self.world_size, **tensor_kwargs)
            local_num_valid_indices = torch.tensor([num_valid_indices], **tensor_kwargs)
            dist._all_gather_base(
                world_num_valid_indices,
                local_num_valid_indices,
                group=self.process_group,
            )
            # Check that all ranks plan to all-gather the same number of
            # parameters
            # TODO (awgu): Since every module has at most one handle in the
            # current implementation, this should never raise the error.
            for (r1, n1), (r2, n2) in itertools.combinations(
                (
                    (rank, world_num_valid_indices[rank])
                    for rank in range(self.world_size)
                ),
                2,
            ):
                if n1 != n2:
                    raise RuntimeError(
                        f"{msg_prefix} rank {r1} is all-gathering {n1} parameters "
                        f"while rank {r2} is all-gathering {n2} parameters"
                    )
            world_indices = torch.zeros(
                self.world_size * num_valid_indices, **tensor_kwargs
            )
            local_indices = torch.tensor(local_indices, **tensor_kwargs)
            dist._all_gather_base(
                world_indices, local_indices, group=self.process_group
            )
            # Check that all ranks plan to all-gather the same index parameters
            for (r1, i1), (r2, i2) in itertools.combinations(
                (
                    (
                        rank,
                        world_indices[
                            rank * num_valid_indices : (rank + 1) * num_valid_indices
                        ],
                    )
                    for rank in range(self.world_size)
                ),
                2,
            ):
                if i1 != i2:
                    r1_param_names = self._get_names_from_handle_indices(i1)
                    r2_param_names = self._get_names_from_handle_indices(i2)
                    raise RuntimeError(
                        f"{msg_prefix} rank {r1} is all-gathering parameters "
                        f"for {r1_param_names} while rank {r2} is all-gathering "
                        f"parameters for {r2_param_names}"
                    )
        else:
            # Only issue warnings on the first deviating iteration and stop
            # checking thereafter to avoid flooding the console
            if self.warn_status == _ExecOrderWarnStatus.WARNED:
                return
            msg_prefix = None  # non-`None` means we should warn
            if self.current_order_index >= len(self.handles_pre_forward_order):
                # This iteration sees extra all-gather(s) compared to the first
                msg_prefix = (
                    "Expected to not all-gather any more parameters in the "
                    "forward but trying to all-gather parameters for "
                )
            else:
                expected_handles_key = self.handles_pre_forward_order[
                    self.current_order_index
                ]
                if expected_handles_key != handles_key:
                    expected_param_names = self._get_names_from_handles(
                        expected_handles_key
                    )
                    msg_prefix = (
                        f"Expected to all-gather for {expected_param_names} "
                        "but trying to all-gather parameters for "
                    )
            if msg_prefix is not None:
                param_names = self._get_names_from_handles(handles_key)
                msg_suffix = (
                    f"{param_names}"
                    if param_names
                    else "a newly-added parameter since construction time"
                )
                warnings.warn(
                    "Forward order differs from that of the first iteration "
                    f"on rank {self.rank}. Collectives are unchecked and may "
                    f"give incorrect results or hang.\n{msg_prefix}{msg_suffix}"
                )
                self.warn_status = _ExecOrderWarnStatus.WARNING
            self.current_order_index += 1

    def _get_handle_indices(
        self,
        handles_key: HandlesKey,
    ) -> Tuple[Optional[int], ...]:
        """
        Returns the handle indices (i.e. indices into ``self.all_handles``)
        corresponding to the handles in ``handles_key``. An entry in the
        returned tuple is ``None`` if the handle is invalid.
        """
        indices: List[int] = []
        for handle in handles_key:
            if handle not in self.handle_to_handle_index:
                indices.append(None)
            else:
                indices.append(self.handle_to_handle_index[handle])
        return tuple(indices)

    def _get_names_from_handle_indices(
        self,
        handle_indices: Tuple[int, ...],
    ) -> List[List[str]]:
        """
        Returns a list of prefixed parameter names for each handle in
        ``handle_indices``. If a handle index is invalid, then its prefixed
        parameter names are omitted from the returned list.
        """
        prefixed_param_names: List[List[str]] = []
        for index in handle_indices:
            if index is None or index < 0 or index >= len(self.all_handles):
                continue
            handle = self.all_handles[index]
            flat_param = handle.flat_param
            prefixed_param_names.append(self.flat_param_to_prefixed_param_names[flat_param])
        return prefixed_param_names

    def _get_names_from_handles(
        self,
        handles_key: HandlesKey,
    ) -> List[List[str]]:
        """
        Returns a list of prefixed parameter names for each handle in
        ``handles_key``. If a handle is invalid, then its prefixed parameter
        names are omitted from the returned list.
        """
        prefixed_param_names: List[List[str]] = []
        for handle in handles_key:
            flat_param = handle.flat_param
            if flat_param not in self.flat_param_to_prefixed_param_names:
                continue
            prefixed_param_names.append(self.flat_param_to_prefixed_param_names[flat_param])
        return prefixed_param_names

    def next_iter(self):
        """
        Advances the internal data structures per iteration. This should be
        called in the root's pre-forward rather than in the post-backward
        callback since the backward may not run (e.g. inference).
        """
        if self.is_first_iter is None:
            self.is_first_iter = True
        else:
            self.is_first_iter = False
        self.handles_to_post_forward_order_index.clear()
        self.handles_post_forward_order.clear()
        if self._checking_order:
            self.current_order_index = 0
            if self.warn_status == _ExecOrderWarnStatus.WARNING:
                self.warn_status = _ExecOrderWarnStatus.WARNED


# TODO (awgu): Refactor this later
sharding_strategy_map = {
    ShardingStrategy.NO_SHARD: HandleShardingStrategy.NO_SHARD,
    ShardingStrategy.FULL_SHARD: HandleShardingStrategy.FULL_SHARD,
    ShardingStrategy.SHARD_GRAD_OP: HandleShardingStrategy.SHARD_GRAD_OP,
}


class FullyShardedDataParallel(nn.Module):
    """
    A wrapper for sharding Module parameters across data parallel workers. This
    is inspired by `Xu et al.`_ as well as the ZeRO Stage 3 from DeepSpeed_.
    FullyShardedDataParallel is commonly shortened to FSDP.

    .. _`Xu et al.`: https://arxiv.org/abs/2004.13336
    .. _DeepSpeed: https://www.deepspeed.ai/

    Example::

        >>> # xdoctest: +SKIP("undefined variables")
        >>> import torch
        >>> from torch.distributed.fsdp import FullyShardedDataParallel as FSDP
        >>> torch.cuda.set_device(device_id)
        >>> sharded_module = FSDP(my_module)
        >>> optim = torch.optim.Adam(sharded_module.parameters(), lr=0.0001)
        >>> x = sharded_module(x, y=3, z=torch.Tensor([1]))
        >>> loss = x.sum()
        >>> loss.backward()
        >>> optim.step()

    .. warning::
        The optimizer must be initialized *after* the module has been wrapped,
        since FSDP will shard parameters in-place and this will break any
        previously initialized optimizers.

    .. warning::
        If the destination CUDA device has ID ``dev_id``, either (1)
        ``module`` should already be placed on that device, (2) the device
        should be set using ``torch.cuda.set_device(dev_id)``, or (3)
        ``dev_id`` should be passed into the ``device_id`` constructor
        argument. This FSDP instance's compute device will be that destination
        device. For (1) and (3), the FSDP initialization always occurs on GPU.
        For (2), the FSDP initialization happens on ``module`` 's current
        device, which may be CPU.

    .. warning::
        FSDP currently does not support gradient accumulation outside
        ``no_sync()`` when using CPU offloading. Trying to do so yields
        incorrect results since FSDP will use the newly-reduced gradient
        instead of accumulating with any existing gradient.

    .. warning::
        Changing the original parameter variable names after construction will
        lead to undefined behavior.

    .. warning::
        Passing in `sync_module_states=True` flag requires module to be put
        on GPU, or to use ``device_id`` argument to specify a CUDA device that
        FSDP will move module to. This is because ``sync_module_states=True``
        requires GPU communication.

    .. warning::
        As of PyTorch 1.12, FSDP only offers limited support for shared parameters
        (for example, setting one ``Linear`` layer's weight to another's). In
        particular, modules that share parameters must be wrapped as part of the
        same FSDP unit. If enhanced shared parameter support is needed for your
        use case, please ping https://github.com/pytorch/pytorch/issues/77724

    .. note::
        Inputs into FSDP ``forward`` function will be moved to compute device
        (same device FSDP module is on) before running ``forward``, so user does
        not have to manually move inputs from CPU -> GPU.

    Args:
        module (nn.Module):
            module to be wrapped with FSDP.
        process_group (Optional[ProcessGroup]):
            process group for sharding
        sharding_strategy (Optional[ShardingStrategy]):
            Config sharding algorithm, different sharding algorithm has trade
            off between memory saving and communication overhead. ``FULL_SHARD``
            will be chosen if sharding_strategy is not specified.
        cpu_offload (Optional[CPUOffload]):
            CPU offloading config. Currently, only parameter and gradient CPU
            offload is supported. It can be enabled via passing in
            ``cpu_offload=CPUOffload(offload_params=True)``. Note that this
            currently implicitly enables gradient offloading to CPU in order for
            params and grads to be on same device to work with optimizer. This
            API is subject to change. Default is ``None`` in which case there
            will be no offloading.
        auto_wrap_policy (Optional[Callable[[nn.Module, bool, int], bool]]):
            A callable specifying a policy to recursively wrap layers with FSDP.
            Note that this policy currently will only apply to child modules of
            the passed in module. The remainder modules are always wrapped in
            the returned FSDP root instance.
            ``size_based_auto_wrap_policy`` written in ``torch.distributed.fsdp.wrap`` is
            an example of ``auto_wrap_policy`` callable, this policy wraps layers
            with the number of parameters larger than 100M. ``transformer_auto_wrap_policy``
            written in ``torch.distributed.fsdp.wrap`` is an example of ``auto_wrap_policy``
            callable for transformer-like model architectures. Users can supply the customized
            ``auto_wrap_policy`` callable that should accept following arguments:
            ``module: nn.Module``, ``recurse: bool``, ``unwrapped_params: int``, and return
            a ``bool`` specifying whether the passed in ``module``` should be wrapped
            (if ``recurse=False``) or whether we should recurse down the subgraph of ``module``
            children (if ``recurse=True``). Extra customized arguments could be added to
            the customized ``auto_wrap_policy`` callable as well. It is a good practice to
            print out the sharded model and check whether the sharded model is what
            the application wants and then adjust accordingly.

            Example::

                >>> def custom_auto_wrap_policy(
                >>>     module: nn.Module,
                >>>     recurse: bool,
                >>>     unwrapped_params: int,
                >>>     # These are customizable for this policy function.
                >>>     min_num_params: int = int(1e8),
                >>> ) -> bool:
                >>>     return unwrapped_params >= min_num_params
                >>> # Configure a custom min_num_params
                >>> my_auto_wrap_policy = functools.partial(custom_auto_wrap_policy, min_num_params=1e5)

        backward_prefetch (Optional[BackwardPrefetch]):
            This is an experimental feature that is subject to change in the
            the near future. It allows users to enable two different backward_prefetch
            algorithms to help backward communication and computation overlapping.
            Pros and cons of each algorithm is explained in the class ``BackwardPrefetch``.
        mixed_precision (Optional[MixedPrecision]): A ``MixedPrecision`` instance
            describing the mixed precision training config to be used. ``MixedPrecision``
            supports configuring parameter, buffer, and gradient communication dtype. Note
            that only floating point data is cast to the reduced precision. This allows
            users potential memory saving and training speedup while trading off
            accuracy during model training. If ``None``, no mixed precision is applied.
            Note that if ``mixed_precision`` is enabled for FSDP model that
            contains ``BatchNorm`` with ``auto_wrap_policy``, FSDP will take
            care to disable mixed precision for ``BatchNorm`` units by wrapping
            them separately in their own FSDP unit with ``mixed_precision=None``.
            This is done because several ``BatchNorm`` kernels do not implement
            reduced type support at the moment. If individually wrapping the model,
            users must take care to set ``mixed_precision=None`` for
            ``BatchNorm`` units.
            (Default: ``None``)
        ignored_modules (Optional[Iterable[torch.nn.Module]]): Modules whose
            own parameters and child modules' parameters and buffers are
            ignored by this instance. None of the modules directly in
            ``ignored_modules`` should be :class:`FullyShardedDataParallel`
            instances, and any child modules that are already-constructed
            :class:`FullyShardedDataParallel` instances will not be ignored if
            they are nested under this instance. This argument may be used to
            avoid sharding specific parameters at module granularity when using an
            ``auto_wrap_policy`` or if parameters' sharding is not managed by
            FSDP. (Default: ``None``)
        param_init_fn (Optional[Callable[[nn.Module], None]]):
            A ``Callable[torch.nn.Module] -> None`` that
            specifies how modules that are currently on the meta device should be initialized
            onto an actual device. Note that as of v1.12, we detect modules on the meta
            device via ``is_meta`` check and apply a default initialization that calls
            ``reset_parameters`` method on the passed in ``nn.Module`` if ``param_init_fn``
            is not specified, otherwise we run ``param_init_fn`` to initialize the passed
            in ``nn.Module``. In particular, this means that if ``is_meta=True`` for any
            module parameters for modules that will be wrapped with FSDP and ``param_init_fn``
            is not specified, we assume your module properly implements a ``reset_paramters()``
            and will throw errors if not. Note that additionally, we offer support for modules
            initialized with torchdistX's (https://github.com/pytorch/torchdistX)
            ``deferred_init`` API. In this case, deferred modules would be initialized
            by a default initialization function that calls torchdistX's
            ``materialize_module``, or the passed in ``param_init_fn``, if it is not
            ``None``. The same ``Callable`` is applied to initialize all meta modules.
            Note that this initialization function is applied before doing any FSDP sharding
            logic.

            Example::

                >>> # xdoctest: +SKIP("undefined variables")
                >>> module = MyModule(device="meta")
                >>> def my_init_fn(module):
                >>>     # responsible for initializing a module, such as with reset_parameters
                >>>     ...
                >>> fsdp_model = FSDP(module, param_init_fn=my_init_fn, auto_wrap_policy=size_based_auto_wrap_policy)
                >>> print(next(fsdp_model.parameters()).device) # current CUDA device
                >>> # With torchdistX
                >>> module = deferred_init.deferred_init(MyModule, device="cuda")
                >>> # Will initialize via deferred_init.materialize_module().
                >>> fsdp_model = FSDP(module, auto_wrap_policy=size_based_auto_wrap_policy)

        device_id (Optional[Union[int, torch.device]]): An ``int`` or ``torch.device``
            describing the CUDA device the FSDP module should be moved to determining where
            initialization such as sharding takes place. If this argument is not specified
            and ``module`` is on CPU, we will move ``module`` to current CUDA device for faster
            initialization and move ``module`` back to CPU before returning.
            If specified, resulting FSDP instances will reside on this device.
            Note that if ``device_id`` is specified but ``module`` is already
            on a different CUDA device, an error will be thrown. (Default: ``None``)

        sync_module_states (bool): If ``True``, each individually wrapped FSDP unit will broadcast
            module parameters from rank 0 to ensure they are the same across all ranks after
            initialization. This helps ensure model parameters are the same across ranks
            before starting training, but adds communication overhead to ``__init__``, as at least
            one broadcast is triggered per individually wrapped FSDP unit.
            This can also help load checkpoints taken by ``state_dict`` and to be loaded by
            ``load_state_dict`` in a memory efficient way. See documentation for
            :class:`FullStateDictConfig` for an example of this. (Default: ``False``)

    """
    def __init__(
        self,
        module: nn.Module,
        process_group: Optional[ProcessGroup] = None,
        sharding_strategy: Optional[ShardingStrategy] = None,
        cpu_offload: Optional[CPUOffload] = None,
        auto_wrap_policy: Optional[Callable] = None,
        backward_prefetch: Optional[BackwardPrefetch] = None,
        mixed_precision: Optional[MixedPrecision] = None,
        ignored_modules: Optional[Iterable[torch.nn.Module]] = None,
        param_init_fn: Optional[Callable[[nn.Module], None]] = None,
        device_id: Optional[Union[int, torch.device]] = None,
        sync_module_states: bool = False,
    ):
        if isinstance(auto_wrap_policy, ParamExecOrderWrapPolicy):
            self._init_param_exec_order_wrap_policy(
                module=module,
                process_group=process_group,
                sharding_strategy=sharding_strategy,
                cpu_offload=cpu_offload,
                auto_wrap_policy=auto_wrap_policy,
                backward_prefetch=backward_prefetch,
                mixed_precision=mixed_precision,
                ignored_modules=ignored_modules,
                param_init_fn=param_init_fn,
                device_id=device_id,
                sync_module_states=sync_module_states,
            )
            return

        torch._C._log_api_usage_once("torch.distributed.fsdp")
        super().__init__()

        self._ignored_modules = self._get_ignored_modules(module, ignored_modules)
        ignored_params, self._ignored_param_names = self._get_ignored_params(
            module, self._ignored_modules
        )
        self._buffer_names = self._get_buffer_names(module)
        if auto_wrap_policy is not None:
            auto_wrap_kwargs = {
                "module": module,
                "auto_wrap_policy": auto_wrap_policy,
                "wrapper_cls": FullyShardedDataParallel,
                "ignored_modules": self._ignored_modules,
                "ignored_params": ignored_params,
                "only_wrap_children": True,  # avoid double wrapping the root
            }
            fsdp_kwargs = {
                "process_group": process_group,
                "sharding_strategy": sharding_strategy,
                "cpu_offload": cpu_offload,
                "backward_prefetch": backward_prefetch,
                "mixed_precision": mixed_precision,
                "param_init_fn": param_init_fn,
                "device_id": device_id,
                "sync_module_states": sync_module_states,
            }
            self._auto_wrap(auto_wrap_kwargs, fsdp_kwargs)

        self.process_group = process_group or _get_default_group()
        self.rank = self.process_group.rank()
        self.world_size = self.process_group.size()
        self.training_state = TrainingState_.IDLE
        self.cpu_offload = cpu_offload or CPUOffload()
        self.backward_prefetch = backward_prefetch
        if self.world_size == 1:
            # World size of 1 is functionally equivalent to `NO_SHARD`
            sharding_strategy = ShardingStrategy.NO_SHARD
        self.sharding_strategy = sharding_strategy or ShardingStrategy.FULL_SHARD
        self.mixed_precision = mixed_precision or MixedPrecision()
        # Save a mapping from fully prefixed buffer name to its original dtype
        # since for mixed precision, buffers are restored to their original
        # dtype for model checkpointing
        self._buffer_name_to_orig_dtype: Dict[str, torch.dtype] = {}

        self._check_single_device_module(module, ignored_params)
        device_from_device_id: Optional[torch.device] = self._get_device_from_device_id(device_id)
        self._materialize_module(module, param_init_fn, device_from_device_id)
        self._move_module_to_device(module, ignored_params, device_from_device_id)
        self.compute_device = self._get_compute_device(module, ignored_params, device_from_device_id)
        params_to_flatten = list(self._get_orig_params(module, ignored_params))
        if sync_module_states:
            self._sync_module_states(module, params_to_flatten)

        # This FSDP instance's handles should inherit the same process group,
        # compute device, CPU offload, and mixed precision settings. However,
        # different sharding strategies are allowed.
        config = HandleConfig(
            sharding_strategy_map[self.sharding_strategy],
            self.cpu_offload.offload_params,
            self.mixed_precision.param_dtype,
            self.mixed_precision.reduce_dtype,
        )
        self._fsdp_wrapped_module = FlattenParamsWrapper(
            module,
            params_to_flatten,
            self.compute_device,
            config,
        )
        self._check_orig_params_flattened(ignored_params)
        # Invariant: `self.params` contains exactly the `FlatParameter`s of the
        # handles in `self._handles`
        self._handles: List[FlatParamHandle] = []
        self.params: List[FlatParameter] = []
        if self._fsdp_wrapped_module.has_params:
            handle = self._fsdp_wrapped_module.handle
            self.params.append(handle.flat_param)
            self._register_param_handle(handle)
            handle.shard(self.process_group)
            if self.cpu_offload.offload_params and handle.flat_param.device != torch.device("cpu"):
                with torch.no_grad():
                    handle._flat_param_to(torch.device("cpu"))

        self.gradient_predivide_factor: float = self._get_gradient_predivide_factor(self.world_size)
        self.gradient_postdivide_factor: float = self.world_size / self.gradient_predivide_factor
        self._sync_gradients = True
        self._communication_hook = self._get_default_comm_hook()
        self._communication_hook_state = self._get_default_comm_hook_state()
        self._hook_registered = False

        # Used to prevent running the pre-backward hook multiple times
        self._pre_backward_hook_has_run: Dict[HandlesKey, bool] = {}
        self._is_root: Optional[bool] = None  # `None` indicates not yet set
        # The following attributes are owned by the root FSDP instance and
        # shared with non-root FSDP instances
        self._streams: Dict[str, torch.cuda.Stream] = {}
        self._debug_level = dist.get_debug_level()
        self._exec_order_data = _ExecOrderData(self._debug_level)
        self._handles_prefetched: Dict[HandlesKey, bool] = {}
        # Used for `BACKWARD_POST` prefetching
        self._need_pre_backward_unshard: Dict[HandlesKey, bool] = {}
        # The data structures use tuples of handles to generalize over the case
        # where a module's forward involves multiple handles. The two forward
        # order structures are populated and finalized in the first iteration.

        # `_state_dict_type` controls the `state_dict()` behavior, which is
        # implemented using post-save and pre-load hooks
        self._state_dict_type = StateDictType.FULL_STATE_DICT
        self._state_dict_config = FullStateDictConfig()
        self._register_state_dict_hook(self._post_state_dict_hook)
        self._post_state_dict_hook_fn = {
            StateDictType.FULL_STATE_DICT: self._full_post_state_dict_hook,
            StateDictType.LOCAL_STATE_DICT: self._local_post_state_dict_hook,
            StateDictType.SHARDED_STATE_DICT: self._sharded_post_state_dict_hook,
        }
        self._register_load_state_dict_pre_hook(
            self._pre_load_state_dict_hook, with_module=True
        )
        self._pre_load_state_dict_hook_fn = {
            StateDictType.FULL_STATE_DICT: self._full_pre_load_state_dict_hook,
            StateDictType.LOCAL_STATE_DICT: self._local_pre_load_state_dict_hook,
            StateDictType.SHARDED_STATE_DICT: self._sharded_pre_load_state_dict_hook,
        }
        self.register_load_state_dict_post_hook(
            self._post_load_state_dict_hook
        )
        self._post_load_state_dict_hook_fn = {
            StateDictType.FULL_STATE_DICT: self._full_post_load_state_dict_hook,
            StateDictType.LOCAL_STATE_DICT: self._local_post_load_state_dict_hook,
            StateDictType.SHARDED_STATE_DICT: self._sharded_post_load_state_dict_hook,
        }

    def _get_ignored_modules(
        self,
        root_module: nn.Module,
        _ignored_modules: Optional[Iterable[torch.nn.Module]],
    ) -> Set[nn.Module]:
        """
        Checks that ``_ignored_modules`` is an iterable of ``nn.Module`` s
        without any FSDP instances, and returns the modules contained in their
        module subtrees as a :class:`set`. Nested FSDP instances are excluded,
        but their already-computed ignored modules are included.
        """
        if _ignored_modules is None:
            return set()
        msg_prefix = "`ignored_modules` should be an iterable of `torch.nn.Module`s "
        try:
            ignored_root_modules = set(_ignored_modules)
        except TypeError:
            raise TypeError(msg_prefix + f"but got {type(_ignored_modules)}")
        for module in ignored_root_modules:
            if not isinstance(module, torch.nn.Module):
                raise TypeError(msg_prefix + f"but got an iterable with {type(module)}")
            if isinstance(module, FullyShardedDataParallel):
                raise ValueError("`ignored_modules` should not include FSDP modules")
        # Include child modules and exclude nested FSDP modules themselves
        ignored_modules = set(
            child
            for module in ignored_root_modules
            for child in module.modules()
            if not isinstance(child, (FullyShardedDataParallel, FlattenParamsWrapper))
        )
        if root_module in ignored_modules:
            warnings.warn(
                "Trying to ignore the top-level module passed into the FSDP "
                "constructor itself will result in all parameters being "
                f"ignored and is not well-supported: {module}"
            )
        # Include nested FSDP modules' ignored modules
        for submodule in root_module.modules():
            if isinstance(submodule, FullyShardedDataParallel):
                assert hasattr(submodule, "_ignored_modules")
                ignored_modules.update(submodule._ignored_modules)
        return ignored_modules

    def _get_ignored_params(
        self,
        root_module: torch.nn.Module,
        ignored_modules: Set[torch.nn.Module],
    ) -> Tuple[Set[torch.nn.Parameter], Set[str]]:
        """
        Returns the parameters of the modules in ``ignored_modules``,
        excluding any :class:`FlatParameter` s, and their fully prefixed names,
        both as :class:`set` s.
        """
        ignored_params = set(
            p
            for m in ignored_modules
            for p in m.parameters()
            if not isinstance(p, FlatParameter)
        )
        # Conservatively include all shared parameters' names
        param_to_unflat_param_names = _get_param_to_unflat_param_names(
            root_module,
            dedup_shared_params=False,
        )
        ignored_param_names = set()
        for param in ignored_params:
            unflat_param_names = param_to_unflat_param_names[param]
            clean_names = []
            for k in unflat_param_names:
                # Clean any module wrapper prefixes in case of nested wrapping
                clean_names.append(clean_tensor_name(k))
            ignored_param_names.update(clean_names)
        return ignored_params, ignored_param_names

    def _get_buffer_names(self, root_module: nn.Module) -> Set[str]:
        """
        Returns the fully prefixed names of all buffers in the module hierarchy
        rooted at ``root_module`` as a class:`set`.
        """

        def module_fn(module: nn.Module, prefix: str, buffer_names: Set[str]):
            # For FSDP modules, only add the entry when considering the
            # contained `FlattenParamsWrapper` to avoid duplication
            if not isinstance(module, FullyShardedDataParallel):
                for buffer_name, _ in module.named_buffers(recurse=False):
                    # Clean module wrapper prefixes in case of nested wrapping
                    prefixed_buffer_name = clean_tensor_name(prefix + buffer_name)
                    buffer_names.add(prefixed_buffer_name)

        def return_fn(buffer_names: Set[str], *args):
            return buffer_names

        buffer_names: Set[str] = set()
        return _apply_to_modules(
            root_module,
            module_fn,
            return_fn,
            buffer_names,
        )

    def _auto_wrap(
        self,
        auto_wrap_kwargs: Dict[str, Any],
        fsdp_kwargs: Dict[str, Any],
    ) -> None:
        """
        Recursively auto wraps the root module given by the key "module" in
        ``auto_wrap_kwargs`` with the arguments in ``auto_wrap_kwargs`` and
        ``fsdp_kwargs``.

        Precondition: ``auto_wrap_policy`` contains the arguments expected by
            ``_recursive_wrap()``, where ``auto_wrap_policy`` is not ``None``.
            ``fsdp_kwargs`` contains all FSDP arguments except ``module``.
        """
        auto_wrap_policy = auto_wrap_kwargs["auto_wrap_policy"]
        root_module = auto_wrap_kwargs["module"]
        assert auto_wrap_policy is not None
        # For auto wrapping, submodules should not already be wrapped with FSDP
        # since double wrapping is not supported
        for module_name, module in root_module.named_modules():
            if isinstance(module, FullyShardedDataParallel):
                raise ValueError(
                    f"Expected {module_name} to NOT be FullyShardedDataParallel "
                    "if using an `auto_wrap_policy`"
                )
        mixed_precision = fsdp_kwargs["mixed_precision"]
        if mixed_precision is not None and _contains_batchnorm(root_module):
            _override_batchnorm_mixed_precision(root_module)
            auto_wrap_policy = functools.partial(
                _or_policy, policies=[_wrap_batchnorm_individually, auto_wrap_policy]
            )
            warnings.warn(
                "Both mixed precision and an `auto_wrap_policy` were specified "
                "for FSDP, where the wrapped module has batch norm submodules. "
                "The batch norm submodules will be wrapped as separate FSDP "
                "instances with mixed precision disabled since some batch norm "
                "kernels do not support low precision."
            )
            auto_wrap_kwargs["auto_wrap_policy"] = auto_wrap_policy
        _recursive_wrap(**auto_wrap_kwargs, **fsdp_kwargs)

    def _check_single_device_module(
        self,
        module: nn.Module,
        ignored_params: Set[nn.Parameter],
    ) -> None:
        """
        Raises an error if ``module`` has original parameters on multiple
        devices, ignoring the parameters in ``ignored_params``. Thus, after
        this method, the module must be either fully on the CPU or fully on a
        non-CPU device.
        """
        devices = set(
            param.device for param in self._get_orig_params(module, ignored_params)
        )
        if len(devices) > 1:
            raise RuntimeError(
                f"FSDP only supports single device modules but got params on {devices}"
            )

    def _get_device_from_device_id(
        self,
        device_id: Optional[Union[int, torch.device]],
    ) -> Optional[torch.device]:
        """
        """
        if device_id is None:
            return None
        device = (
            device_id
            if isinstance(device_id, torch.device)
            else torch.device(device_id)
        )
        if device == torch.device("cuda"):
            warnings.warn(
                f"FSDP got the argument `device_id` {device_id} on rank "
                f"{self.rank}, which does not have an explicit index. "
                f"FSDP will use the current device {torch.cuda.current_device()}. "
                "If this is incorrect, please explicitly call `torch.cuda.set_device()` "
                "before FSDP initialization or pass in the explicit device "
                "index as the `device_id` argument."
            )
            device = torch.device("cuda", torch.cuda.current_device())
        return device

    def _materialize_module(
        self,
        module: nn.Module,
        param_init_fn: Optional[Callable[[nn.Module], None]],
        device_from_device_id: Optional[torch.device],
    ) -> None:
        """
        Materializes the wrapped module ``module`` in place if needed: either
        if the module has parameters that use meta device or are torchdistX
        fake tensors.

        This method uses ``param_init_fn`` to materialize the module if the
        function is not ``None`` and falls back to default behavior otherwise.
        For meta device, this moves the module to ``device_from_device_id`` if
        it is not ``None`` or the current device otherwise and calls
        ``reset_parameters()``, and for torchdistX fake tensors, this calls
        ``deferred_init.materialize_module()``.
        """
        is_meta_module = any(p.is_meta for p in module.parameters())
        is_torchdistX_deferred_init = (
            not is_meta_module
            and _TORCHDISTX_AVAIL
            and any(fake.is_fake(p) for p in module.parameters())
        )
        if (
            is_meta_module or is_torchdistX_deferred_init
        ) and param_init_fn is not None:
            if not callable(param_init_fn):
                raise ValueError(
                    f"Expected {param_init_fn} to be callable but got {type(param_init_fn)}"
                )
            param_init_fn(module)
        elif is_meta_module:
            # Run default meta device initialization
            materialization_device = device_from_device_id or torch.cuda.current_device()
            module.to_empty(device=materialization_device)
            try:
                with torch.no_grad():
                    module.reset_parameters()
            except BaseException as e:
                warnings.warn(
                    "Unable to call `reset_parameters()` for module on meta "
                    f"device with error {str(e)}. Please ensure your "
                    "module implements a `reset_parameters()` method."
                )
                raise e
        elif is_torchdistX_deferred_init:
            # Run default torchdistX initialization
            deferred_init.materialize_module(
                module,
                check_fn=lambda k: not isinstance(k, FullyShardedDataParallel),
            )

    def _move_module_to_device(
        self,
        module: nn.Module,
        ignored_params: Set[nn.Parameter],
        device_from_device_id: Optional[torch.device],
    ):
        """
        Moves ``module`` depending on ``device_from_device_id`` and its current
        device.

        - If ``device_from_device_id`` is not ``None``, then this moves
        ``module`` to the device.
        - If ``device_from_device_id`` is ``None``, then this does not move
        ``module`` but warns the user if it is on CPU.

        Precondition: ``_check_single_device_module()``.
        """
        cpu_device = torch.device("cpu")
        param = next(self._get_orig_params(module, ignored_params), None)
        if param is None:
            return  # no original parameters to manage
        if device_from_device_id is not None:
            if param.device == cpu_device:
                # NOTE: This includes moving ignored parameters.
                module = module.to(device_from_device_id)
                # TODO (awgu): This is a temporary fix to move already-
                # constructed `FlatParameter`s back to CPU if needed. This is
                # needed to make CPU offload work with `device_id`.
                for submodule in module.modules():
                    if (
                        isinstance(submodule, FullyShardedDataParallel)
                        and submodule.cpu_offload.offload_params
                    ):
                        with torch.no_grad():
                            for handle in submodule._handles:
                                handle._flat_param_to(torch.device("cpu"))
        elif param.device == cpu_device:
            warnings.warn(
                "Module is put on CPU and will thus have flattening and sharding"
                " run on CPU, which is less efficient than on GPU. We recommend passing in "
                "`device_id` argument which will enable FSDP to put module on GPU device,"
                " module must also be on GPU device to work with `sync_module_states=True` flag"
                " which requires GPU communication."
            )

    def _get_compute_device(
        self,
        module: nn.Module,
        ignored_params: Set[nn.Parameter],
        device_from_device_id: Optional[torch.device],
    ) -> torch.device:
        """
        Determines and returns this FSDP instance's compute device. If the
        module is already on a non-CPU device, then the compute device is that
        non-CPU device. If the module is on CPU, then the compute device is the
        current device.

        Since this method should be called after materializing the module, any
        non-CPU device should not be meta device. For now, the compute device
        is always a CUDA GPU device with its explicit index.

        Precondition: ``_check_single_device_module()`` and
        ``_move_module_to_device()``.
        """
        # If the module is on GPU already, then that GPU device has priority
        # over the current device
        param = next(self._get_orig_params(module, ignored_params), None)
        if param is not None and param.device.type == "cuda":
            compute_device = param.device
        else:
            compute_device = torch.device("cuda", torch.cuda.current_device())
        if (
            device_from_device_id is not None
            and compute_device != device_from_device_id
        ):
            raise ValueError(
                "Inconsistent compute device and `device_id` on rank "
                f"{self.rank}: {compute_device} vs {device_from_device_id}"
            )
        return compute_device

    def _sync_module_states(
        self, module: nn.Module, params: List[nn.Parameter]
    ) -> None:
        """
        Synchronizes module states (i.e. parameters ``params`` and all
        not-yet-synced buffers) by broadcasting from rank 0 to all ranks.

        Precondition: ``sync_module_states == True`` and ``self.process_group``
        has been set.
        """
        if params and any(param.device == torch.device("cpu") for param in params):
            raise ValueError(
                "Module has CPU parameters, but sync_module_states=True is specified."
                "This only works for GPU module, please specify `device_id` argument or move"
                " module to GPU before init."
            )
        module_states: List[torch.Tensor] = []
        # TODO (awgu): When exposing the original parameters, we need to also
        # use this attribute to prevent re-synchronizing parameters.
        for buffer in module.buffers():
            # Avoid re-synchronizing buffers in case of nested wrapping
            if not getattr(buffer, "_fsdp_synced", False):
                buffer._fsdp_synced = True
                module_states.append(buffer.detach())
        module_states.extend(param.detach() for param in params)
        _sync_params_and_buffers(
            self.process_group, module_states, _PARAM_BROADCAST_BUCKET_SIZE, src=0,
        )

    def _get_orig_params(
        self,
        module: nn.Module,
        ignored_params: Set[nn.Parameter],
    ) -> Iterator[nn.Parameter]:
        """
        Returns an iterator over the original parameters in ``module``,
        ignoring the parameters in ``ignored_params`` and any ``FlatParameter``
        s (which may be present due to nested FSDP wrapping).
        """
        param_gen = module.parameters()
        try:
            while True:
                param = next(param_gen)
                if param not in ignored_params and not isinstance(param, FlatParameter):
                    yield param
        except StopIteration:
            pass

    def _check_orig_params_flattened(self, ignored_params: Set[nn.Parameter]) -> None:
        """
        Checks that all original parameters have been flattened and hence made
        invisible to ``named_parameters()``. This should be called as a sanity
        check after flattening the wrapped module's parameters.
        """
        for param_name, param in self.named_parameters():
            if param not in ignored_params and not isinstance(param, FlatParameter):
                raise RuntimeError(
                    f"Found an unflattened parameter: {param_name}; "
                    f"{param.size()} {param.__class__}"
                )

    def _register_param_handle(self, handle: FlatParamHandle) -> None:
        """Registers the parameter handle to this FSDP instance."""
        if handle not in self._handles:
            self._handles.append(handle)

    @torch.no_grad()
    def _unshard(
        self,
        handles: List[FlatParamHandle],
    ) -> None:
        """
        Unshards the handles in ``handles``. If the handles are in
        :meth:`summon_full_params` and are using mixed precision, then they are
        forced to full precision.

        Postcondition: Each handle's ``FlatParameter`` 's data is the padded
        unsharded flattened parameter on the compute device.
        """
        with torch.cuda.stream(self._streams["all_gather"]):
            for handle in handles:
                handle.pre_unshard()
                handle.unshard()
                handle.post_unshard()

    def _reshard(
        self,  # unused
        handles: List[FlatParamHandle],
        free_unsharded_flat_params: List[bool],
    ) -> None:
        """
        Reshards the handles in ``handles``. ``free_unsharded_flat_params``
        should have the same length as ``handles``, and each element should
        give whether the corresponding handle should free its padded unsharded
        flattened parameter.
        """
        assert len(handles) == len(free_unsharded_flat_params), (
            "Expects both lists to have equal length but got "
            f"{len(handles)} and {len(free_unsharded_flat_params)}"
        )
        for handle, free_unsharded_flat_param in zip(
            handles,
            free_unsharded_flat_params,
        ):
            handle.reshard(free_unsharded_flat_param)
            handle.post_reshard()

    @property
    def module(self) -> nn.Module:
        """
        Returns the wrapped module (like :class:`DistributedDataParallel`).
        """
        assert isinstance(self._fsdp_wrapped_module, FlattenParamsWrapper)
        return self._fsdp_wrapped_module.module

    def __getattr__(self, name: str) -> Any:
        """Forward missing attributes to wrapped module."""
        try:
            return super().__getattr__(name)  # defer to nn.Module's logic
        except AttributeError:
            return getattr(self._fsdp_wrapped_module, name)

    def __getitem__(self, key: int) -> Any:
        """Forward indexing calls in case the module is a nn.Sequential."""
        return self._fsdp_wrapped_module.__getitem__(key)  # type: ignore[operator]

    def check_is_root(self) -> bool:
        self._lazy_init()
        assert self._is_root is not None
        return self._is_root

    @staticmethod
    def fsdp_modules(
        module: nn.Module,
        root_only: bool = False,
    ) -> List["FullyShardedDataParallel"]:
        """
        Returns all nested FSDP instances, possibly including ``module`` itself
        and only including FSDP root modules if ``root_only=True``.

        Args:
            module (torch.nn.Module): Root module, which may or may not be an
                ``FSDP`` module.
            root_only (bool): Whether to return only FSDP root modules.
                (Default: ``False``)

        Returns:
            List[FullyShardedDataParallel]: FSDP modules that are nested in
            the input ``module``.
        """
        return [
            submodule for submodule in module.modules()
            if isinstance(submodule, FullyShardedDataParallel) and
            (not root_only or submodule.check_is_root())
        ]

    def apply(self, fn: Callable[[nn.Module], None]) -> "FullyShardedDataParallel":
        r"""Applies ``fn`` recursively to every submodule (as returned by ``.children()``)
        as well as self. Typical use includes initializing the parameters of a model
        (see also :ref:`nn-init-doc`).

        Compared to ``torch.nn.Module.apply``, this version additionally gathers
        the full parameters before applying ``fn``. It should not be called from
        within another ``summon_full_params`` context.

        Args:
            fn (:class:`Module` -> None): function to be applied to each submodule

        Returns:
            Module: self
        """
        uninitialized = self._is_root is None
        self._assert_state(TrainingState_.IDLE)
        with self._summon_full_params(recurse=False, writeback=True):
            ret = super().apply(fn)

        # Reset lazy init that might be called by _summon_full_params, since
        # it could have set is_root incorrectly for non-root FSDP instances.
        if uninitialized and self._is_root:
            for module in self.fsdp_modules(self):
                module._reset_lazy_init()

        return ret

    def _get_gradient_predivide_factor(self, world_size: int) -> float:
        """
        Returns a pre-divide factor to prevent underflow/overflow during
        gradient synchronization.
        """
        factor: int = 1
        while world_size % factor == 0 and world_size / factor > factor:
            factor *= 2
        return float(factor)

    def _mixed_precision_enabled_for_params(self) -> bool:
        """
        Whether user explicitly enabled mixed precision for
        parameters or not.
        """
        return self.mixed_precision.param_dtype is not None

    def _mixed_precision_enabled_for_buffers(self) -> bool:
        """
        Whether user explicitly enabled mixed precision for
        buffers or not.
        """
        return self.mixed_precision.buffer_dtype is not None

    def _mixed_precision_enabled_for_reduce(self) -> bool:
        """
        Whether user explicitly enabled mixed precision for
        gradient reduction or not.
        """
        return self.mixed_precision.reduce_dtype is not None

    def _low_precision_hook_enabled(self) -> bool:
        """
        Wether a low precision hook is registered or not.
        """
        return (
            self._communication_hook is not None
            and self._communication_hook in LOW_PRECISION_HOOKS
        )

    def _cast_fp_inputs_to_dtype(
        self, dtype: torch.dtype, *args: Any, **kwargs: Any
    ) -> Tuple[Any, Any]:
        """
        Casts floating point tensors in ``args`` and ``kwargs`` to the
        precision given by ``dtype``, while respecting the existing
        ``requires_grad`` on the tensors.
        """
        def cast_fn(x: torch.Tensor) -> torch.Tensor:
            if not torch.is_floating_point(x):
                return x
            y = x.to(dtype)
            # Explicitly copy over `requires_grad` since this runs inside
            # `torch.no_grad()`
            if x.is_leaf:
                y.requires_grad = x.requires_grad
            return y

        with torch.no_grad():
            return (
                _apply_to_tensors(cast_fn, args),
                _apply_to_tensors(cast_fn, kwargs)
            )

    def _cast_buffers(
        self,
        device: Optional[torch.device] = None,
        dtype: Optional[Dict[str, torch.dtype]] = None,
        memo: Optional[Set] = None,
        recurse: bool = True,
    ) -> None:
        """Move all buffers to the given *device* and *dtype*.
        If *device* is not given, then it will default to
        ``self.compute_device``, otherwise buffer will be moved to ``device``.
        In the case of nested FSDP instances, we will respect the child instance's
        ``compute_device`` configuration.
        If *dtype* is given, it must be a mapping of buffer name to buffer dtype,
            and this argument is currently only given to restore back to original
            buffer types during checkpoint. If *dtype* is not given, and we are
            in mixed precision training, the buffer will be cast to buffer_dtype,
            otherwise the buffer will not be cast.
        Args:
            device (torch.device, Optional):
                device to cast buffers to (defaults to compute_device)
            dtype: (Dict[str, torch.dtype], Optional):
                Mapping of buffer name to their dtype to cast to.
            memo (Set, Optional):
                set of modules that have already been processed
            recurse (bool, Optional):
                Whether to call _cast_buffers recursively on nested FSDP
                instances (default is True).
        """
        if memo is None:
            memo = set()
        for module in self.modules():
            if module is not self and isinstance(module, FullyShardedDataParallel) and recurse:
                # Allow any child FSDP instances to handle their own buffers.
                module._cast_buffers(device=device, dtype=dtype, memo=memo, recurse=recurse)
            elif module not in memo:
                memo.add(module)
                for name, buf in module.named_buffers(recurse=False):
                    if buf is None:
                        continue
                    buf = buf.to(device=device or self.compute_device)
                    if name not in self._buffer_name_to_orig_dtype:
                        self._buffer_name_to_orig_dtype[name] = buf.dtype
                    # If given, cast buffer to the given dtype. This is used to
                    # suppport mixed precision for buffers
                    # (given by self.mixed_precision.buffer_dtype) and also used
                    # to restore the buffer dtype to the original precision for
                    # state_dict() calls.
                    # Note that non-floating point buffers are not casted.
                    if torch.is_floating_point(buf):
                        # We are restoring the original buffer type in
                        # preparation for checkpoint.
                        if dtype:
                            buf = buf.to(dtype=dtype[name])
                        # Note that we don't pass in self.mixed_precision.buffer_dtype
                        # recursively into _cast_buffers, as we want to respect
                        # mp config for child FSDP instances.
                        elif self._mixed_precision_enabled_for_buffers():
                            buf = buf.to(self.mixed_precision.buffer_dtype)

                    setattr(module, name, buf)

    def _reset_lazy_init(self) -> None:
        """
        Reset instance so :func:`_lazy_init` will run on the next forward.
        """
        self._is_root: Optional[bool] = None
        for p in self.params:
            if hasattr(p, "_local_shard"):
                # TODO (awgu): We only need to `del` `_local_shard` because
                # `_init_param_attributes()` gates the logic based on its
                # existence (and not any of the other attributes).
                del p._local_shard  # type: ignore[attr-defined]

    def _lazy_init(self) -> None:
        """
        Performs initialization lazily, typically right before the first
        forward pass. The laziness is needed to ensure that the parameter
        device/dtype and the FSDP hierarchy have finalized.

        This method's actual logic only runs on the root FSDP instance, which
        performs initialization for all non-root FSDP instances to avoid
        partial initialization.
        """
        if self._is_root is not None:
            return  # no-op: already initialized
<<<<<<< HEAD
        # The following logic is only run on the root FSDP instance since it
        # will set `_is_root=False` for the non-root instances
=======
        if not torch.cuda.is_available():
            # Allow the FSDP constructor to run even with CUDA but check this
            # once we start real execution
            raise RuntimeError("FSDP does not support CPU only execution")
        # The following logic is only run on the root FSDP instance
>>>>>>> e6bf3025
        self._is_root = True
        self._assert_state(TrainingState_.IDLE)
        self._init_streams()
        self._cast_buffers(recurse=True)
        for handle in self._handles:
            self._init_param_attributes(handle)
        self._exec_order_data.init(self, self.process_group)
        # Initialize non-root FSDP instances and share attributes from the root
        # to non-root instances
        for fsdp_module in self.fsdp_modules(self):
            if fsdp_module is not self:
                # Relax the assert for non-root FSDP instances in case the
                # nested initialized module is wrapped again in FSDP later (e.g.
                # after training to run inference)
                assert fsdp_module._is_root is None or not fsdp_module._is_root, (
                    "Non-root FSDP instance's `_is_root` should not have been "
                    "set yet or should have been set to `False`"
                )
                fsdp_module._is_root = False
                fsdp_module._streams = self._streams
                fsdp_module._exec_order_data = self._exec_order_data
                fsdp_module._handles_prefetched = self._handles_prefetched
                fsdp_module._need_pre_backward_unshard = self._need_pre_backward_unshard
                for handle in fsdp_module._handles:
                    fsdp_module._init_param_attributes(handle)

    # TODO (awgu): Move this to the `FlatParamHandle` class later
    @torch.no_grad()
    def _init_param_attributes(self, handle: FlatParamHandle) -> None:
        """
        We manage several attributes on each Parameter instance. The first is
        set by :func:`_shard_parameters`:
            ``_is_sharded``: ``True`` if the Parameter is sharded or ``False``
                if the Parameter is intentionally not sharded (in which case we
                will all-reduce grads for this param). Currently the way
                `_is_sharded = False` is if world_size = 1 or sharding strategy
                is NO_SHARD.
        A few attributes are set here:
            ``_local_shard``: a single shard of the parameter. This is needed to
                recover the shard after rebuilding full parameter in forward
                and backward.
            ``_full_param_padded``: the full weight (padded to be evenly
                divisible by ``world_size``), used for computation in the
                forward and backward pass. It is initialized with the
                appropriate size and then has its storage freed. This will be
                resized in place and only materialized (via all-gather) as needed.
        Another attribute is set by :func:`_register_post_backward_hooks`:
            ``_post_backward_hook_state``: it holds the parameter's AccumulateGrad object
                and the registered post hook handle.
        """
        p = handle.flat_param
        # If _local_shard has been set in the first lazy init and
        # current parameter is pointed to _local_shard, no need to
        # set the _local_shard again.
        if hasattr(p, "_local_shard"):
            # If CPU offloading, p._local_shard should have been placed on CPU
            # during its first lazy construction.
            if self.cpu_offload.offload_params:
                assert p._local_shard.device == torch.device(  # type: ignore[attr-defined]
                    "cpu"
                ), (
                    "Expected p._local_shard to be on CPU, "  # type: ignore[attr-defined]
                    f"but it's on {p._local_shard.device}"  # type: ignore[attr-defined]
                )
            return

        # A single shard of the parameters. Also makes p._local_shard to be on
        # CPU if we are CPU offloading, since p.data would be on CPU during
        # init.
        if self.cpu_offload.offload_params:
            assert p.device == torch.device("cpu"), (
                "Expected param to be on CPU when cpu_offloading is enabled. "
                "If CPU offloading is enabled correctly, you may be "
                "accidentally moving the model to CUDA after FSDP initialization."
            )
        p._local_shard = p.data  # type: ignore[attr-defined]
        # If CPU offloading, pin the memory to enable faster CPU -> GPU device
        # transfer.
        if self.cpu_offload.offload_params:
            assert p._local_shard.device == torch.device("cpu")  # type: ignore[attr-defined]
            p._local_shard.pin_memory()  # type: ignore[attr-defined]
            # When offloading parameters, also move the grad shard to CPU during
            # backward pass. In this case, it's important to pre-allocate the
            # CPU grad shard in pinned memory so that we can do a non-blocking
            # transfer.
            p._cpu_grad = torch.zeros_like(  # type: ignore[attr-defined]
                p, device=torch.device("cpu")
            ).pin_memory()

        # If mixed_precision, maintain reduced precision param shard on
        # compute_device for computation in fwd/bwd. We resize storage to 0 here
        # and rematerialize before building the full param when needed. After
        # fwd/bwd, it is freed and we only hold on to the full precision shard.
        # As a result, this reduced precision shard is not allocated if we are
        # not in the forward/backward pass.
        if (
            self._mixed_precision_enabled_for_params()
        ):
            p._mp_shard = torch.zeros_like(
                p._local_shard,
                device=self.compute_device,
                dtype=self.mixed_precision.param_dtype
            )
            _free_storage(p._mp_shard)

        # We also maintain a full-sized parameter of type self.compute_dtype.
        # We resize the storage to size 0 at init (here) and only materialize
        # as needed. The storage may contain padding elements so that it is
        # evenly divisible by world_size, although these padding elements will
        # be removed before the relevant computation.
        if handle.uses_sharded_strategy:  # type: ignore[attr-defined]
            # We set p._full_param_padded's dtype to the desired parameter dtype
            # in the case of mixed precision. This is so that when we all_gather
            # into full_param_padded it can occur without issues and result in
            # full_param_padded having the expected param_dtype.
            full_param_dtype = (
                p.dtype if not self._mixed_precision_enabled_for_params()
                else self.mixed_precision.param_dtype
            )
            p._full_param_padded = torch.zeros(  # type: ignore[attr-defined]
                p.numel() * self.world_size,
                device=self.compute_device,
                dtype=full_param_dtype,
            )
            _free_storage(p._full_param_padded)  # type: ignore[attr-defined]

            if self._mixed_precision_enabled_for_params():
                p._full_prec_full_param_padded = torch.zeros(  # type: ignore[attr-defined]
                    p.numel() * self.world_size,
                    device=self.compute_device,
                    dtype=p.dtype,  # full precision
                )
                _free_storage(p._full_prec_full_param_padded)

        # Track whether the `FlatParameter`'s post-backward hook has been
        # called for validation in `_wait_for_post_backward()`
        p._post_backward_called = False

    def _init_streams(self) -> None:
        """Initializes CUDA streams for overlapping data transfer and
        computation. This should only be called on the root FSDP instance."""
        assert self._is_root
        if torch.cuda.is_available():
            # Stream for all-gathering parameters.
            self._streams["all_gather"] = torch.cuda.Stream()
            # Stream for overlapping grad reduction with the backward pass.
            self._streams["post_backward"] = torch.cuda.Stream()
            # Stream to move main params to self.mixed_precision.param_dtype
            # for forward pass.
            if self._mixed_precision_enabled_for_params():
                self._streams["mixed_precision_params"] = torch.cuda.Stream()

    def _wait_for_previous_optim_step(self) -> None:
        """
        The root :class:`FullyShardedDataParallel` instance needs to
        synchronize with the default stream to ensure that the previous
        optimizer step is done.
        """
        if not torch.cuda.is_available() or not self._is_root:
            return
        if self._mixed_precision_enabled_for_params():
            self._streams["mixed_precision_params"].wait_stream(
                torch.cuda.current_stream()
            )
        self._streams["all_gather"].wait_stream(torch.cuda.current_stream())

    def _prefetch_handles(
        self,
        current_handles_key: HandlesKey,
    ) -> None:
        """
        Prefetches the next handles if needed (without synchronization). An
        empty handles key cannot prefetch.
        """
        if not current_handles_key:
            return
        out = self._get_handles_to_prefetch(current_handles_key)
        if out is not None:
            handles_to_prefetch, current_training_state = out
            # Prefetch the next set of parameters without synchronizing to
            # allow the sync to happen as late as possible to maximize overlap
            self._unshard(handles_to_prefetch)
            self._handles_prefetched[handles_to_prefetch] = True

    def _get_handles_to_prefetch(
        self,
        current_handles_key: HandlesKey,
    ) -> Optional[Tuple[HandlesKey, HandleTrainingState]]:
        """
        Returns a tuple of the handles to prefetch and the *current* handles'
        training state if this FSDP instance should prefetch the next FSDP
        instance's parameters and ``None`` otherwise.

        "Prefetching" refers to running the unshard logic early (without
        synchronization), and the "next" FSDP instance depends on the recorded
        execution order and the current training state.
        """
        training_state = self._get_training_state(current_handles_key)
        valid_training_states = (
            HandleTrainingState.PRE_BACKWARD,
            HandleTrainingState.POST_BACKWARD,
        )
        p_assert(
            training_state in valid_training_states,
            f"Prefetching is only supported in {valid_training_states} but "
            f"currently in {training_state}"
        )
        eod = self._exec_order_data
        if (
            training_state == HandleTrainingState.PRE_BACKWARD
            and self.backward_prefetch == BackwardPrefetch.BACKWARD_PRE
        ):
            target_handles_key = eod.get_handles_to_backward_prefetch(current_handles_key)
            if target_handles_key is not None:
                target_training_state = self._get_training_state(target_handles_key)
                if target_training_state != HandleTrainingState.POST_BACKWARD:
                    return target_handles_key, training_state
        elif (
            training_state == HandleTrainingState.POST_BACKWARD
            and self.backward_prefetch == BackwardPrefetch.BACKWARD_POST
        ):
            target_handles_key = eod.get_handles_to_backward_prefetch(current_handles_key)
            if target_handles_key is not None:
                target_training_state = self._get_training_state(target_handles_key)
                # TODO (awgu): I think we should check that the target training
                # state is not even pre-backward yet too or else it will have
                # already unsharded, which means the unshard call from the prefetch
                # is a no-op.
                if (
                    target_training_state != HandleTrainingState.POST_BACKWARD
                    and self._need_pre_backward_unshard.get(target_handles_key, False)
                ):
                    return target_handles_key, training_state
        return None

    def _get_training_state(
        self,
        handles_key: HandlesKey,
    ) -> HandleTrainingState:
        """Returns the training state of the handles in ``handles_key``."""
        p_assert(len(handles_key) > 0, "Expects a non-empty handles key")
        training_states = set(handle._training_state for handle in handles_key)
        p_assert(
            len(training_states) == 1,
            f"Expects uniform training state but got {training_states}"
        )
        return next(iter(training_states))

    @staticmethod
    @contextlib.contextmanager
    def state_dict_type(
        module: nn.Module,
        state_dict_type: StateDictType,
        state_dict_config: Optional[StateDictConfig] = None,
    ) -> Generator:
        """
        A context manager to set the ``state_dict_type`` of all the descendant
        FSDP modules of the target module. The target module does not have to
        be a FSDP module. If the target module is a FSDP module, its
        ``state_dict_type`` will also be changed.

        .. note:: This API should be called for only the top-level (root)
            module.

        .. note:: This API enables users to transparently use the conventional
            ``state_dict`` API to take model checkpoints in cases where the
            root FSDP module is wrapped by another ``nn.Module``. For example,
            the following will ensure ``state_dict``  is called on all non-FSDP
            instances, while dispatching into `local_state_dict` implementation
            for FSDP:

        Example::

            >>> # xdoctest: +SKIP("undefined variables")
            >>> model = DDP(FSDP(...))
            >>> with FSDP.state_dict_type(model, StateDictType.LOCAL_STATE_DICT):
            >>>     checkpoint = model.state_dict()

        Args:
            module (torch.nn.Module): Root module.
            state_dict_type (StateDictType): the desired ``state_dict_type`` to set.
        """
        prev_state_dict_type = None
        prev_state_dict_config = None
        # Use default config a state_dict config is not set.
        if state_dict_config is None:
            state_dict_config = _state_dict_type_to_config[state_dict_type]()
        for submodule in FullyShardedDataParallel.fsdp_modules(module):
            if prev_state_dict_type is None:
                prev_state_dict_type = submodule._state_dict_type
            if prev_state_dict_config is None:
                prev_state_dict_config = submodule._state_dict_config
            if prev_state_dict_type != submodule._state_dict_type:
                raise RuntimeError("All FSDP module should the same state_dict_type.")
            if type(prev_state_dict_config) != type(submodule._state_dict_config):
                raise RuntimeError(
                    "All FSDP modules should have the same type of state_dict_config."
                )

            expected_state_dict_config_type = _state_dict_type_to_config[state_dict_type]
            if expected_state_dict_config_type != type(state_dict_config):
                raise RuntimeError(
                    f"Expected state_dict_config of type {expected_state_dict_config_type} but got {type(state_dict_config)}"
                )
            submodule._state_dict_type = state_dict_type
            submodule._state_dict_config = state_dict_config
        try:
            yield
        finally:
            assert prev_state_dict_type is not None  # Avoid mypy warning
            assert prev_state_dict_config is not None  # Avoid mypy warning
            for submodule in FullyShardedDataParallel.fsdp_modules(module):
                submodule._state_dict_type = prev_state_dict_type
                submodule._state_dict_config = prev_state_dict_config

    @property
    def _param_fqns(self) -> Iterator[Tuple[str, str, str]]:
        for param_name, module_name in (
            self._fsdp_wrapped_module.handle.parameter_module_names()
        ):
            module_name = module_name.replace(f"{FPW_MODULE}.", "")
            module_name = module_name.replace(f"{FPW_MODULE}", "")
            if module_name:
                module_name = f"{module_name}."
            # Activation checkpoint adds a prefix that has to be
            # removed as well.
            module_name = module_name.replace(
                f"{checkpoint_wrapper._CHECKPOINT_PREFIX}.", ""
            )
            fqn = f"{module_name}{param_name}"
            yield fqn, param_name, module_name

    def _full_post_state_dict_hook(
        self,
        state_dict: Dict[str, Any],
        prefix: str,
    ) -> Dict[str, Any]:
        """
        Hook that runs after model.state_dict() is called before returning result to
        user. For FSDP, we may have to clone the tensors in state_dict as params go
        back to sharded version after _summon_full_params ends, and also remove
        "_fsdp_wrapped_module" prefix.
        """
        _replace_by_prefix(state_dict, prefix + f"{FSDP_WRAPPED_MODULE}.", prefix)
        self._assert_state([TrainingState_.SUMMON_FULL_PARAMS])
        # Return early for trivial cases
        if not state_dict or not self._fsdp_wrapped_module.has_params:
            return state_dict

        # If the `FlatParameter` is registered, then this rank only needed to
        # participate in the all-gather but does not actually save the state
        # dict (e.g. when `rank0_only=True` and `self.rank != 0`)
        if hasattr(self._fsdp_wrapped_module, "flat_param"):
            return state_dict

        offload_to_cpu = self._state_dict_config.offload_to_cpu
        cpu_device = torch.device("cpu")

        # Loop only the parameters saved in self._fsdp_wrapped_module to avoid
        # processing buffers.
        for fqn, param_name, module_name in self._param_fqns:
            fqn = f"{prefix}{fqn}"
            clean_key = fqn
            clean_prefix = clean_tensor_name(prefix)
            # Strip prefix out of key if needed as buffer names and param names
            # do not have prefix considered as they are not computed in `state_dict`
            # call.
            if clean_key.startswith(clean_prefix):
                clean_key = clean_key[len(clean_prefix):]

            # Clone non-ignored parameters before exiting the
            # `_summon_full_params()` context
            assert fqn in state_dict, (
                f"FSDP assumes {fqn} is in the state_dict but the state_dict "
                f"only has {state_dict.keys()}. prefix={prefix}, "
                f"module_name={module_name} param_name={param_name} rank={self.rank}."
            )
            if clean_key not in self._ignored_param_names and \
                    not getattr(state_dict[fqn], "_has_been_cloned", False):
                try:
                    state_dict[fqn] = state_dict[fqn].clone().detach()
                    state_dict[fqn]._has_been_cloned = True  # type: ignore[attr-defined]
                except BaseException as e:
                    warnings.warn(
                        f"Failed to clone() tensor with name {fqn}. This may mean "
                        "that this state_dict entry could point to invalid memory "
                        "regions after returning from state_dict() call if this "
                        "parameter is managed by FSDP. Please check clone "
                        f"implementation of {fqn}. Error: {str(e)}"
                    )

        # Offload the buffer to CPU if needed -- we do not do this in
        # `_summon_full_params()` since without care, that would free
        # the original buffer's GPU memory and require reallocating
        # that memory later; this only affects the state dict's buffer
        # variable and leaves the original buffer's GPU memory intact
        if offload_to_cpu:
            for clean_key in self._buffer_names:
                # This is a hack to support activation checkpoint.
                clean_key = clean_key.replace(
                    f"{checkpoint_wrapper._CHECKPOINT_PREFIX}.", ""
                )
                fqn = f"{prefix}{clean_key}"
                if state_dict[fqn].device != cpu_device:
                    state_dict[fqn] = state_dict[fqn].to(cpu_device)
        return state_dict

    def _local_post_state_dict_hook(
        self,
        state_dict: Dict[str, Any],
        prefix: str,
    ) -> Dict[str, Any]:
        """
        This hook create a ShardedTensor from the local flat_param and replace
        the state_dict[f"{prefix}{FLAT_PARAM}] with the ShardedTensor. No copy
        will happen. The underlying storage is the same.
        """
        _replace_by_prefix(state_dict, f"{prefix}{FSDP_WRAPPED_MODULE}.", prefix)
        if not self._fsdp_wrapped_module.has_params:
            return state_dict

        # state_dict[f"{prefix}{FLAT_PARAM}"] exists and has the same tensor
        # value as the flat_param but it is a pure Tensor because
        # nn.Module.state_dict() will detach the parameter. Therefore, we need
        # to get flat_param from the FlattenParamsWrapper to get the metadata.
        flat_param = getattr(self._fsdp_wrapped_module, FLAT_PARAM, None)
        assert flat_param is not None
        # Construct a ShardedTensor from the flat_param.
        full_numel = flat_param._unsharded_size.numel()
        shard_offset = flat_param.numel() * self.rank
        valid_data_size = flat_param.numel() - flat_param._shard_numel_padded
        if valid_data_size > 0 and flat_param._shard_numel_padded > 0:
            flat_param = flat_param.narrow(0, 0, valid_data_size)
        local_shards = [
            Shard.from_tensor_and_offsets(flat_param, [shard_offset], self.rank)
        ]
        state_dict[f"{prefix}{FLAT_PARAM}"] = init_from_local_shards(
            local_shards, full_numel, process_group=self.process_group
        )  # type: ignore[assignment]

        return state_dict

    @torch.no_grad()
    def _sharded_post_state_dict_hook(
        self,
        state_dict: Dict[str, Any],
        prefix: str,
    ) -> Dict[str, Any]:
        """
        The hook replaces the unflattened, unsharded parameter in the state_dict
        with a unflattened, sharded parameter (a ShardedTensor).
        """
        _replace_by_prefix(state_dict, f"{prefix}{FSDP_WRAPPED_MODULE}.", prefix)
        if not self._fsdp_wrapped_module.has_params:
            return state_dict

        assert self.training_state != TrainingState_.SUMMON_FULL_PARAMS, (
            "Inside _sharded_post_load_state_dict_hook, the training_state must "
            "not be SUMMON_FULL_PARAMS."
        )
        with self._summon_full_params(recurse=False, writeback=False):
            for fqn, _, _ in self._param_fqns:
                # Create a ShardedTensor for the unflattened, non-sharded parameter.
                param = functools.reduce(getattr, fqn.split("."), self.module)
                state_dict[f"{prefix}{fqn}"] = _create_chunk_sharded_tensor(
                    tensor=param,
                    rank=self.rank,
                    world_size=self.world_size,
                    device_per_node=torch.cuda.device_count(),
                    pg=self.process_group
                )  # type: ignore[assignment]
        state_dict.pop(f"{prefix}{FLAT_PARAM}")
        return state_dict

    @staticmethod
    def _post_state_dict_hook(
        module: nn.Module,
        state_dict: Dict[str, Any],
        prefix: str,
        *args: Any,
    ) -> Dict[str, Any]:
        """
        _post_state_dict_hook() is called after the state_dict() of this
        FSDP module is executed. ``self._state_dict_type`` is used to decide
        what postprocessing will be done.
        """
        self = cast(FullyShardedDataParallel, module)
        processed_state_dict = self._post_state_dict_hook_fn[self._state_dict_type](state_dict, prefix)
        # Restore buffers, which currently are in their full precision type,
        # back to their mixed precision type. This is because buffers are cast
        # during lazy_init() and stay at their mixed precision type before/after
        # forward/backward. As a result state_dict() should maintain this.
        if (
            self._is_root
            and self._mixed_precision_enabled_for_buffers()
        ):
            self._cast_buffers(recurse=True)
        return processed_state_dict

    def state_dict(self, *args, **kwargs):
        """
        This is the entry point of all three FSDP ``state_dict`` APIs: full,
        local, and sharded. For the full state dict
        (``StateDictType.FULL_STATE_DICT``), FSDP attempts to unshard the model
        on all ranks, which may result in an OOM error if the full model cannot
        fit on a single GPU. In that case, users may pass in a
        :class:`FullStateDictConfig` to only save the checkpoint on rank 0 and/
        or to offload it to CPU memory layer by layer, enabling much larger
        checkpoints. If the full model cannot fit in CPU memory, then users may
        instead take a local state dict (``StateDictType.LOCAL_STATE_DICT``)
        that only saves the local shard of the model. The sharded state dict
        (``StateDictType.SHARDED_STATE_DICT``) saves the model parameters as
        ``ShardedTensor`` s. The ``state_dict`` type can be configured using
        the :meth:`state_dict_type` context manager.

        Example::

            >>> # xdoctest: +SKIP("undefined variables")
            >>> import torch
            >>> from torch.distributed.fsdp import FullyShardedDataParallel as FSDP
            >>> from torch.distributed.fsdp import StateDictType
            >>> torch.cuda.set_device(device_id)
            >>> my_module = nn.Linear(...)
            >>> sharded_module = FSDP(my_module)
            >>> full_state_dict_config = FullStateDictConfig(offload_to_cpu=True, rank0_only=True)
            >>> with FSDP.state_dict_type(sharded_module, StateDictType.FULL_STATE_DICT, full_state_dict_config):
            >>>     full_dict = sharded_module.state_dict()
            >>> full_dict.keys()
            >>> odict_keys(['weight', 'bias'])
            >>> # using local state dict
            >>> with FSDP.state_dict_type(sharded_module, StateDictType.LOCAL_STATE_DICT):
            >>>     local_dict = sharded_module.state_dict()
            >>> local_dict.keys()
            >>> odict_keys(['flat_param', 'inner.flat_param'])

        .. warning:: This needs to be called on all ranks, since synchronization
            primitives may be used.
        """
        # TODO (rohan-varma): separate these out once a state_dict pre-hook
        # is available.
        if torch.cuda.is_available():
            torch.cuda.synchronize()
        self._lazy_init()
        if self._state_dict_type == StateDictType.FULL_STATE_DICT:
            # Get config args
            full_state_dict_config = (
                self._state_dict_config if self._state_dict_config is not None
                else FullStateDictConfig()
            )
            rank0_only = full_state_dict_config.rank0_only
            offload_to_cpu = full_state_dict_config.offload_to_cpu
            summon_ctx = (
                self._summon_full_params(
                    recurse=False, writeback=False, offload_to_cpu=offload_to_cpu, rank0_only=rank0_only
                )
                if self.training_state != TrainingState_.SUMMON_FULL_PARAMS else
                contextlib.suppress()
            )
            with summon_ctx:
                # Since buffers are not sharded and stay casted, restore them to their
                # original user module specified types for checkpoint. We take care to
                # recast in post_state_dict_hook for consistency with the fact that
                # buffers stay casted after forward/backward. We must have the
                # call here instead of above because _summon_full_params itself
                # calls _lazy_init() which would cast the buffers.
                if (
                    self._is_root
                    and self._mixed_precision_enabled_for_buffers()
                ):
                    self._cast_buffers(
                        dtype=self._buffer_name_to_orig_dtype, recurse=False
                    )
                state_dict = super().state_dict(*args, **kwargs)

            # TODO: support offload to CPU in post state dict hook.
            if not rank0_only or self.rank == 0:
                return state_dict
            else:
                return {}

        elif (
            self._state_dict_type == StateDictType.LOCAL_STATE_DICT or
            self._state_dict_type == StateDictType.SHARDED_STATE_DICT
        ):
            if (
                self._fsdp_wrapped_module.flat_param is not None and
                not self._fsdp_wrapped_module.handle.uses_sharded_strategy
            ):
                raise RuntimeError(
                    "sharded_state_dict/local_state_dict can only be called "
                    "when parameters are flatten and sharded."
                )
            return super().state_dict(*args, **kwargs)
        else:
            raise ValueError(f"Unknown StateDictType {self._state_dict_type}.")

    def _local_state_dict(self, *args: Any, **kwargs: Any) -> Any:
        """
        Returns the local state of the module. Parameters are flattened and
        sharded, so the resulting state_dict can only be loaded after the module
        has been wrapped with FSDP.
        """
        with self.state_dict_type(self, StateDictType.LOCAL_STATE_DICT):
            return self.state_dict(*args, **kwargs)

    def _full_post_load_state_dict_hook(self, *args, **kwargs) -> None:
        # We should exit summon_full_params context.
        self._assert_state([TrainingState_.SUMMON_FULL_PARAMS])
        assert getattr(self, '_full_param_ctx', None) is not None
        self._full_param_ctx.__exit__(None, None, None)
        self._full_param_ctx = None

    def _sharded_state_dict(self, *args: Any, **kwargs: Any) -> Any:
        """
        Returns the sharded states of the module. Parameters are unflattened and
        sharded, so the resulting state_dict can be used with any parallelism
        (e.g., DPP, model parallelism, and single trainer) after a valid
        resharding.
        """
        with self.set_state_dict_type(StateDictType.SHARDED_STATE_DICT):
            return self.state_dict(self, *args, **kwargs)

    def _full_pre_load_state_dict_hook(
        self,
        state_dict: Dict[str, Any],
        prefix: str,
    ) -> None:
        # We do not expect to be calling pre-hooks twice without post-hook
        # call in between.
        assert getattr(self, '_full_param_ctx', None) is None
        # Note that it needs writeback=True to persist.
        self._full_param_ctx = self._summon_full_params(
            recurse=False, writeback=True
        )
        self._full_param_ctx.__enter__()
        _replace_by_prefix(state_dict, prefix, prefix + f"{FSDP_WRAPPED_MODULE}.")

    def _local_post_load_state_dict_hook(self, *args, **kwargs) -> None:
        pass

    def _local_pre_load_state_dict_hook(
        self,
        state_dict: Dict[str, Any],
        prefix: str,
    ) -> None:
        """
        This hook finds the local flat_param for this FSDP module from the
        state_dict. The flat_param should be a ShardedTensor. This hook converts
        the ShardedTensor to a tensor. No copy happen unless padding is required.
        """
        _replace_by_prefix(state_dict, prefix, f"{prefix}{FSDP_WRAPPED_MODULE}.")
        fqn = f"{prefix}{FSDP_WRAPPED_MODULE}.{FLAT_PARAM}"
        if fqn not in state_dict:
            assert getattr(self._fsdp_wrapped_module, FLAT_PARAM, None) is None, (
                "No flat parameter in state_dict but self._fsdp_wrapped_module.flat_param is not None"
            )
            return
        load_tensor = state_dict[fqn]
        assert isinstance(
            load_tensor, ShardedTensor
        ), "Tensors in local_state_dict should be ShardedTensor."

        # Convert the ShardedTensor to a Tensor.
        shards = load_tensor.local_shards()
        assert len(shards), "load_local_state_dict assume one shard per ShardedTensor."
        load_tensor = cast(torch.Tensor, shards[0].tensor)

        # Get the metada of the flat_param to decide whether to pad the loaded
        # tensor.
        flat_param = self._fsdp_wrapped_module.flat_param
        assert flat_param is not None
        if flat_param._shard_numel_padded not in (0, flat_param.numel()):
            assert load_tensor.numel() < flat_param.numel(), (
                f"Local shard size = {flat_param.numel()} and the tensor in "
                f"the state_dict is {load_tensor.numel()}."
            )
            load_tensor = F.pad(load_tensor, [0, flat_param._shard_numel_padded])
        state_dict[fqn] = load_tensor

    def _sharded_post_load_state_dict_hook(self, *args, **kwargs) -> None:
        pass

    def _sharded_pre_load_state_dict_hook(
        self,
        state_dict: Dict[str, Any],
        prefix: str,
    ) -> None:
        """
        The hook combines the unflattened, sharded parameters (ShardedTensor) to
        a new FlatParameter and shards the new FlatParameter to the local chunk.
        """
        _replace_by_prefix(state_dict, prefix, prefix + f"{FSDP_WRAPPED_MODULE}.")
        if not self._fsdp_wrapped_module.has_params:
            return

        if not self._fsdp_wrapped_module.handle.uses_sharded_strategy:
            raise RuntimeError(
                "load_sharded_state_dict can only be called when parameters "
                "are flatten and sharded."
            )

        nonsharded_tensors = []
        # TODO: Reduce the communication by using only one _all_gather_base to
        # gather all the parameters in this layer. This can be achieved by
        # concatenated all the local shards and then append the padding.
        # https://github.com/pytorch/pytorch/issues/77461
        for (param_name, _, module_name) in self._fsdp_wrapped_module.handle.flat_param._param_infos:
            module_name = module_name.replace(f"{FPW_MODULE}.", "")
            module_name = module_name.replace(f"{FPW_MODULE}", "")
            if module_name:
                module_name = f"{module_name}."
            fqn = f"{prefix}{FSDP_WRAPPED_MODULE}.{module_name}{param_name}"
            param = state_dict.pop(fqn)

            # All-gather the param (ShardedTensor)
            shards = param.local_shards()
            local_tensor = cast(torch.Tensor, shards[0].tensor).flatten()
            dim_0_size = param.size()[0]
            param_numel = param.size().numel()
            chunk_size = (
                math.ceil(dim_0_size / self.world_size) * param_numel // dim_0_size
            )
            num_padding = chunk_size - local_tensor.numel()
            if num_padding > 0:
                local_tensor = F.pad(local_tensor, [0, num_padding])
            tensor = torch.empty(
                chunk_size * self.world_size, dtype=local_tensor.dtype
            ).cuda()
            dist._all_gather_base(tensor, local_tensor, group=self.process_group)
            tensor = tensor.narrow(0, 0, param_numel).reshape(param.size())
            nonsharded_tensors.append(tensor)

        # Create a new flat_param from the loaded, non-sharded tensors.
        flat_param = self._fsdp_wrapped_module.flat_param
        loaded_flat_param = FlatParamHandle.flatten_params(nonsharded_tensors, requires_grad=False)

        # Get the chunk from the loaded flat_param for the local rank.
        loaded_flat_param, num_to_pad = FlatParamHandle._get_shard(
            loaded_flat_param, self.rank, self.world_size,
        )
        assert flat_param.numel() == loaded_flat_param.numel(), (
            f"The loaded local chunk has different numel({flat_param.numel()}) "
            f"from the local chunk {flat_param.numel()}."
        )
        assert flat_param._shard_numel_padded == num_to_pad, (
            f"The loaded local chunk has different padding({num_to_pad}) "
            f"from the local chunk {flat_param._shard_numel_padded}."
        )
        state_dict[f"{prefix}_fsdp_wrapped_module.flat_param"] = loaded_flat_param

    @staticmethod
    def _pre_load_state_dict_hook(
        module: nn.Module,
        state_dict: Dict[str, Any],
        prefix: str,
        *args: Any,
    ) -> None:
        """
        ``_pre_state_dict_hook` is called before ``self._load_from_state_dict()``
        is called. ``self._state_dict_type`` is used to decide what preprocessing
        will be done.
        """
        # Code that is common for all state_dict impls
        self = cast(FullyShardedDataParallel, module)
        if torch.cuda.is_available():
            torch.cuda.synchronize()
        # Dispatch into state_dict specific implementation of pre-hook.
        self._pre_load_state_dict_hook_fn[self._state_dict_type](state_dict, prefix)

    @staticmethod
    def _post_load_state_dict_hook(module: nn.Module, *args: Any) -> None:
        # Code that is common for all state_dict impls
        self = cast(FullyShardedDataParallel, module)
        # Dispatch into state_dict type specific implementation of post-hook for
        # loading state_dict.
        self._post_load_state_dict_hook_fn[self._state_dict_type]()

    def load_state_dict(
        self,
        state_dict: Mapping[str, Any],
        *args,
        **kwargs,
    ) -> NamedTuple:
        """
        The entry point of all three FSDP ``load_state_dict`` APIs. By default,
        calling ``load_state_dict`` on an FSDP module will result in FSDP
        attempting to load a "full" state_dict, i.e. a state_dict consisting of
        full, unsharded, unflattened original module parameters. This requires
        FSDP to load the full parameter context on each rank which could result
        in GPU OOM. As a result, :func:`state_dict_type` API is available to
        configure between ``load_state_dict`` implementations. User can thus use
        ``with self.state_dict_type(self, StateDictType.LOCAL_STATE_DICT)`` context
        manager to load a local state dict checkpoint that will restore only
        local shards of the module. Currently, the only supported
        implementations are ``StateDictType.LOCAL_STATE_DICT`` and
        ``StateDictType.FULL_STATE_DICT`` (default). Please see :func:`state_dict`
        for documentation around creating an FSDP checkpoint.

        Example::

            >>> # xdoctest: +SKIP("undefined variables")
            >>> import torch
            >>> from torch.distributed.fsdp import FullyShardedDataParallel as FSDP
            >>> from torch.distributed.fsdp import StateDictType
            >>> torch.cuda.set_device(device_id)
            >>> my_module = nn.Linear(...)
            >>> sharded_module = FSDP(my_module)
            >>> checkpoint = torch.load(PATH)
            >>> full_state_dict = checkpoint['full_state_dict']
            >>> with FSDP.state_dict_type(sharded_module, StateDictType.FULL_STATE_DICT):
            >>>     sharded_module.load_state_dict(full_state_dict)
            >>> full_dict.keys()
            >>> odict_keys(['weight', 'bias'])
            >>> # using local state dict
            >>> local_state_dict = checkpoint['local_state_dict']
            >>> with FSDP.state_dict_type(sharded_module, StateDictType.LOCAL_STATE_DICT):
            >>>     sharded_module.load_state_dict(local_state_dict)
            >>> local_dict.keys()
            >>> odict_keys(['flat_param', 'inner.flat_param'])

        .. warning:: This needs to be called on all ranks, since synchronization
            primitives may be used.
        """
        return super().load_state_dict(state_dict, *args)

    def _load_local_state_dict(
        self,
        state_dict: Mapping[str, Any],
        *args,
    ) -> NamedTuple:
        """
        Load states from a flattened, sharded state dictionary.
        """
        with self.state_dict_type(self, StateDictType.LOCAL_STATE_DICT):
            return self.load_state_dict(state_dict, *args)

    def _load_sharded_state_dict(
        self,
        state_dict: Union[Dict[str, torch.Tensor], "OrderedDict[str, torch.Tensor]"],
        strict: bool = True,
    ) -> NamedTuple:
        """
        Load states from a unflattened, sharded state dictionary.
        """
        with self.set_state_dict_type(StateDictType.SHARDED_STATE_DICT):
            return self.load_state_dict(state_dict, strict)

    def forward(self, *args: Any, **kwargs: Any) -> Any:
        """
        Runs the forward pass for the wrapped module, inserting FSDP-specific
        pre- and post-forward sharding logic.
        """
        with torch.autograd.profiler.record_function("FullyShardedDataParallel.forward"):
            self._lazy_init()
            args, kwargs = self._fsdp_root_pre_forward(*args, **kwargs)
            unused = None
            unshard_fn = functools.partial(
                self._pre_forward_unshard,
                handles=self._handles,
            )
            # Do not free the root's parameters in the post-forward for
            # `FULL_SHARD` with the intention that they are immediately used
            # for backward computation (though this may not be true)
            free_unsharded_flat_params = [
                not self._is_root
                and handle._config.sharding_strategy == HandleShardingStrategy.FULL_SHARD
                for handle in self._handles
            ]
            reshard_fn = functools.partial(
                self._reshard,
                self._handles,
                free_unsharded_flat_params,
            )
            self._pre_forward(self._handles, unused, unshard_fn, unused, unused)
            for handle in self._handles:
                assert handle.flat_param.device == self.compute_device
            output = self._fsdp_wrapped_module(*args, **kwargs)
            return self._post_forward(self._handles, reshard_fn, unused, unused, unused, output)

    def _pre_forward(
        self,
        handles: List[FlatParamHandle],
        reshard_fn: Optional[Callable],
        unshard_fn: Optional[Callable],
        module: nn.Module,
        input: Any,
    ):
        """
        Runs the pre-forward logic. This includes an opportunity to reshard
        currently unsharded parameters such as those from previous forwards; an
        opportunity to unshard currently sharded parameters such as those for
        the current forward; and registering post-backward hooks for these
        current parameters.

        Args:
            handles (List[FlatParamHandle]): Handles giving the parameters
                used in the current forward.
            reshard_fn (Optional[Callable]): A callable to reshard any
                currently unsharded parameters (e.g. from previous forwards) or
                ``None`` to not do any resharding.
            unshard_fn (Optional[Callable]): A callable to unshard any
                currently sharded parameters or ``None`` to not do any
                unsharding.
            module (nn.Module): Unused; expected by the hook signature.
            input (Any): Unused; expected by the hook signature.
        """
        with torch.autograd.profiler.record_function("FullyShardedDataParallel.forward"):
            self.training_state = TrainingState_.FORWARD
            self._exec_order_data.record_pre_forward(handles)
            for handle in handles:
                handle._training_state = HandleTrainingState.FORWARD
            if reshard_fn is not None:
                reshard_fn()
            if unshard_fn is not None:
                unshard_fn()
            # Register post-backward hooks to reshard the parameters and
            # reduce-scatter their gradients. They must be re-registered every
            # forward pass in case the `grad_fn` is mutated.
            self._register_post_backward_hooks(handles)

    def _pre_forward_unshard(
        self,
        handles: List[FlatParamHandle],
    ) -> None:
        """Unshards parameters in the pre-forward including logic for forward
        prefetching."""
        handles_key = tuple(handles)
        self._unshard(handles)
        torch.cuda.current_stream().wait_stream(self._streams["all_gather"])

    def _post_forward(
        self,
        handles: List[FlatParamHandle],
        reshard_fn: Optional[Callable],
        unshard_fn: Optional[Callable],
        module: nn.Module,
        input: Any,
        output: Any,
    ) -> Any:
        """
        Runs the post-forward logic. This includes an opportunity to reshard
        currently unsharded parameters such as those used in the current
        forward; an opportunity to unshard currently sharded parameters such as
        those for the next forward; and registering pre-backward hooks on the
        forward outputs.

        Args:
            handles (List[FlatParamHandle]): Handles giving the parameters
                used in the current forward.
            reshard_fn (Optional[Callable]): A callable to reshard any
                currently unsharded parameters (e.g. from the current forward)
                or ``None`` to not do any resharding.
            unshard_fn (Optional[Callable]): A callable to unshard any
                currently sharded parameters or ``None`` to not do any
                unsharding.
            module (nn.Module): Unused; expected by the hook signature.
            input (Any): Unused; exepcted by the hook signature.
            output (Any): Forward pass output; pre-backward hooks are
                registered on the tensors that require gradients in this
                output.

        Postcondition: Each ``FlatParameter`` 's data points to the sharded
        flattened parameter.
        """
        with torch.autograd.profiler.record_function("FullyShardedDataParallel.forward"):
            self._exec_order_data.record_post_forward(handles)
            if reshard_fn is not None:
                reshard_fn()
            if unshard_fn is not None:
                unshard_fn()
            # Register pre-backward hooks to unshard the flattened parameters
            # for the gradient computation (if needed)
            output = self._register_pre_backward_hooks(output, handles)
            self.training_state = TrainingState_.IDLE
            for handle in handles:
                handle._training_state = HandleTrainingState.IDLE
            return output

    def _cast_forward_inputs(self, *args, **kwargs):
        """Moves the forward inputs to the compute device and casts them to the
        appropriate dtype if needed."""
        # TODO: Do not use the side stream for tensor copies for now;
        # investigate the perf with/without it
        # TODO: For mixed precision, move the inputs to the compute device and
        # cast to reduced-precision in a single `to()` call
        args, kwargs = _to_kwargs(args, kwargs, self.compute_device.index, False)
        args = args[0]
        kwargs = kwargs[0]
        if self._mixed_precision_enabled_for_params():
            input_dtype = self.mixed_precision.param_dtype
            args, kwargs = self._cast_fp_inputs_to_dtype(
                input_dtype, *args, **kwargs,
            )
        return args, kwargs

    def _fsdp_root_pre_forward(self, *args, **kwargs):
        """
        Runs pre-forward logic specific to the root FSDP instance, which should
        run before any individual module's pre-forward. This includes
        synchronizing with the previous iteration and casting the forward
        inputs appropriately. If this is called on a non-root FSDP instance,
        then the forward inputs are returned directly.
        """
        assert self._is_root is not None, "Expects a root FSDP to have been set"
        if not self._is_root:
            return args, kwargs
        self._exec_order_data.next_iter()
        self._wait_for_previous_optim_step()
        args, kwargs = self._cast_forward_inputs(*args, **kwargs)
        return args, kwargs

    @staticmethod
    @contextlib.contextmanager
    def summon_full_params(
        module,
        recurse: bool = True,
        writeback: bool = True,
        rank0_only: bool = False,
        offload_to_cpu: bool = False,
    ) -> Generator:
        r""" A context manager to expose full params for FSDP instances.
        Can be useful *after* forward/backward for a model to get
        the params for additional processing or checking. It can take a non-FSDP
        module and will summon full params for all contained FSDP modules as
        well as their children, depending on the ``recurse`` argument.

        .. note:: This can be used on inner FSDPs.
        .. note:: This can *not* be used within a forward or backward pass. Nor
            can forward and backward be started from within this context.
        .. note:: Parameters will revert to their local shards after the context
            manager exits, storage behavior is the same as forward.
        .. note:: The full parameters can be modified, but only the portion
            corresponding to the local param shard will persist after the
            context manager exits (unless ``writeback=False``, in which case
            changes will be discarded). In the case where FSDP does not shard
            the parameters, currently only when ``world_size == 1``, or ``NO_SHARD``
            config, the modification is persisted regardless of ``writeback``.
        .. note:: This method works on modules which are not FSDP themselves but
            may contain multiple independent FSDP units. In that case, the given
            arguments will apply to all contained FSDP units.

        .. warning:: Note that ``rank0_only=True`` in conjunction with
            ``writeback=True`` is not currently supported and will raise an
            error. This is because model parameter shapes would be different
            across ranks within the context, and writing to them can lead to
            inconsistency across ranks when the context is exited.

        .. warning:: Note that ``offload_to_cpu`` and ``rank0_only=False`` will
            result in full parameters being redundantly copied to CPU memory for
            GPUs that reside on the same machine, which may incur the risk of
            CPU OOM. It is recommended to use ``offload_to_cpu`` with
            ``rank0_only=True``.

        Args:
            recurse (bool, Optional): recursively summon all params for nested
                FSDP instances (default: True).
            writeback (bool, Optional): if ``False``, modifications to params are
                discarded after the context manager exits;
                disabling this can be slightly more efficient (default: True)
            rank0_only (bool, Optional): if ``True``, full parameters are
                materialized on only global rank 0. This means that within the
                context, only rank 0 will have full parameters and the other
                ranks will have sharded parameters. Note that setting
                ``rank0_only=True`` with ``writeback=True`` is not supported,
                as model parameter shapes will be different across ranks
                within the context, and writing to them can lead to
                inconsistency across ranks when the context is exited.
            offload_to_cpu (bool, Optional): If ``True``, full parameters are
                offloaded to CPU. Note that this offloading currently only
                occurs if the parameter is sharded (which is only not the case
                for world_size = 1 or ``NO_SHARD`` config). It is recommended
                to use ``offload_to_cpu`` with ``rank0_only=True`` to avoid
                redundant copies of model parameters being offloaded to the same CPU memory.
        """
        # Note that we specify root_only as FSDP roots will handle summoning
        # child FSDP instances based on recurse argument.
        root_fsdp_modules = FullyShardedDataParallel.fsdp_modules(
            module, root_only=True
        )
        # Summon all params for all FSDP instances
        with contextlib.ExitStack() as stack:
            for module in root_fsdp_modules:
                stack.enter_context(
                    module._summon_full_params(
                        recurse=recurse,
                        writeback=writeback,
                        rank0_only=rank0_only,
                        offload_to_cpu=offload_to_cpu,
                    )
                )
            # Yield to the caller, with full params in all FSDP instances.
            yield
        # Exiting from the ExitStack will reshard all params.
        return

    @contextlib.contextmanager
    def _summon_full_params(
        self,
        recurse: bool = True,
        writeback: bool = True,
        rank0_only: bool = False,
        offload_to_cpu: bool = False,
    ):
        if writeback and rank0_only:
            raise ValueError(
                "writeback=True and rank0_only=True is not supported, as model "
                "parameter shapes will be different across ranks, and writing "
                "to them can lead to inconsistencies across ranks when the "
                "context is exited."
            )
        if offload_to_cpu and not rank0_only:
            warnings.warn(
                "offload_to_cpu and rank0_only=False will result in "
                "full parameters being redundantly copied to CPU memory for "
                "GPUs that reside on the same machine, which may incur the risk of "
                "CPU OOM. It is recommended to use ``offload_to_cpu`` with "
                "rank0_only=True."
            )

        if recurse:
            with contextlib.ExitStack() as stack:
                for module in self.fsdp_modules(self):
                    stack.enter_context(
                        module._summon_full_params(
                            recurse=False,
                            writeback=writeback,
                            rank0_only=rank0_only,
                            offload_to_cpu=offload_to_cpu,
                        )
                    )
                yield
            return

        torch.cuda.synchronize()
        self._lazy_init()
        self._assert_state([TrainingState_.IDLE])
        for handle in self._handles:
            assert handle._training_state == HandleTrainingState.IDLE
        self.training_state = TrainingState_.SUMMON_FULL_PARAMS
        for handle in self._handles:
            handle._training_state = HandleTrainingState.SUMMON_FULL_PARAMS

        free_unsharded_flat_params = [handle.needs_unshard() for handle in self._handles]
        self._unshard(self._handles)
        torch.cuda.current_stream().wait_stream(self._streams["all_gather"])

        if rank0_only and self.rank != 0:
            # Free the unsharded flattened parameter early
            self._reshard(self._handles, free_unsharded_flat_params)
            try:
                yield
            finally:
                self.training_state = TrainingState_.IDLE
                for handle in self._handles:
                    handle._training_state = HandleTrainingState.IDLE
        else:
            # Unflatten the unsharded flattened parameters
            with contextlib.ExitStack() as stack:
                # Invariant: rank == 0 or !rank0_only
                for handle in self._handles:
                    if offload_to_cpu and handle.uses_sharded_strategy:
                        stack.enter_context(handle.to_cpu())
                # TODO (awgu): This FPW call assumes 1 `FlatParameter`
                stack.enter_context(self._fsdp_wrapped_module.unflatten_as_params())
                try:
                    yield
                finally:
                    stack.close()
                    if writeback:
                        self._write_back_to_local_shard(self._handles)
                    self._reshard(self._handles, free_unsharded_flat_params)
                    self.training_state = TrainingState_.IDLE
                    for handle in self._handles:
                        handle._training_state = HandleTrainingState.IDLE

    @torch.no_grad()
    def _write_back_to_local_shard(self, handles: List[FlatParamHandle]):
        """
        For each handle, writes back the this rank's shard of the unsharded
        flattened parameter to the sharded flattened parameter.

        Precondition: Each handle's ``FlatParameter`` 's data points to the
        padded unsharded flattened parameter.
        """
        for handle in handles:
            # For `NO_SHARD`, `_local_shard` is the unsharded flattened
            # parameter as well
            if not handle.uses_sharded_strategy:
                continue
            assert (
                handle.flat_param.ndim == 1
            ), f"Expects `flat_param` to be flattened but got {handle.flat_param.shape}"
            # Get the unpadded shard instead of the padded shard to persist
            # user changes to the padding (though FSDP does not explicitly
            # support this)
            shard, _ = FlatParamHandle._get_unpadded_shard(handle.flat_param, handle.rank, handle.world_size)
            handle.flat_param._local_shard[:shard.numel()].copy_(shard)

    def named_buffers(
        self,
        *args,
        **kwargs,
    ) -> Iterator[Tuple[str, torch.Tensor]]:
        """
        Overrides :meth:`named_buffers()` to intercept buffer names and
        remove all occurrences of the FSDP-specific flattened buffer prefix
        when inside the :meth:`summon_full_params` context manager.
        """
        in_summon_full_params = self.training_state == TrainingState_.SUMMON_FULL_PARAMS
        for buffer_name, buffer in super().named_buffers(*args, **kwargs):
            if in_summon_full_params:
                # Remove any instances of the FSDP-specific prefix; there can
                # be multiple in the case of nested FSDP modules
                buffer_name = buffer_name.replace(FSDP_PREFIX, "")
            yield (buffer_name, buffer)

    def named_parameters(
        self,
        *args,
        **kwargs,
    ) -> Iterator[Tuple[str, torch.nn.Parameter]]:
        """
        Overrides :meth:`named_parameters()` to intercept parameter names and
        remove all occurrences of the FSDP-specific flattened parameter prefix
        when inside the :meth:`summon_full_params` context manager.
        """
        # Determine which logic to use based on the context at call time
        in_summon_full_params = self.training_state == TrainingState_.SUMMON_FULL_PARAMS
        for param_name, param in super().named_parameters(*args, **kwargs):
            if in_summon_full_params:
                # Remove any instances of the FSDP-specific prefix; there can
                # be multiple in the case of nested FSDP modules
                param_name = param_name.replace(FSDP_PREFIX, "")
            yield (param_name, param)

    def _register_pre_backward_hooks(
        self,
        outputs: Any,
        handles: List[FlatParamHandle],
    ) -> Any:
        """
        Registers pre-backward hooks on the tensors that require gradients in
        the forward pass outputs ``outputs``, which were computed using the
        ``FlatParameter`` s of ``handles``.

        Returns:
            Forward pass outputs with pre-backward hooks registered to tensors
            that require gradients.
        """
        # If there is no gradient computation, then there is no need for
        # pre-backward logic
        if not torch.is_grad_enabled():
            return outputs

        if self._is_root:
            self._post_backward_callback_queued = False  # only defined on the root

        # Since these handles' `FlatParameter`s participated in a forward,
        # we conservatively assume that they will be used in the backward
        handles_key = tuple(handles)
        self._need_pre_backward_unshard[handles_key] = False
        self._pre_backward_hook_has_run[handles_key] = False

        def _pre_backward_hook(_handles: List[FlatParamHandle], *unused: Any) -> None:
            """Prepares ``_handles`` 's ``FlatParameter`` s for gradient
            computation."""
            _handles_key = tuple(_handles)  # avoid shadowing `handles_key`
            # Only run the pre-backward hook once per group of handles involved
            # in the same module forward computation
            if self._pre_backward_hook_has_run[_handles_key]:
                return

            with torch.autograd.profiler.record_function(
                "FullyShardedDataParallel._pre_backward_hook"
            ):
                # Queue the post-backward callback once for the root FSDP
                # instance to attach it to the outermost backward graph task so
                # that it is called after all backward calls complete
                if self._is_root:
                    self._queue_wait_for_post_backward()

                self._assert_state([TrainingState_.IDLE])
                self.training_state = TrainingState_.BACKWARD_PRE
                for handle in _handles:
                    handle._training_state = HandleTrainingState.PRE_BACKWARD

                params_prefetched = self._handles_prefetched.get(_handles_key, False)
                if not params_prefetched:
                    self._unshard(_handles)
                torch.cuda.current_stream().wait_stream(self._streams["all_gather"])

                # TODO (awgu): This is not necessarily the best place to reset
                # the flag, but it works because the pre-backward hook logic is
                # guaranteed to only run once per iteration.
                self._handles_prefetched.pop(_handles_key, None)
                self._prefetch_handles(_handles_key)
                for handle in self._handles:
                    handle.prepare_gradient()
                self._pre_backward_hook_has_run[_handles_key] = True

        def _register_hook(t: torch.Tensor) -> torch.Tensor:
            if t.requires_grad:
                t.register_hook(functools.partial(_pre_backward_hook, handles))
                self._need_pre_backward_unshard[handles_key] = True
            return t

        return _apply_to_tensors(_register_hook, outputs)

    def _register_post_backward_hooks(
        self,
        handles: List[FlatParamHandle],
    ) -> None:
        """
        Registers post-backward hooks on the ``FlatParameter`` s'
        ``AccumulateGrad`` objects to reshard and to reduce-scatter gradients.

        The ``AccumulateGrad`` object represents the last function that
        finalizes the ``FlatParameter`` 's gradient, so it only runs after its
        entire gradient computation has finished.

        We register the post-backward hook only once in the *first* forward
        that a ``FlatParameter`` participates in. This relies on the
        ``AccumulateGrad`` object being preserved through multiple forwards.
        """
        # If there is no gradient computation, then there is no need for
        # post-backward logic
        if not torch.is_grad_enabled():
            return
        for handle in handles:
            flat_param = handle.flat_param
            already_registered = hasattr(flat_param, "_post_backward_hook_state")
            if already_registered or not flat_param.requires_grad:
                continue
            # Get the `AccumulateGrad` object
            temp_flat_param = flat_param.expand_as(flat_param)
            assert (
                temp_flat_param.grad_fn is not None
            ), "The `grad_fn` is needed to access the `AccumulateGrad` and register the post-backward hook"
            acc_grad = temp_flat_param.grad_fn.next_functions[0][0]
            hook_handle = acc_grad.register_hook(
                functools.partial(self._post_backward_hook, handle)
            )
            # TODO (awgu): We should probably store this state on the handle
            # and not on the `FlatParameter` itself.
            flat_param._post_backward_hook_state = (acc_grad, hook_handle)  # type: ignore[attr-defined]

    @torch.no_grad()
    def _post_backward_hook(
        self,
        handle: FlatParamHandle,
        *unused: Any,
    ) -> None:
        """
        Reduce-scatters the gradient of ``handle`` 's ``FlatParameter``.

        Precondition: The ``FlatParameter`` 's ``.grad`` attribute contains the
        unsharded gradient for the local batch.

        Postcondition:
        - If using ``NO_SHARD``, then the ``.grad`` attribute is the reduced
        unsharded gradient.
        - Otherwise, the ``_saved_grad_shard`` attribute is the reduced sharded
        gradient (accumulating with any existing gradient).
        """
        param = handle.flat_param
        param._post_backward_called = True
        with torch.autograd.profiler.record_function(
            "FullyShardedDataParallel._post_backward_hook"
        ):
            # First hook callback will see PRE state. If we have multiple params,
            # then subsequent hook callbacks will see POST state.
            self._assert_state([TrainingState_.BACKWARD_PRE, TrainingState_.BACKWARD_POST])
            self.training_state = TrainingState_.BACKWARD_POST
            handle._training_state = HandleTrainingState.POST_BACKWARD

            if self._use_param_exec_order_policy() and self._param_exec_order_prep_stage:
                # In self._fsdp_params_exec_order, the parameters are ordered based on
                # the execution order in the backward pass in the first iteration.
                self._fsdp_params_exec_order.append(param)

            if param.grad is None:
                return
            if param.grad.requires_grad:
                raise RuntimeError(
                    "FSDP only works with gradients that don't require gradients"
                )

            free_unsharded_flat_param = (
                (self._sync_gradients and handle.uses_sharded_strategy)
                or handle._config.sharding_strategy == HandleShardingStrategy.FULL_SHARD
            )
            self._reshard([handle], [free_unsharded_flat_param])

            # TODO (awgu): Post-backward prefetching does not support the
            # multiple handles per module case (which was why we keyed by
            # *tuple*). The post-backward hook runs per handle, not per group
            # of handles. To generalize this, we may need a 2-level mapping,
            # where we map each individual handle to its groups of handles and
            # then from the groups of handles to their indices in the order.
            handles_key = (handle,)
            self._prefetch_handles(handles_key)

            if not self._sync_gradients:
                return

            # Wait for all ops in the current stream (e.g. gradient
            # computation) to finish before reduce-scattering the gradient
            self._streams["post_backward"].wait_stream(torch.cuda.current_stream())

            with torch.cuda.stream(self._streams["post_backward"]):
                orig_grad_data = param.grad.data
                if (
                    self._mixed_precision_enabled_for_reduce()
                    and not self._low_precision_hook_enabled()
                ):
                    # Cast gradient to precision in which it should be communicated.
                    # If a low precision hook is registered and reduce_dtype is specified
                    # in `MixedPrecision`, communication hook will take care of
                    # casting to lower precision and back.
                    # TODO: Make this a communication hook when communication hooks
                    # are implemented for FSDP. Note that this is a noop if the
                    # reduce_dtype matches the param dtype.
                    param.grad.data = param.grad.data.to(self.mixed_precision.reduce_dtype)

                if self._exec_order_data.is_first_iter:
                    # For all sharding strategies communication is performed through `_communication_hook`:
                    # default comm hooks are: `reduce_scatter` for sharded strategies and
                    # `all_reduce` for non-sharded strategies. This checks asserts that `_communication_hook`
                    # and `_communication_hook_state`, required for communication not `None`.`
                    p_assert(
                        self._communication_hook is not None,
                        "Communication hook should not be None"
                    )
                    p_assert(
                        self._communication_hook_state is not None,
                        "Communication hook state should not be None"
                    )
                grad = param.grad.data
                if handle.uses_sharded_strategy:
                    # We clear `param.grad` to permit repeated gradient
                    # computations when this FSDP module is called multiple times.
                    # This is to avoid a race among multiple re-entrant backward
                    # passes. For example, the second backward pass computation
                    # precedes ahead of the first backward pass reduction, which is
                    # possible since the reduction is in a different stream and is
                    # async. Then, the first backward pass may be incorrectly
                    # reducing the second backward pass's `param.grad`.
                    # The reduced gradients are accumulated in
                    # `param._saved_grad_shard`, and the gradient reductions can
                    # happen in arbitrary order, though we tolerate this due to the
                    # (approximate) commutativity of floating-point addition.
                    param.grad = None
                    grad_flatten = torch.flatten(grad)
                    chunks = list(grad_flatten.chunk(self.world_size))
                    num_pad = self.world_size * chunks[0].numel() - grad.numel()
                    input_flattened = F.pad(grad_flatten, [0, num_pad])
                    output = torch.zeros_like(chunks[0])
                    self._communication_hook(self._communication_hook_state, input_flattened, output)

                    self._cast_grad_to_param_dtype(output, param)

                    # To support gradient accumulation outside `no_sync()`, we save
                    # the gradient data to `param._saved_grad_shard` before the
                    # backward pass, accumulate gradients into it here, and set
                    # `param.grad` with the accumulated value at the end of the
                    # backward pass in preparation for the optimizer step.
                    accumulate_grad = hasattr(param, "_saved_grad_shard")
                    if accumulate_grad:
                        p_assert(
                            param._saved_grad_shard.shape == output.shape,  # type: ignore[attr-defined]
                            "Shape mismatch when accumulating gradients: "  # type: ignore[attr-defined]
                            f"existing grad shape={param._saved_grad_shard.shape} "
                            f"new grad shape={output.shape}"  # type: ignore[attr-defined]
                        )
                        p_assert(
                            param._saved_grad_shard.device == output.device,  # type: ignore[attr-defined]
                            "Device mismatch when accumulating gradients: "  # type: ignore[attr-defined]
                            f"existing grad device={param._saved_grad_shard.device} "
                            f"new grad device={output.device}"  # type: ignore[attr-defined]
                        )
                        param._saved_grad_shard += output  # type: ignore[attr-defined]
                    else:
                        param._saved_grad_shard = output  # type: ignore[attr-defined]
                    grad = param._saved_grad_shard  # type: ignore[attr-defined]
                else:
                    if self.sharding_strategy == ShardingStrategy.NO_SHARD:
                        self._communication_hook(self._communication_hook_state, param.grad)

                    self._cast_grad_to_param_dtype(param.grad, param)

                # Regardless of sharding or not, offload the grad to CPU if we are
                # offloading params. This is so param and grad reside on same device
                # which is needed for the optimizer step.
                if handle._config.offload_params:
                    # We specify non_blocking=True
                    # and ensure the appropriate synchronization is done by waiting
                    # streams in _wait_for_post_backward.
                    param._cpu_grad.copy_(  # type: ignore[attr-defined]
                        grad.detach(), non_blocking=True
                    )
                    # Don't let this memory get reused until after the transfer.
                    grad.data.record_stream(torch.cuda.current_stream())

                # After _post_backward_hook returns, orig_grad_data will eventually
                # go out of scope, at which point it could otherwise be freed for
                # further reuse by the main stream while the div/reduce_scatter/copy
                # are underway in the post_backward stream. See:
                # github.com/NVIDIA/apex/blob/master/apex/parallel/distributed.py
                orig_grad_data.record_stream(self._streams["post_backward"])

    def _cast_grad_to_param_dtype(
        self,
        grad: torch.Tensor,
        param: FlatParameter,
    ):
        """
        Casts gradient ``grad`` back to the full parameter dtype so that the
        optimizer step runs with that dtype. This performs an actual cast if
        1. parameters were in reduced precision during the forward since then
        gradients would be in that reduced precision, or
        2. parameters were not in reduced precision but gradients were in
        reduced precision for communication.
        However, if a low precision communication hook is registered, then this
        dtype cast happens in the hook instead.
        """
        self._assert_state(TrainingState_.BACKWARD_POST)
        if (
            not self._low_precision_hook_enabled()
            and (
                self._mixed_precision_enabled_for_params()
                or self._mixed_precision_enabled_for_reduce()
            )
        ):
            low_prec_grad_data = grad.data
            grad.data = grad.data.to(dtype=param.dtype)
            # Do not let the low precision gradient memory get reused until
            # the cast to full parameter precision completes
            low_prec_grad_data.record_stream(torch.cuda.current_stream())

    def _queue_wait_for_post_backward(self) -> None:
        """Try to queue a `wait_for_post_backward` callback.
        Only called on root and only queue one callback at the beginning of
        outer most backward.
        """
        assert (
            self._is_root
        ), "_queue_wait_for_post_backward can only be called on root."
        if not self._post_backward_callback_queued:
            # TODO (awgu): I think it makes more sense for the state to
            # transition to pre-backward the moment the execution enters the
            # pre-backward. Right now, we call this method and then transition,
            # which is why this assert is for `IDLE`.
            self._assert_state([TrainingState_.IDLE])
            self._post_backward_callback_queued = True
            Variable._execution_engine.queue_callback(self._wait_for_post_backward)

    @torch.no_grad()
    def _wait_for_post_backward(self) -> None:
        """Wait for post-backward to finish. Only called on root instance."""
        assert self._is_root, "_wait_for_post_backward can only be called on root."
        # Check if the root module has params and if any of them has
        # the `requires_grad` field set. If `requires_grad=False` for
        # all the params, the post_backward hook will not fire and the
        # state will remain in `TrainingState_.BACKWARD_PRE`.
        if any([p.requires_grad for p in self.params]):
            self._assert_state(TrainingState_.BACKWARD_POST)
        else:
            self._assert_state(TrainingState_.BACKWARD_PRE)

        if self._sync_gradients:
            torch.cuda.current_stream().wait_stream(self._streams["post_backward"])
            if self.cpu_offload.offload_params:
                # We need to wait for the non-blocking GPU ->
                # CPU grad transfers to finish. We need to do this for GPU -> CPU
                # copies because when grad is on CPU, it won't wait for any CUDA
                # stream to finish GPU -> CPU copies unless we explicitly block the
                # host-side with synchronize().
                torch.cuda.current_stream().synchronize()

        # A backward pass is done, clean up below.
        def _finalize_params(fsdp_module: FullyShardedDataParallel) -> None:
            """Helper used below on all fsdp modules."""
            for handle in fsdp_module._handles:
                p = handle.flat_param
                if p.requires_grad:
                    if hasattr(p, "_post_backward_hook_state"):
                        assert len(p._post_backward_hook_state) == 2 and len(  # type: ignore[attr-defined]
                            p._post_backward_hook_state  # type: ignore[attr-defined]
                        ), (  # type: ignore[attr-defined]
                            "p._post_backward_hook_state fields are not valid."
                        )
                        p._post_backward_hook_state[1].remove()  # type: ignore[attr-defined]
                        delattr(p, "_post_backward_hook_state")
                    # Preserve the gradient accumulation state if not
                    # synchronizing: `p.grad` remains the unsharded gradient
                    # accumulated from prior `no_sync()` iterations, and
                    # `p._saved_grad_shard` remains the sharded gradient from
                    # the last synchronized iteration
                    if not self._sync_gradients:
                        continue
                    # Set `p.grad` as needed to ensure optimizer correctness
                    # since optimizers operate on the `grad` attribute
                    if hasattr(p, "_cpu_grad"):
                        p_assert(
                            p.device == torch.device("cpu"),
                            f"Device mismatch: p={p.device} "  # type: ignore[attr-defined]
                            f"p._cpu_grad={p._cpu_grad}"
                        )
                        p.grad = p._cpu_grad  # type: ignore[attr-defined]
                    elif hasattr(p, "_saved_grad_shard"):
                        p_assert(
                            p.device == p._saved_grad_shard.device,  # type: ignore[attr-defined]
                            f"Device mismatch: p={p.device} "  # type: ignore[attr-defined]
                            f"p._saved_grad_shard={p._saved_grad_shard.device}"
                        )
                        p.grad = p._saved_grad_shard  # type: ignore[attr-defined]
                    else:
                        p_assert(
                            not handle.uses_sharded_strategy or not p._post_backward_called,
                            "All sharded parameters that received a gradient "
                            "should use `_saved_grad_shard`"
                        )
                    if hasattr(p, "_saved_grad_shard"):
                        delattr(p, "_saved_grad_shard")

                    p_assert(
                        hasattr(p, '_post_backward_called'),
                        "Expected flag _post_backward_called to be set on param."
                    )
                    # Reset _post_backward_called in preparation for the next iteration.
                    p._post_backward_called = False

        # Update root and nested FSDP's hooks and flags.
        for m in self.fsdp_modules(self):  # includes self
            _finalize_params(m)
            m._pre_backward_hook_has_run.clear()
            m.training_state = TrainingState_.IDLE
            for handle in m._handles:
                handle._training_state = HandleTrainingState.IDLE

            # TODO (awgu): We could replace this with an assert, but it may
            # trigger for dynamic execution order across ranks. If the backward
            # prefetch mismatches the pre-backward order, we may incorrectly
            # have some parameters marked as prefetched (from the pre-backward)
            # when they have been resharded in the post-backward already.
            m._handles_prefetched.clear()

            if m._is_root:
                # reset this flag for cases like "one forward pass + multiple backward passes"
                self._post_backward_callback_queued = False

        if self._use_param_exec_order_policy() and self._param_exec_order_prep_stage:
            self._param_exec_order_policy_second_iter_init()

    def _param_exec_order_policy_second_iter_init(self) -> None:
        self._param_exec_order_prep_stage = False
        # Let the parameters in self._fsdp_params_exec_order ordered based on
        # the execution order in the forward pass.
        self._fsdp_params_exec_order.reverse()
        for m in self.modules():
            if m is not self and isinstance(m, FullyShardedDataParallel):
                assert hasattr(
                    m, "_param_exec_order_policy"
                ), "Non-root FSDP modules should also have _param_exec_order_policy attribute"
                assert hasattr(
                    m, "_param_exec_order_prep_stage"
                ), "Non-root FSDP modules should also have _param_exec_order_prep_stage attribute"
                m._param_exec_order_prep_stage = False
        # TODO (linjianma): Construct a fsdp_wrap_map whose keys are all children modules with a FSDP wrap,
        # and values are its FSDP wraps. These children FSDP wraps will be detached from the root FSDP module
        # and will be used to schedule the parameters (rebuild_full_params and reshard).
        # TODO (linjianma): Remove all internal FSDP wraps from the root FSDP module.
        # TODO (linjianma): Based on self._fsdp_params_exec_order, get the information
        # needed to patch the forward() function of each key in the fsdp_wrap_map. The rules are as follows:
        # 1: Before each forward(), rebuild_full_params of all parameters that are currently sharded and
        # will be used in the forward, and reshard all parameters that are currently full and will not be
        # used in the next forward()
        # 2: After each forward(), reshard all parameters just used in the forward, and rebuild_full_params of
        # all parameters that will be used next.
        # TODO (linjianma): Patch the forward of each model in the keys
        # of fsdp_wrap_map based on the information above.

    def _assert_state(self, state: Union[TrainingState_, List[TrainingState_]]) -> None:
        """Assert we are in the given state."""
        # Since assert can be turned off and this error checking
        # is really important, we use explicit error checking
        # and raise a ValueError if needed.
        if isinstance(state, TrainingState_):
            state = [state]
        if self.training_state not in state:
            msg = (
                f"expected to be in states {state} but current state "
                f"is {self.training_state}"
            )
            # In case we are failing in the context of autograd hook, asserting
            # may not generate useful msg. So, let's print it to be sure.
            if self.rank == 0:
                print(f"Asserting FSDP instance is: {self}")
                print(f"ERROR: {msg}")
                traceback.print_stack()
            raise ValueError(msg)

    @contextmanager
    def no_sync(self) -> Generator:
        """
        A context manager to disable gradient synchronizations across FSDP
        instances. Within this context, gradients will be accumulated in module
        variables, which will later be synchronized in the first
        forward-backward pass after exiting the context. This should only be
        used on the root FSDP instance and will recursively apply to all
        children FSDP instances.

        .. note:: This likely results in higher memory usage because FSDP will
            accumulate the full model gradients (instead of gradient shards)
            until the eventual sync.

        .. note:: When used with CPU offloading, the gradients will not be
            offloaded to CPU when inside the context manager. Instead, they
            will only be offloaded right after the eventual sync.
        """
        self._lazy_init()
        assert self._is_root, "`no_sync()` on inner FSDP instances is not supported"
        self._assert_state(TrainingState_.IDLE)
        old_flags = []
        for m in self.modules():
            if isinstance(m, FullyShardedDataParallel):
                old_flags.append((m, m._sync_gradients))
                m._sync_gradients = False
        try:
            yield
        finally:
            for m, old_flag in old_flags:
                assert not m._sync_gradients, (
                    "`_sync_gradients` was incorrectly set to "
                    "`True` while in the `no_sync()` context manager"
                )
                m._sync_gradients = old_flag

    @property
    def params_with_grad(self) -> List[Parameter]:
        """
        Recursively returns a list of all module parameters that have a gradient.
        """
        return [p for p in self.parameters() if p.grad is not None]

    @torch.no_grad()
    def clip_grad_norm_(
        self, max_norm: Union[float, int], norm_type: Union[float, int] = 2.0
    ) -> None:
        """
        Clip all gradients at this point in time. The norm is computed over all
        gradients together, as if they were concatenated into a single vector.
        Gradients are modified in-place.

        Args:
            max_norm (float or int): max norm of the gradients
            norm_type (float or int): type of the used p-norm. Can be ``'inf'``
                for infinity norm.

        Returns:
            Total norm of the parameters (viewed as a single vector).

        .. note:: This is analogous to ``torch.nn.utils.clip_grad_norm_`` but
            handles the partitioning and multiple devices per rank under the
            hood. The default torch util is not applicable here, because each
            rank only has a partial view of all the grads in the model, so
            calling it for FSDP models would lead to different scaling being
            applied per subset of model parameters.

        .. warning:: This needs to be called on all ranks, since synchronization
            primitives will be used.
        """
        self._lazy_init()
        self._wait_for_previous_optim_step()
        assert self._is_root, "clip_grad_norm should only be called on the root (parent) instance"
        self._assert_state(TrainingState_.IDLE)

        max_norm = float(max_norm)
        norm_type = float(norm_type)
        # Computes the max norm for this shard's gradients and sync's across workers
        local_norm = _calc_grad_norm(self.params_with_grad, norm_type).cuda()  # type: ignore[arg-type]
        if norm_type == math.inf:
            total_norm = local_norm
            dist.all_reduce(total_norm, op=torch.distributed.ReduceOp.MAX, group=self.process_group)
        else:
            total_norm = local_norm ** norm_type
            dist.all_reduce(total_norm, group=self.process_group)
            total_norm = total_norm ** (1.0 / norm_type)

        if self.cpu_offload:
            total_norm = total_norm.cpu()

        clip_coef = torch.tensor(max_norm, dtype=total_norm.dtype, device=total_norm.device) / (total_norm + 1e-6)
        if clip_coef < 1:
            # multiply by clip_coef, aka, (max_norm/total_norm).
            for p in self.params_with_grad:
                assert p.grad is not None
                p.grad.detach().mul_(clip_coef.to(p.grad.device))

    @staticmethod
    def full_optim_state_dict(
        model: torch.nn.Module,
        optim: torch.optim.Optimizer,
        optim_input: Optional[Union[
            List[Dict[str, Any]], Iterable[torch.nn.Parameter],
        ]] = None,
        rank0_only: bool = True,
        group: Optional[dist.ProcessGroup] = None,
    ) -> Dict[str, Any]:
        """
        Consolidates the full optimizer state on rank 0 and returns it
        as a :class:`dict` following the convention of
        :meth:`torch.optim.Optimizer.state_dict`, i.e. with keys ``"state"``
        and ``"param_groups"``. The flattened parameters in ``FSDP`` modules
        contained in ``model`` are mapped back to their unflattened parameters.

        .. warning:: This needs to be called on all ranks since synchronization
            primitives are used. However, if ``rank0_only=True``, then the
            state dict is only populated on rank 0, and all other ranks return
            an empty :class:`dict`.

        .. warning:: Unlike ``torch.optim.Optimizer.state_dict()``, this method
            uses full parameter names as keys instead of parameter IDs.

        .. warning:: If you do not pass ``model.parameters()`` as the first
            argument to the optimizer, then you should pass that same value to
            this method as ``optim_input``.

        .. note:: Like in :meth:`torch.optim.Optimizer.state_dict`, the tensors
            contained in the optimizer state dict are not cloned, so there may
            be aliasing surprises. For best practices, consider saving the
            returned optimizer state dict immediately, e.g. using
            ``torch.save()``.

        Args:
            model (torch.nn.Module): Root module (which may or may not be a
                :class:`FullyShardedDataParallel` instance) whose parameters
                were passed into the optimizer ``optim``.
            optim (torch.optim.Optimizer): Optimizer for ``model`` 's
                parameters.
            optim_input (Optional[Union[List[Dict[str, Any]], Iterable[torch.nn.Parameter]]]):
                Input passed into the optimizer ``optim`` representing either a
                :class:`list` of parameter groups or an iterable of parameters;
                if ``None``, then this method assumes the input was
                ``model.parameters()``. (Default: ``None``)
            rank0_only (bool): If ``True``, saves the populated :class:`dict`
                only on rank 0; if ``False``, saves it on all ranks. (Default:
                ``True``)
            group (dist.ProcessGroup): Model's process group or ``None`` if using
                the default process group. (Default: ``None``)

        Returns:
            Dict[str, Any]: A :class:`dict` containing the optimizer state for
            ``model`` 's original unflattened parameters and including keys
            "state" and "param_groups" following the convention of
            :meth:`torch.optim.Optimizer.state_dict`. If ``rank0_only=True``,
            then nonzero ranks return an empty :class:`dict`.
        """
        return _optim_state_dict(
            model=model,
            optim=optim,
            optim_input=optim_input,
            rank0_only=rank0_only,
            shard_state=False,
            group=group,
        )

    @staticmethod
    def sharded_optim_state_dict(
        model: torch.nn.Module,
        optim: torch.optim.Optimizer,
        optim_input: Optional[
            Union[
                List[Dict[str, Any]], Iterable[torch.nn.Parameter],
            ]
        ] = None,
        group: Optional[dist.ProcessGroup] = None,
    ) -> Dict[str, Any]:
        """
        The API is similar to :meth:``full_optim_state_dict`` but this API
        chunks all non-zero-dimension states to ShardedTensor to save memory.
        This API should only be used when the model state_dict is derived with
        the context manager ``with state_dict_type(SHARDED_STATE_DICT):``.

        For the detail usages, refer to the :meth:``full_optim_state_dict`` doc.

        .. warning:: The returned state dict contains ShardedTensor and cannot be
            directly used by the regular ``optim.load_state_dict``.
        """

        # TODO: The ultimate goal of the optimizer state APIs should be the same
        # as state_dict/load_state_dict -- using one API to get optimizer states
        # and one API to load optimizer states. ``state_dict_type`` will be used
        # to decide which optimizer states should be returned.
        # There are currently two APIs to load a full optimizer state. So the
        # first step of the unification is to merge the two full optimizer state
        # loading APIs.
        # Task: https://github.com/pytorch/pytorch/issues/82232
        return _optim_state_dict(
            model=model,
            optim=optim,
            optim_input=optim_input,
            rank0_only=False,
            shard_state=True,
            group=group,
        )

    @staticmethod
    def shard_full_optim_state_dict(
        full_optim_state_dict: Dict[str, Any],
        model: torch.nn.Module,
        optim_input: Optional[Union[
            List[Dict[str, Any]], Iterable[torch.nn.Parameter],
        ]] = None,
    ) -> Dict[str, Any]:
        """
        Shards the full optimizer state dict ``full_optim_state_dict`` by
        remapping the state to flattened parameters instead of unflattened
        parameters and restricting to only this rank's part of the optimizer
        state. The first argument should be the return value of
        :meth:`full_optim_state_dict`.

        Example::

            >>> # xdoctest: +SKIP("undefined variables")
            >>> from torch.distributed.fsdp import FullyShardedDataParallel as FSDP
            >>> model, optim = ...
            >>> full_osd = FSDP.full_optim_state_dict(model, optim)
            >>> torch.save(full_osd, PATH)
            >>> # Define new model with possibly different world size
            >>> new_model, new_optim = ...
            >>> full_osd = torch.load(PATH)
            >>> sharded_osd = FSDP.shard_full_optim_state_dict(full_osd, new_model)
            >>> new_optim.load_state_dict(sharded_osd)

        .. warning:: If you do not pass ``model.parameters()`` as the first
            argument to the optimizer, then you should pass that same value to
            this method as ``optim_input``.

        .. note:: Both :meth:`shard_full_optim_state_dict` and
            :meth:`scatter_full_optim_state_dict` may be used to get the
            sharded optimizer state dict to load. Assuming that the full
            optimizer state dict resides in CPU memory, the former requires
            each rank to have the full dict in CPU memory, where each rank
            individually shards the dict without any communication, while the
            latter requires only rank 0 to have the full dict in CPU memory,
            where rank 0 moves each shard to GPU memory (for NCCL) and
            communicates it to ranks appropriately. Hence, the former has
            higher aggregate CPU memory cost, while the latter has higher
            communication cost.

        Args:
            full_optim_state_dict (Dict[str, Any]): Optimizer state dict
                corresponding to the unflattened parameters and holding the
                full non-sharded optimizer state.
            model (torch.nn.Module): Root module (which may or may not be a
                :class:`FullyShardedDataParallel` instance) whose parameters
                correspond to the optimizer state in ``full_optim_state_dict``.
            optim_input (Optional[Union[List[Dict[str, Any]], Iterable[torch.nn.Parameter]]]):
                Input passed into the optimizer representing either a
                :class:`list` of parameter groups or an iterable of parameters;
                if ``None``, then this method assumes the input was
                ``model.parameters()``. (Default: ``None``)

        Returns:
            Dict[str, Any]: The full optimizer state dict now remapped to
            flattened parameters instead of unflattened parameters and
            restricted to only include this rank's part of the optimizer state.
        """
        sharded_osd = _flatten_optim_state_dict(
            full_optim_state_dict, model, True,
        )
        return _rekey_sharded_optim_state_dict(sharded_osd, model, optim_input)

    @staticmethod
    def flatten_sharded_optim_state_dict(
        sharded_optim_state_dict: Dict[str, Any],
        model: torch.nn.Module,
        optim_input: Optional[
            Union[
                List[Dict[str, Any]], Iterable[torch.nn.Parameter],
            ]
        ] = None,
    ) -> Dict[str, Any]:
        """
        The API is similar to :meth:``shard_full_optim_state_dict``. The only
        difference is that the input ``sharded_optim_state_dict`` should be
        returned from :meth:`sharded_optim_state_dict`. Therefore, there will be
        allgather calls on each rank to gather ShardedTensor.

        Args:
            sharded_optim_state_dict (Dict[str, Any]): Optimizer state dict
                corresponding to the unflattened parameters and holding the
                sharded optimizer state.
            model (torch.nn.Module):
                Refer to :meth:``shard_full_optim_state_dict``.
            optim_input (Optional[Union[List[Dict[str, Any]], Iterable[torch.nn.Parameter]]]):
                Refer to :meth:``shard_full_optim_state_dict``.

        Returns:
            Refer to :meth:``shard_full_optim_state_dict``.
        """

        # TODO: The implementation is the same as ``shard_full_optim_state_dict``.
        # See the TODO in ``shard_full_optim_state_dict`` for the future
        # unification plan.
        flattened_osd = _flatten_optim_state_dict(
            sharded_optim_state_dict,
            model=model,
            shard_state=True,
        )
        return _rekey_sharded_optim_state_dict(flattened_osd, model, optim_input)

    @staticmethod
    def scatter_full_optim_state_dict(
        full_optim_state_dict: Optional[Dict[str, Any]],
        model: torch.nn.Module,
        optim_input: Optional[Union[
            List[Dict[str, Any]], Iterable[torch.nn.Parameter],
        ]] = None,
        group: Optional[Any] = None,
    ) -> Dict[str, Any]:
        """
        Scatters the full optimizer state dict from rank 0 to all other ranks,
        returning the sharded optimizer state dict on each rank. The return
        value is the same as :meth:`shard_full_optim_state_dict`, and on rank
        0, the first argument should be the return value of
        :meth:`full_optim_state_dict`.

        Example::

            >>> # xdoctest: +SKIP("undefined variables")
            >>> from torch.distributed.fsdp import FullyShardedDataParallel as FSDP
            >>> model, optim = ...
            >>> full_osd = FSDP.full_optim_state_dict(model, optim)  # only non-empty on rank 0
            >>> # Define new model with possibly different world size
            >>> new_model, new_optim, new_group = ...
            >>> sharded_osd = FSDP.scatter_full_optim_state_dict(full_osd, new_model, group=new_group)
            >>> new_optim.load_state_dict(sharded_osd)

        .. note:: Both :meth:`shard_full_optim_state_dict` and
            :meth:`scatter_full_optim_state_dict` may be used to get the
            sharded optimizer state dict to load. Assuming that the full
            optimizer state dict resides in CPU memory, the former requires
            each rank to have the full dict in CPU memory, where each rank
            individually shards the dict without any communication, while the
            latter requires only rank 0 to have the full dict in CPU memory,
            where rank 0 moves each shard to GPU memory (for NCCL) and
            communicates it to ranks appropriately. Hence, the former has
            higher aggregate CPU memory cost, while the latter has higher
            communication cost.

        Args:
            full_optim_state_dict (Optional[Dict[str, Any]]): Optimizer state
                dict corresponding to the unflattened parameters and holding
                the full non-sharded optimizer state if on rank 0; the argument
                is ignored on nonzero ranks.
            model (torch.nn.Module): Root module (which may or may not be a
                :class:`FullyShardedDataParallel` instance) whose parameters
                correspond to the optimizer state in ``full_optim_state_dict``.
            optim_input (Optional[Union[List[Dict[str, Any]], Iterable[torch.nn.Parameter]]]):
                Input passed into the optimizer representing either a
                :class:`list` of parameter groups or an iterable of parameters;
                if ``None``, then this method assumes the input was
                ``model.parameters()``. (Default: ``None``)
            group (dist.ProcessGroup): Model's process group or ``None`` if
                using the default process group. (Default: ``None``)

        Returns:
            Dict[str, Any]: The full optimizer state dict now remapped to
            flattened parameters instead of unflattened parameters and
            restricted to only include this rank's part of the optimizer state.
        """
        # Try to use the passed-in process group, the model's process group,
        # or the default process group (i.e. `None`) in that priority order
        if group is None and hasattr(model, "process_group"):
            group = model.process_group
        rank = dist.get_rank(group)
        world_size = dist.get_world_size(group)
        # Check for a valid broadcast device, preferring GPU when available
        using_nccl = dist.distributed_c10d._check_for_nccl_backend(group)
        broadcast_device = torch.device("cuda") if torch.cuda.is_available() \
            else torch.device("cpu")
        if using_nccl and not torch.cuda.is_available():
            raise RuntimeError("NCCL requires a GPU for collectives")
        # Flatten the optimizer state dict and construct a copy with the
        # positive-dimension tensors' shapes in place of the tensors themselves
        # since those tensors will be broadcast separately to avoid copying
        if rank == 0:
            if full_optim_state_dict is None:
                raise ValueError("Rank 0 must pass in the full optimizer state dict")
            flat_osd = _flatten_optim_state_dict(
                full_optim_state_dict,
                model=model,
                shard_state=False,
            )
            processed_osd = _process_pos_dim_tensor_state(flat_osd, world_size)
        # Broadcast the optim state dict without positive-dimension tensor
        # state and the FSDP parameter IDs from rank 0 to all ranks
        processed_osd = _broadcast_processed_optim_state_dict(
            processed_osd if rank == 0 else None, rank, group,
        )
        # Broadcast positive-dimension tensor state (both sharded tensors for
        # FSDP parameters and unsharded tensors for non-FSDP parameters)
        sharded_osd = _broadcast_pos_dim_tensor_states(
            processed_osd, flat_osd if rank == 0 else None, rank, world_size,
            group, broadcast_device,
        )
        # Rekey the optimizer state dict to use parameter IDs according to this
        # rank's `optim_input`
        sharded_osd = _rekey_sharded_optim_state_dict(sharded_osd, model, optim_input)
        return sharded_osd

    @staticmethod
    def rekey_optim_state_dict(
        optim_state_dict: Dict[str, Any],
        optim_state_key_type: OptimStateKeyType,
        model: torch.nn.Module,
        optim_input: Optional[Union[
            List[Dict[str, Any]], Iterable[torch.nn.Parameter],
        ]] = None,
    ) -> Dict[str, Any]:
        """
        Re-keys the optimizer state dict ``optim_state_dict`` to use the key
        type ``optim_state_key_type``. This can be used to achieve
        compatibility between optimizer state dicts from models with FSDP
        instances and ones without.

        To re-key an FSDP full optimizer state dict (i.e. from
        :meth:`full_optim_state_dict`) to use parameter IDs and be loadable to
        a non-wrapped model::

            >>> # xdoctest: +SKIP("undefined variables")
            >>> wrapped_model, wrapped_optim = ...
            >>> full_osd = FSDP.full_optim_state_dict(wrapped_model, wrapped_optim)
            >>> nonwrapped_model, nonwrapped_optim = ...
            >>> rekeyed_osd = FSDP.rekey_optim_state_dict(full_osd, OptimStateKeyType.PARAM_ID, nonwrapped_model)
            >>> nonwrapped_optim.load_state_dict(rekeyed_osd)

        To re-key a normal optimizer state dict from a non-wrapped model to be
        loadable to a wrapped model::

            >>> # xdoctest: +SKIP("undefined variables")
            >>> nonwrapped_model, nonwrapped_optim = ...
            >>> osd = nonwrapped_optim.state_dict()
            >>> rekeyed_osd = FSDP.rekey_optim_state_dict(osd, OptimStateKeyType.PARAM_NAME, nonwrapped_model)
            >>> wrapped_model, wrapped_optim = ...
            >>> sharded_osd = FSDP.shard_full_optim_state_dict(rekeyed_osd, wrapped_model)
            >>> wrapped_optim.load_state_dict(sharded_osd)

        Returns:
            Dict[str, Any]: The optimizer state dict re-keyed using the
            parameter keys specified by ``optim_state_key_type``.
        """
        assert optim_state_key_type in \
            (OptimStateKeyType.PARAM_NAME, OptimStateKeyType.PARAM_ID)
        osd = optim_state_dict  # alias
        # Validate that the existing parameter keys are uniformly typed
        uses_param_name_mask = [
            type(param_key) is str for param_key in osd["state"]
        ]
        uses_param_id_mask = [
            type(param_key) is int for param_key in osd["state"]
        ]
        if (any(uses_param_name_mask) and not all(uses_param_name_mask)) or \
                (any(uses_param_id_mask) and not all(uses_param_id_mask)):
            error_msg = f"Invalid parameter keys: {osd['state'].keys()}"
            raise ValueError(error_msg)
        # Return directly if the existing key type matches the target key type
        if (optim_state_key_type == OptimStateKeyType.PARAM_NAME and
            all(uses_param_name_mask)) or \
            (optim_state_key_type == OptimStateKeyType.PARAM_ID and
                all(uses_param_id_mask)):
            return osd
        # Otherwise, actually perform the re-keying
        new_osd = {}
        if optim_state_key_type == OptimStateKeyType.PARAM_NAME:  # ID -> name
            param_id_to_param = _get_param_id_to_param(model, optim_input)
            param_to_param_name = _get_param_to_param_name(model)
            param_id_to_param_name: List[str] = [
                param_to_param_name[param] for param in param_id_to_param
            ]
            new_osd["state"] = {
                param_id_to_param_name[param_id]: param_state
                for param_id, param_state in osd["state"].items()
            }
            new_osd["param_groups"] = copy.deepcopy(osd["param_groups"])
            for param_group in new_osd["param_groups"]:
                param_group["params"] = sorted([
                    param_id_to_param_name[param_id]
                    for param_id in param_group["params"]
                ])
            return new_osd
        elif optim_state_key_type == OptimStateKeyType.PARAM_ID:  # name -> ID
            param_name_to_param = _get_param_name_to_param(model)
            param_to_param_id = _get_param_to_param_id(model, optim_input)
            # Because not all model parameters may be passed as the optimizer
            # input, we may need to drop some parameters from this mapping
            param_name_to_param_id = {
                param_name: param_to_param_id[param]
                for param_name, param in param_name_to_param.items()
                if param in param_to_param_id
            }
            new_osd["state"] = {
                param_name_to_param_id[param_name]: param_state
                for param_name, param_state in osd["state"].items()
            }
            new_osd["param_groups"] = copy.deepcopy(osd["param_groups"])
            for param_group in new_osd["param_groups"]:
                param_group["params"] = sorted([
                    param_name_to_param_id[param_name]
                    for param_name in param_group["params"]
                ])
            return new_osd
        return new_osd  # should never reach here

    def _get_default_comm_hook(self) -> Any:
        r"""
        Returns a default communication hook based on a sharding strategy.
        """
        if self.sharding_strategy != ShardingStrategy.NO_SHARD:
            return default_hooks.reduce_scatter_hook
        else:
            return default_hooks.allreduce_hook

    def _get_default_comm_hook_state(self) -> Any:
        r"""
        Returns a default communication hook state based on a sharding strategy.
        """
        return default_hooks.DefaultState(process_group=self.process_group)

    def register_comm_hook(self, state: object, hook: callable):
        """
        Registers a communication hook which is an enhancement that provides a
        flexible hook to users where they can specify how FSDP aggregates gradients
        across multiple workers.
        This hook can be used to implement several algorithms like
        `GossipGrad <https://arxiv.org/abs/1803.05880>`_ and gradient compression
        which involve different communication strategies for
        parameter syncs while training with :class:`FullyShardedDataParallel`.

        .. warning ::
            FSDP communication hook should be registered before running an initial forward pass
            and only once.

        Args:
            state (object): Passed to the hook to maintain any state information during the training process.
                            Examples include error feedback in gradient compression,
                            peers to communicate with next in `GossipGrad <https://arxiv.org/abs/1803.05880>`_, etc.
                            It is locally stored by each worker
                            and shared by all the gradient tensors on the worker.
            hook (Callable): Callable, which has one of the following signatures:
                            1) ``hook: Callable[torch.Tensor] -> None``:
                            This function takes in a Python tensor, which represents
                            the full, flattened, unsharded gradient with respect to all variables
                            corresponding to the model this FSDP unit is wrapping
                            (that are not wrapped by other FSDP sub-units).
                            It then performs all necessary processing and returns ``None``;
                            2) ``hook: Callable[torch.Tensor, torch.Tensor] -> None``:
                            This function takes in two Python tensors, the first one represents
                            the full, flattened, unsharded gradient with respect to all variables
                            corresponding to the model this FSDP unit is wrapping
                            (that are not wrapped by other FSDP sub-units). The latter
                            represents a pre-sized tensor to store a chunk of a sharded gradient after
                            reduction.
                            In both cases, callable performs all necessary processing and returns ``None``.
                            Callables with signature 1 are expected to handle gradient communication for a `NO_SHARD` case.
                            Callables with signature 2 are expected to handle gradient communication for sharded cases.

        """
        if not self.check_is_root():
            raise AssertionError("register_comm_hook can only be called on a root instance.")
        for submodule in self.fsdp_modules(self):
            assert not submodule._hook_registered, "communication hook can be only registered once"
            submodule._hook_registered = True
            assert submodule._communication_hook == self._get_default_comm_hook(),\
                f"communication hook should be default, but it is {submodule._communication_hook.__name__} instead"
            submodule._communication_hook_state = state
            submodule._communication_hook = hook


    def _init_param_exec_order_wrap_policy(self, *args, **kwargs) -> None:
        auto_wrap_policy = kwargs["auto_wrap_policy"]
        module = kwargs["module"]
        assert hasattr(auto_wrap_policy, "tracing_config")
        if not _TORCH_FX_AVAIL:
            assert (
                auto_wrap_policy.tracing_config is None
            ), "tracing_config should be None when torch.fx is not enabled"
        elif isinstance(
            auto_wrap_policy.tracing_config,
            TracingConfig
        ):
            tracer = auto_wrap_policy.tracing_config.tracer
            execution_info = _init_execution_info(module)

            for m in module.modules():
                assert not isinstance(
                    m, FullyShardedDataParallel
                ), "The input module of _patch_tracer should not contain FSDP modules"

            with _patch_tracer(
                tracer=tracer,
                root_module=module,
                execution_info=execution_info,
            ):
                try:
                    tracer.trace(module, auto_wrap_policy.tracing_config.concrete_args)
                except BaseException as e:
                    raise RuntimeError(
                        "tracer.trace failed inside _init_param_exec_order_wrap_policy"
                        f" with the error: {e}."
                    )
        else:
            assert (
                auto_wrap_policy.tracing_config is None
            ), "tracing_config should either be an instance of TracingConfig or be None"
        # The initial FSDP wrapping is done with auto_wrap_policy.init_policy
        kwargs["auto_wrap_policy"] = auto_wrap_policy.init_policy
        self.__init__(*args, **kwargs)
        self._param_exec_order_policy: bool = True
        # self._param_exec_order_prep_stage is set to True before we get the execution order
        self._param_exec_order_prep_stage: bool = True
        # A list that stores the flatten parameters and its name based on the parameter execution order
        self._fsdp_params_exec_order: List[FlatParameter] = []
        if _TORCH_FX_AVAIL and isinstance(
            auto_wrap_policy.tracing_config,
            TracingConfig
        ):
            # Initialize a dict that maps each module to its parent FSDP wrap
            module_to_fsdp: Dict[nn.Module, FullyShardedDataParallel] = dict()
            for wrap in self.fsdp_modules(self):
                module_to_fsdp[wrap.module] = wrap
            # Set self._fsdp_params_exec_order based on execution_info.module_forward_order.
            # TODO (linjianma): self._fsdp_params_exec_order will be set based on
            # the parameter execution order rather than module_forward_order,
            # once the non-recursive wrapping policy is fully implemented.
            for m in execution_info.module_forward_order:
                if m in module_to_fsdp:
                    for flat_param in module_to_fsdp[m].params:
                        self._fsdp_params_exec_order.append(flat_param)
            self._param_exec_order_prep_stage = False

        for m in self.modules():
            if m is not self and isinstance(m, FullyShardedDataParallel):
                # Assignment by reference, so each children FSDP wrap has access to
                # the _fsdp_params_exec_order of the root module
                m._fsdp_params_exec_order = self._fsdp_params_exec_order
                m._param_exec_order_policy = self._param_exec_order_policy
                m._param_exec_order_prep_stage = self._param_exec_order_prep_stage

    def _use_param_exec_order_policy(self) -> bool:
        return (
            hasattr(self, "_param_exec_order_policy")
            and self._param_exec_order_policy
        )

    def _is_param_exec_order_prep_stage(self) -> bool:
        is_prep_stage = (
            hasattr(self, "_param_exec_order_prep_stage")
            and self._param_exec_order_prep_stage
        )
        if not is_prep_stage:
            for p in self.parameters():
                assert (
                    not hasattr(p, "_params_exec_order_hook_handle")
                ), "When not in execution order prep stage, all _params_exec_order_hook_handle should be removed."
        return is_prep_stage


def _free_storage(data: torch.Tensor) -> None:
    """Free underlying storage of a Tensor."""
    if data.storage().size() > 0:
        # Since we're modifying the Tensor's Storage directly, make sure the Tensor
        # is the sole occupant of the Storage.
        assert (
            data.storage_offset() == 0
        ), "The tensor is not the sole occupant of the storage."
        data.storage().resize_(0)  # type: ignore[attr-defined]


@torch.no_grad()
def _alloc_storage(data: torch.Tensor, size: torch.Size) -> None:
    """Allocate storage for a tensor."""
    if data.storage().size() == size.numel():  # no need to reallocate
        return
    assert (
        data.storage().size() == 0
    ), "Then tensor storage should have been resized to be 0."
    data.storage().resize_(size.numel())  # type: ignore[attr-defined]


def _calc_grad_norm(parameters: List[torch.nn.Parameter], p: float) -> torch.Tensor:
    r"""Calculate gradient norm of an iterable of parameters.
    Returns:
        Total norm of the parameters (viewed as a single vector).
    """
    parameters = [p for p in parameters if p.grad is not None]

    if len(parameters) == 0:
        return torch.tensor(0.0)
    if p == math.inf:
        local_norm = torch.tensor(max(par.grad.detach().abs().max() for par in parameters))
    else:
        # Compute the norm in full precision no matter what
        local_norm = torch.linalg.vector_norm(
            torch.stack(
                [
                    torch.linalg.vector_norm(par.grad.detach(), p, dtype=torch.float32)
                    for par in parameters
                ]
            ),
            p,
        )
    local_norm.to(dtype=parameters[0].dtype)
    return local_norm


def _get_param_to_unflat_param_names(
    model: torch.nn.Module,
    dedup_shared_params: bool = True,
) -> Dict[torch.nn.Parameter, List[str]]:
    """
    Constructs a mapping from flattened parameter (including non-FSDP-module
    parameters) to its unflattened parameter names. For non-FSDP-module
    parameters, these mapped-to lists always contain a single element. The
    unflattened parameter names should match the keys of the model state dict.

    For shared parameters, only the first parameter name is included (following
    the ``torch.nn.Module.parameters()`` order).

    Args:
        model (torch.nn.Module): Root module (which may or may not be a
            :class:`FullyShardedDataParallel` instance).
        dedup_shared_params (bool): If ``True``, only includes the first
            list of unflattened parameter names corresponding to a parameter
            in the module walk order; if ``False``, then includes all of the
            unflattened parameter names.
    """
    def module_fn(module, prefix, param_to_unflat_param_names):
        # For FSDP modules, only add the entry when considering the contained
        # `FlattenParamsWrapper` to avoid duplication
        if not isinstance(module, FullyShardedDataParallel):
            for param_name, param in module.named_parameters(recurse=False):
                module_prefixed_param_names = (
                    param._prefixed_param_names if isinstance(param, FlatParameter)
                    else [param_name]
                )  # prefixed from `module`
                fully_prefixed_param_names = [
                    clean_tensor_name(prefix + name)
                    for name in module_prefixed_param_names
                ]  # fully prefixed from the top level including `prefix`
                # If this parameter has already been visited, then it is a
                # shared parameter; then, only take the first parameter name
                is_shared_param = param in param_to_unflat_param_names
                if not is_shared_param:
                    param_to_unflat_param_names[param] = fully_prefixed_param_names
                elif not dedup_shared_params:
                    param_to_unflat_param_names[param].extend(fully_prefixed_param_names)

    def return_fn(param_to_unflat_param_names):
        return param_to_unflat_param_names

    param_to_unflat_param_names: Dict[torch.nn.Parameter, List[str]] = {}
    return _apply_to_modules(
        model, module_fn, return_fn, param_to_unflat_param_names,
    )


def _get_param_to_param_name(
    model: torch.nn.Module,
) -> Dict[torch.nn.Parameter, str]:
    """
    Constructs a mapping from parameters to their parameter names. ``model``
    should not contain any :class:`FullyShardedDataParallel` instances, which
    means that none of the parameters should be ``FlatParameter`` s. As a
    result, compared to :meth:`_get_param_to_unflat_param_names`, the mapped
    values may be flattened from singleton :class:`list` s to the contained
    names themselves.

    Args:
        model (torch.nn.Module): Root module, which should not contain any
            :class:`FullyShardedDataParallel` instances.
    """
    param_to_param_names = _get_param_to_unflat_param_names(model)
    for param_names in param_to_param_names.values():
        assert len(param_names) > 0, "`_get_param_to_unflat_param_names()` " \
            "should not construct empty lists"
        if len(param_names) > 1:
            raise RuntimeError(
                "Each parameter should only map to one parameter name but got "
                f"{len(param_names)}: {param_names}"
            )
    param_to_param_name = {
        param: param_names[0]
        for param, param_names in param_to_param_names.items()
    }
    return param_to_param_name


def _get_param_name_to_param(
    model: torch.nn.Module,
) -> Dict[str, torch.nn.Parameter]:
    """Constructs the inverse mapping of :meth:`_get_param_to_param_name`."""
    param_to_param_name = _get_param_to_param_name(model)
    return dict(zip(param_to_param_name.values(), param_to_param_name.keys()))


def clean_tensor_name(tensor_name: str) -> str:
    """Cleans the parameter or buffer name by removing any module wrapper
    prefixes."""
    # Call `replace()` twice separately since the name may not have both
    tensor_name = tensor_name.replace(FSDP_WRAPPED_MODULE + ".", "")
    tensor_name = tensor_name.replace(FPW_MODULE + ".", "")
    # TODO: Explicitly replacing checkpoint_wrapper prefix is not ideal,
    # as it increases coupling between CheckpointWrapper and FSDP. This is also not
    # scalable for additional wrapped modules, we should come up with a general solution
    # for this issue.
    tensor_name = tensor_name.replace(_CHECKPOINT_PREFIX + ".", "")
    return tensor_name<|MERGE_RESOLUTION|>--- conflicted
+++ resolved
@@ -1693,16 +1693,12 @@
         """
         if self._is_root is not None:
             return  # no-op: already initialized
-<<<<<<< HEAD
-        # The following logic is only run on the root FSDP instance since it
-        # will set `_is_root=False` for the non-root instances
-=======
         if not torch.cuda.is_available():
             # Allow the FSDP constructor to run even with CUDA but check this
             # once we start real execution
             raise RuntimeError("FSDP does not support CPU only execution")
-        # The following logic is only run on the root FSDP instance
->>>>>>> e6bf3025
+        # The following logic is only run on the root FSDP instance since it
+        # will set `_is_root=False` for the non-root instances
         self._is_root = True
         self._assert_state(TrainingState_.IDLE)
         self._init_streams()
