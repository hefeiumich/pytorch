--- conflicted
+++ resolved
@@ -1,11 +1,7 @@
 import functools
 from enum import Enum
-<<<<<<< HEAD
+from itertools import product
 from typing import Callable, Iterable, List, Optional, Tuple
-=======
-from itertools import product
-from typing import Callable, List, Optional, Tuple
->>>>>>> 18fea952
 
 import torch
 import torch._prims_common as utils
@@ -1756,7 +1752,6 @@
     padding_mode: int = 0,
     align_corners: bool = False,
 ) -> Tensor:
-
     utils.check(
         interpolation_mode in (0, 1, 2),
         lambda: f"Invalid interpolation mode {interpolation_mode}",
@@ -1783,12 +1778,11 @@
     def reflect_coordinates(coords: Tensor, twice_low: int, twice_high: int) -> Tensor:
         if twice_low == twice_high:
             return torch.zeros_like(coords)
-        # coords = coords.to(dtype=torch.float64)
         coords_min = twice_low / 2
         coords_span = (twice_high - twice_low) / 2
         coords2 = (coords - coords_min).abs()
         extra = torch.fmod(coords2, coords_span)
-        flips = (coords2 / coords_span).floor().to(dtype=torch.uint8)
+        flips = (coords2 / coords_span).floor().to(dtype=torch.int8)
         return torch.where(
             flips & 1 == 0, extra + coords_min, coords_span + coords_min - extra
         )
@@ -1827,10 +1821,8 @@
         # We also change the shape of the tensor to the appropriate one for
         # broadcasting with N_idx, C_idx for the purposes of advanced indexing
         return tuple(
-            (
-                torch.where(cond, t, 0).view(N, 1, oH, oW)
-                for t in (xs.to(dtype=torch.int64), ys.to(dtype=torch.int64), ws)
-            )
+            torch.where(cond, t, 0).view(N, 1, oH, oW)
+            for t in (xs.to(dtype=torch.int64), ys.to(dtype=torch.int64), ws)
         )
 
     def get_summand(ix: Tensor, iy: Tensor, w) -> Tensor:
@@ -1845,9 +1837,7 @@
         ix = compute_source_index(x, iW)
         iy = compute_source_index(y, iH)
 
-        ix_nw, iy_nw = ix.floor().to(dtype=torch.int64), iy.floor().to(
-            dtype=torch.int64
-        )
+        ix_nw, iy_nw = ix.floor(), iy.floor()
         ix_ne, iy_ne = ix_nw + 1, iy_nw
         ix_sw, iy_sw = ix_nw, iy_nw + 1
         ix_se, iy_se = ix_ne, iy_sw
@@ -1870,8 +1860,8 @@
         ix = compute_source_index(x, iW)
         iy = compute_source_index(y, iH)
 
-        ix_nearest = ix.round().to(dtype=torch.int64)
-        iy_nearest = iy.round().to(dtype=torch.int64)
+        ix_nearest = ix.round()
+        iy_nearest = iy.round()
 
         return get_summand(ix_nearest, iy_nearest, 1)
     else:  # interpolation_mode == 2, Bicubic
