--- conflicted
+++ resolved
@@ -46,37 +46,22 @@
     ] + rules.glob(["aten/src/ATen/templates/*"])
 
     gen_aten_cmd = " ".join([
-<<<<<<< HEAD
-        "$(location //torchgen:gen)",
+        "$(execpath //torchgen:gen)",
         "--install_dir=$(RULEDIR)/aten/src/ATen/",
-=======
-        "$(execpath //torchgen:gen)",
-        "--install_dir=$(RULEDIR)",
->>>>>>> ca7ab170
         "--source-path aten/src/ATen",
     ] + (["--static_dispatch_backend CPU"] if rules.is_cpu_static_dispatch_build() else []))
 
     gen_aten_outs_cuda = (
         GENERATED_H_CUDA + GENERATED_CPP_CUDA +
-<<<<<<< HEAD
         aten_ufunc_generated_cuda_sources("aten/src/ATen/{}")
-=======
-        aten_ufunc_generated_cuda_sources()
->>>>>>> ca7ab170
     )
 
     gen_aten_outs = (
         GENERATED_H + GENERATED_H_CORE +
         GENERATED_CPP + GENERATED_CPP_CORE +
-<<<<<<< HEAD
         aten_ufunc_generated_cpu_sources("aten/src/ATen/{}") +
         aten_ufunc_generated_cpu_kernel_sources("aten/src/ATen/{}") + [
             "aten/src/ATen/Declarations.yaml",
-=======
-        aten_ufunc_generated_cpu_sources() +
-        aten_ufunc_generated_cpu_kernel_sources() + [
-            "Declarations.yaml",
->>>>>>> ca7ab170
         ] + gen_aten_outs_cuda
     )
 
@@ -187,11 +172,12 @@
     # of the static dispatch build: TensorBody.h directly includes CPUFunctions.h.
     # The disinction looks pretty arbitrary though; maybe will can kill core
     # and merge the two?
-<<<<<<< HEAD
     "aten/src/ATen/CPUFunctions.h",
     "aten/src/ATen/CPUFunctions_inl.h",
     "aten/src/ATen/CompositeExplicitAutogradFunctions.h",
     "aten/src/ATen/CompositeExplicitAutogradFunctions_inl.h",
+    "aten/src/ATen/CompositeExplicitAutogradNonFunctionalFunctions.h",
+    "aten/src/ATen/CompositeExplicitAutogradNonFunctionalFunctions_inl.h",
     "aten/src/ATen/CompositeImplicitAutogradFunctions.h",
     "aten/src/ATen/CompositeImplicitAutogradFunctions_inl.h",
     "aten/src/ATen/MetaFunctions.h",
@@ -199,22 +185,7 @@
     "aten/src/ATen/core/TensorBody.h",
     "aten/src/ATen/MethodOperators.h",
     "aten/src/ATen/core/aten_interned_strings.h",
-=======
-    "CPUFunctions.h",
-    "CPUFunctions_inl.h",
-    "CompositeExplicitAutogradFunctions.h",
-    "CompositeExplicitAutogradFunctions_inl.h",
-    "CompositeExplicitAutogradNonFunctionalFunctions.h",
-    "CompositeExplicitAutogradNonFunctionalFunctions_inl.h",
-    "CompositeImplicitAutogradFunctions.h",
-    "CompositeImplicitAutogradFunctions_inl.h",
-    "MetaFunctions.h",
-    "MetaFunctions_inl.h",
-    "core/TensorBody.h",
-    "MethodOperators.h",
-    "core/aten_interned_strings.h",
-    "core/enum_tag.h",
->>>>>>> ca7ab170
+    "aten/src/ATen/core/enum_tag.h",
 ]
 
 GENERATED_H_CUDA = [
@@ -231,7 +202,6 @@
 ]
 
 GENERATED_CPP = [
-<<<<<<< HEAD
     "aten/src/ATen/Functions.cpp",
     "aten/src/ATen/RegisterBackendSelect.cpp",
     "aten/src/ATen/RegisterCPU.cpp",
@@ -244,33 +214,13 @@
     "aten/src/ATen/RegisterZeroTensor.cpp",
     "aten/src/ATen/RegisterMeta.cpp",
     "aten/src/ATen/RegisterCompositeExplicitAutograd.cpp",
+    "aten/src/ATen/RegisterCompositeExplicitAutogradNonFunctional.cpp",
     "aten/src/ATen/CompositeViewCopyKernels.cpp",
     "aten/src/ATen/RegisterSchema.cpp",
     "aten/src/ATen/RegisterFunctionalization_0.cpp",
     "aten/src/ATen/RegisterFunctionalization_1.cpp",
     "aten/src/ATen/RegisterFunctionalization_2.cpp",
     "aten/src/ATen/RegisterFunctionalization_3.cpp",
-=======
-    "Functions.cpp",
-    "RegisterBackendSelect.cpp",
-    "RegisterCPU.cpp",
-    "RegisterQuantizedCPU.cpp",
-    "RegisterNestedTensorCPU.cpp",
-    "RegisterSparseCPU.cpp",
-    "RegisterSparseCsrCPU.cpp",
-    "RegisterMkldnnCPU.cpp",
-    "RegisterCompositeImplicitAutograd.cpp",
-    "RegisterZeroTensor.cpp",
-    "RegisterMeta.cpp",
-    "RegisterCompositeExplicitAutograd.cpp",
-    "RegisterCompositeExplicitAutogradNonFunctional.cpp",
-    "CompositeViewCopyKernels.cpp",
-    "RegisterSchema.cpp",
-    "RegisterFunctionalization_0.cpp",
-    "RegisterFunctionalization_1.cpp",
-    "RegisterFunctionalization_2.cpp",
-    "RegisterFunctionalization_3.cpp",
->>>>>>> ca7ab170
 ]
 
 GENERATED_CPP_CORE = [
