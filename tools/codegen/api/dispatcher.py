--- conflicted
+++ resolved
@@ -33,19 +33,14 @@
 def name(func: FunctionSchema) -> str:
     return cpp.name(func)
 
-<<<<<<< HEAD
-def argumenttype_type(
-        t: Type,
-        *,
-        mutable: bool,
-        binds: ArgName,
-        remove_non_owning_ref_types: bool = False,
-        structured_type_override: bool
-=======
 
 def argumenttype_type(
-    t: Type, *, mutable: bool, binds: ArgName, remove_non_owning_ref_types: bool = False
->>>>>>> eab3f428
+    t: Type,
+    *,
+    mutable: bool,
+    binds: ArgName,
+    remove_non_owning_ref_types: bool = False,
+    structured_type_override: bool
 ) -> NamedCType:
     # This is a faux amis.  If it makes sense in the future to add
     # more special cases here, or invert things so cpp.argument_type
@@ -56,37 +51,25 @@
         mutable=mutable,
         binds=binds,
         remove_non_owning_ref_types=remove_non_owning_ref_types,
-<<<<<<< HEAD
-        structured_type_override=structured_type_override)
+        structured_type_override=structured_type_override,
+    )
+
 
 def argument_type(
-        a: Argument,
-        *,
-        binds: ArgName,
-        remove_non_owning_ref_types: bool = False,
-        structured_type_override: bool
+    a: Argument,
+    *,
+    binds: ArgName,
+    remove_non_owning_ref_types: bool = False,
+    structured_type_override: bool
 ) -> NamedCType:
     return argumenttype_type(
         a.type,
         mutable=a.is_write,
         binds=binds,
         remove_non_owning_ref_types=remove_non_owning_ref_types,
-        structured_type_override=structured_type_override)
-=======
+        structured_type_override=structured_type_override,
     )
 
-
-def argument_type(
-    a: Argument, *, binds: ArgName, remove_non_owning_ref_types: bool = False
-) -> NamedCType:
-    return argumenttype_type(
-        a.type,
-        mutable=a.is_write,
-        binds=binds,
-        remove_non_owning_ref_types=remove_non_owning_ref_types,
-    )
-
->>>>>>> eab3f428
 
 def returns_type(rs: Sequence[Return]) -> CType:
     # At present, there is no difference. But there could be!
@@ -116,27 +99,26 @@
     )
 
 
-def argument(a: Argument, *, remove_non_owning_ref_types: bool = False, structured_type_override: bool) -> Binding:
+def argument(
+    a: Argument,
+    *,
+    remove_non_owning_ref_types: bool = False,
+    structured_type_override: bool
+) -> Binding:
     return Binding(
         nctype=argument_type(
-<<<<<<< HEAD
             a,
             binds=a.name,
             remove_non_owning_ref_types=remove_non_owning_ref_types,
-            structured_type_override=structured_type_override),
-=======
-            a, binds=a.name, remove_non_owning_ref_types=remove_non_owning_ref_types
+            structured_type_override=structured_type_override,
         ),
->>>>>>> eab3f428
         name=a.name,
         argument=a,
     )
 
-<<<<<<< HEAD
+
 def arguments(func: FunctionSchema, *, structured_type_override: bool) -> List[Binding]:
-    return [argument(a, structured_type_override=structured_type_override) for a in jit_arguments(func)]
-=======
-
-def arguments(func: FunctionSchema) -> List[Binding]:
-    return [argument(a) for a in jit_arguments(func)]
->>>>>>> eab3f428
+    return [
+        argument(a, structured_type_override=structured_type_override)
+        for a in jit_arguments(func)
+    ]