# Owner(s): ["module: autograd"]

import contextlib
import gc
import io
import math
import os
import random
import sys
import tempfile
import threading
import time
import unittest
import uuid
import warnings
import operator
import subprocess
from copy import deepcopy
from collections import OrderedDict
from itertools import product
from operator import mul
from functools import reduce, partial
import torch

from torch import nn
from torch._six import inf, nan
from torch.autograd.function import once_differentiable
from torch.autograd.profiler import (profile, record_function, emit_nvtx)
from torch.autograd.profiler_util import (_format_time, EventList, FunctionEvent, FunctionEventAvg)
from torch.utils.checkpoint import checkpoint
from torch.testing import make_tensor
from torch.testing._internal.common_cuda import TEST_CUDA
from torch.testing._internal.common_utils import (
    TestCase, run_tests, skipIfNoLapack, slowTest, IS_WINDOWS, IS_MACOS,
    disable_gc, gradcheck, gradgradcheck, parametrize,
    instantiate_parametrized_tests, skipIfMps, set_warn_always_context)
from torch.autograd import Variable, Function, detect_anomaly, kineto_available, _calculate_shape
from torch.autograd.function import InplaceFunction
import torch.autograd.forward_ad as fwAD
from torch.testing._internal.common_methods_invocations import mask_not_all_zeros
from torch.testing._internal.common_device_type import (instantiate_device_type_tests,
                                                        onlyCPU, onlyCUDA, dtypes, dtypesIfCUDA,
                                                        deviceCountAtLeast, skipMeta, dtypesIfMPS)
from torch.testing._internal.common_dtype import floating_types_and
from torch.utils._mode_utils import no_dispatch
import weakref

import pickle


def graph_desc(fn):
    if fn is None:
        return 'None'
    result = type(fn).__name__ + '('
    next_functions = fn.next_functions
    for next_fn, _ in next_functions:
        result += graph_desc(next_fn)
        result += ', '
    if next_functions:
        result = result[:-2]
    return result + ')'


class TestAutograd(TestCase):

    def test_tensor_grad_warnings(self):
        dummy = torch.empty(1)

        with warnings.catch_warnings(record=True) as w:
            # Accessing .grad on leaf
            dummy.requires_grad_()
            foo = dummy.grad
            self.assertEqual(len(w), 0)

            # Accessing .grad on non-leaf
            dummy = dummy.clone()
            foo = dummy.grad
            self.assertEqual(len(w), 1)

            # Accessing .grad on non-leaf that retains gradients
            dummy.retain_grad()
            foo = dummy.grad
            self.assertEqual(len(w), 1)

    def _function_test(self, cls):
        x = torch.randn(5, 5, requires_grad=True)
        y = torch.randn(5, 5, requires_grad=True)
        result = cls.apply(x, 2, y)
        go = torch.ones((), requires_grad=True)
        result.sum().backward(go, create_graph=True)

        self.assertEqual(x.grad, y + torch.ones(5, 5))
        self.assertEqual(y.grad, x + torch.ones(5, 5) * 2)
        self.assertIsNotNone(x.grad.grad_fn)
        self.assertIsNotNone(y.grad.grad_fn)

        return x, y

    def test_function(self):
        class MyFunction(Function):

            @staticmethod
            def forward(ctx, tensor1, pyscalar, tensor2):
                ctx.pyscalar = pyscalar
                ctx.save_for_backward(tensor1, tensor2)
                return tensor1 + pyscalar * tensor2 + tensor1 * tensor2

            @staticmethod
            def backward(ctx, grad_output):
                var1, var2 = ctx.saved_tensors
                # NOTE: self is the test case here
                self.assertIsInstance(var1, torch.Tensor)
                self.assertIsInstance(var2, torch.Tensor)
                self.assertIsInstance(grad_output, torch.Tensor)
                return (grad_output + grad_output * var2, None,
                        grad_output * ctx.pyscalar + grad_output * var1)

        x, y = self._function_test(MyFunction)

        x_grad_desc = graph_desc(x.grad.grad_fn)
        y_grad_desc = graph_desc(y.grad.grad_fn)
        self.assertExpected(x_grad_desc, "x_grad_desc")
        self.assertExpected(y_grad_desc, "y_grad_desc")

    def test_once_differentiable(self):
        class MyFunction(Function):

            @staticmethod
            def forward(ctx, tensor1, pyscalar, tensor2):
                ctx.pyscalar = pyscalar
                ctx.save_for_backward(tensor1, tensor2)
                return tensor1 + pyscalar * tensor2 + tensor1 * tensor2

            @staticmethod
            @once_differentiable
            def backward(ctx, grad_output):
                self.assertFalse(torch.is_grad_enabled())
                t1, t2 = ctx.saved_tensors
                return (grad_output + grad_output * t2, None,
                        grad_output * ctx.pyscalar + grad_output * t1)

        x, y = self._function_test(MyFunction)
        self.assertEqual(graph_desc(x.grad.grad_fn),
                         'CopyBackwards(None, Error(AccumulateGrad(), None, AccumulateGrad()))')
        self.assertEqual(graph_desc(y.grad.grad_fn),
                         'CopyBackwards(None, Error(AccumulateGrad(), None, AccumulateGrad()))')

    def test_function_returns_input(self):
        class MyFunction(Function):
            @staticmethod
            def forward(ctx, x):
                return x

            @staticmethod
            def backward(ctx, grad):
                return grad * 2

        for shape in [(1,), ()]:
            v = torch.ones(shape, requires_grad=True)
            MyFunction.apply(v).backward()
            self.assertEqual(v.grad, torch.full(shape, 2.))

            with torch.no_grad():
                v.grad.zero_()
            MyFunction.apply(v.clone()).backward()
            self.assertEqual(v.grad, torch.full(shape, 2.))

    def test_function_returns_undefined_tensor(self):
        class MyFunction(Function):
            @staticmethod
            def forward(ctx, x):
                return x * 2

            @staticmethod
            def backward(ctx, grad):
                return None

        # Test that undefined tensors returned from custom backward function
        # are propagated as undefined and not tensor full of zeroes
        x = torch.ones(1, requires_grad=True)

        MyFunction.apply(x).backward()
        self.assertIsNone(x.grad)

        MyFunction.apply(x ** 2).backward()
        self.assertIsNone(x.grad)

        MyFunction.apply(x).sum().backward()
        self.assertIsNone(x.grad)

        self.assertIsNone(torch.autograd.grad(MyFunction.apply(x), x, allow_unused=True)[0])

    def test_materialize_grads(self):
        class MyFunction(Function):
            @staticmethod
            def forward(ctx, x):
                return x

            @staticmethod
            def backward(ctx, grad):
                self.assertEqual(grad, torch.zeros(1))
                return grad

        x = torch.ones(1, requires_grad=True)
        torch._C._functions.UndefinedGrad()(MyFunction.apply(x)).backward()

    def test_dont_materialize_grads(self):
        class MyFunction(Function):
            @staticmethod
            def forward(ctx, x):
                ctx.set_materialize_grads(False)
                return x

            @staticmethod
            def backward(ctx, grad):
                self.assertIsNone(grad)
                return grad

        x = torch.ones(1, requires_grad=True)
        torch._C._functions.UndefinedGrad()(MyFunction.apply(x)).backward()

    def test_legacy_function_deprecation_exception(self):
        # Trigger exception
        class MyFunction(Function):
            def forward(self, x):
                return x

            def backward(self, grad_output):
                return grad_output

        # Check exception occurs
        with self.assertRaisesRegex(
                RuntimeError,
                'Legacy autograd function with non-static forward method is deprecated'):
            MyFunction()(torch.randn(3, 4))

    class SimulateBackwardError(Function):

        @staticmethod
        def forward(ctx, input):
            return input.clone()

        @staticmethod
        @once_differentiable
        def backward(ctx, input):
            raise Exception("Simulate error on backward pass")

    def test_custom_function_exception(self):

        t1 = torch.rand((3, 3), requires_grad=True)
        t2 = torch.rand((3, 3), requires_grad=True)

        tmp = (t1 + t2) * (t1 + t2)
        t3 = TestAutograd.SimulateBackwardError.apply(tmp)
        with self.assertRaisesRegex(Exception, "Simulate error on backward pass"):
            t3.sum().backward()

    def test_custom_function_non_tensor_inputs_outputs(self):
        class MyFunction(Function):

            @staticmethod
            def forward(ctx, t1, t2, scale, t3):
                t4 = t1 + t2 * t3
                t5 = t1 * t2 + t3
                t4 *= scale
                t5 *= scale

                # Save scale
                ctx.scale = scale
                ctx.save_for_backward(t1, t2, t3)
                return scale, t4, None, True, t5, "bar", t1

            @staticmethod
            @once_differentiable
            def backward(ctx, *grads):
                # Verify grads
                self.assertEqual(7, len(grads))
                self.assertIsNone(grads[0])
                self.assertIsNone(grads[2])
                self.assertIsNone(grads[3])
                self.assertIsNone(grads[5])

                scale = ctx.scale
                var1, var2, var3 = ctx.saved_tensors
                return (
                    grads[1] * scale + grads[4] * var2 * scale + grads[6],
                    grads[1] * var3 * scale + grads[4] * var1 * scale,
                    None,
                    grads[1] * var2 * scale + grads[4] * scale,
                )

        t1 = torch.rand(10, dtype=torch.double, requires_grad=True)
        t2 = torch.rand(10, dtype=torch.double, requires_grad=True)
        t3 = torch.rand(10, dtype=torch.double)
        scale = random.randint(0, 10)
        res = MyFunction.apply(t1, t2, scale, t3)
        self.assertEqual(scale, res[0])
        self.assertEqual((t1 + t2 * t3) * scale, res[1])
        self.assertEqual(None, res[2])
        self.assertEqual(True, res[3])
        self.assertEqual((t1 * t2 + t3) * scale, res[4])
        self.assertEqual("bar", res[5])
        self.assertEqual(t1, res[6])

        # Validate running backward.
        torch.autograd.backward([res[1].sum(), res[4].sum(), res[6].sum()])
        self.assertIsNotNone(t1.grad)
        self.assertIsNotNone(t2.grad)
        self.assertIsNone(t3.grad)

        # Test gradcheck
        def foo(t1, t2, t3):
            res = MyFunction.apply(t1, t2, scale, t3)
            return res[1], res[4], res[6]

        gradcheck(foo, (t1, t2, t3))

    def test_custom_function_no_tensors(self):
        class MyFunction(Function):

            @staticmethod
            def forward(ctx, t1, t2, scale, t3):
                t4 = t1 + t2 * t3
                t5 = t1 * t2 + t3
                t4 *= scale
                t5 *= scale
                return scale, t4, None, True, t5, "bar", t1

            @staticmethod
            @once_differentiable
            def backward(ctx, *args):
                return (args[0], args[1], None, args[2])

        t1 = random.random()
        t2 = random.random()
        t3 = random.random()
        scale = random.randint(0, 10)
        res = MyFunction.apply(t1, t2, scale, t3)
        self.assertEqual(scale, res[0])
        self.assertEqual((t1 + t2 * t3) * scale, res[1])
        self.assertEqual(None, res[2])
        self.assertEqual(True, res[3])
        self.assertEqual((t1 * t2 + t3) * scale, res[4])
        self.assertEqual("bar", res[5])
        self.assertEqual(t1, res[6])

    def test_invalid_gradients(self):
        class MyFunction(Function):
            @staticmethod
            def forward(ctx, x):
                return x * 2

            @staticmethod
            def backward(ctx, grad_output):
                return torch.randn(10, dtype=torch.float)

        with self.assertRaisesRegex(RuntimeError, 'expected shape'):
            input = torch.randn(5, 5, dtype=torch.float, requires_grad=True)
            MyFunction.apply(input).sum().backward()

    def test_unrelated_inputs(self):
        # test to ensure grad(grad)check runs successfully even if there is an
        # unrelated (but differentiable) inputs

        def my_function(x, y):
            return x * x

        x = torch.rand(10, dtype=torch.double, requires_grad=True)
        y = torch.rand(10, dtype=torch.double, requires_grad=True)

        gradcheck(my_function, (x, y))
        gradgradcheck(my_function, (x, y))

    def test_not_implemented_grad(self):
        a = torch.rand(2, requires_grad=True)
        # if grad for nextafter ends up being implemented, this should be changed
        y = torch.nextafter(a, a).sum()
        with self.assertRaisesRegex(
                NotImplementedError,
                'the derivative for .* is not implemented'):
            y.backward()

    def test_not_implemented_fwad(self):
        x = torch.randn(3)
        v = torch.rand(3)

        with fwAD.dual_level():
            dual_x = fwAD.make_dual(x, v)

            err_msg = r"Trying to use forward AD with .* that does not support it"
            hint_msg = "Running forward AD for an OP that does not implement it should raise a NotImplementedError"

            with self.assertRaisesRegex(NotImplementedError, err_msg, msg=hint_msg):
                # if forward AD ends up being implemented for torch.igamma, choose a different op
                torch.igamma(dual_x, dual_x)

    def test_accumulate_grad(self):
        grad_output = torch.ones(5, 5)

        def compute_grad(create_graph):
            x = torch.randn(5, 5, requires_grad=True)
            y = x + 2
            y.backward(grad_output, retain_graph=True)
            x_grad = x.grad
            x_grad_clone = x.grad.clone()
            y.backward(grad_output, create_graph=create_graph)
            return x_grad, x_grad_clone

        # Accumulate in-place when create_graph is False
        x_grad, x_grad_clone = compute_grad(create_graph=False)
        self.assertEqual(x_grad, x_grad_clone * 2)

        # Accumulate out-of-place when create_graph is False
        x_grad, x_grad_clone = compute_grad(create_graph=True)
        self.assertEqual(x_grad, x_grad_clone)

    def test_accumulate_grad_tensor_reference(self):
        def _test_grad_tensor(params_grad_tensor, backward_grad_tensor, should_preserve_reference, create_graph):
            params = torch.tensor([1.5, 1.5]).requires_grad_()
            params.grad = params_grad_tensor
            grad_saved = params.grad
            params.backward(backward_grad_tensor, create_graph=create_graph)
            self.assertEqual(id(grad_saved) == id(params.grad), should_preserve_reference)

        for create_graph in (False, True):
            # Accumulate dense gradient to sparse gradient will change the `params.grad` reference
            _test_grad_tensor(
                torch.sparse_coo_tensor(torch.tensor([[1, 1]]).long(), torch.tensor([1., 1.])),
                torch.tensor([1.5, 1.5]),
                False,  # never accumulates in-place
                create_graph)

            # Accumulate dense gradient to dense gradient will preserve the `params.grad` reference,
            # but only if create_graph=False.
            _test_grad_tensor(
                torch.tensor([1.5, 1.5]),
                torch.tensor([1.5, 1.5]),
                not create_graph,
                create_graph)

            # Accumulate sparse gradient to sparse gradient will preserve the `params.grad` reference,
            # but only if create_graph=False.
            _test_grad_tensor(
                torch.sparse_coo_tensor(torch.tensor([[1, 1]]).long(), torch.tensor([1., 1.])),
                torch.sparse_coo_tensor(torch.tensor([[1, 1]]).long(), torch.tensor([1., 1.])),
                not create_graph,
                create_graph)

    def test_accumulate_grad_with_zero_numel_grad(self):
        a = torch.rand(4, 0, requires_grad=True)
        b = torch.rand(4, 1, requires_grad=True)
        c = a + b
        assert c.shape == (4, 0)
        c.sum().backward()

        self.assertEqual(b.grad, torch.zeros(4, 1))
        self.assertEqual(a.grad, torch.zeros(4, 0))

    def test_hessian_vector(self):
        x = torch.randn(2, 2, requires_grad=True)
        y = torch.randn(2, 2, requires_grad=True)

        z = x ** 2 + y * x + y ** 2
        z.backward(torch.ones(2, 2), create_graph=True)

        with torch.no_grad():
            x_grad = 2 * x + y
            y_grad = x + 2 * y
        self.assertEqual(x.grad, x_grad)
        self.assertEqual(y.grad, y_grad)

        grad_sum = 2 * x.grad + y.grad
        grad_sum.backward(torch.ones(2, 2))
        x_hv = torch.ones(2, 2) * 5
        y_hv = torch.ones(2, 2) * 4
        self.assertEqual(x.grad, x_grad + x_hv)
        self.assertEqual(y.grad, y_grad + y_hv)

    def test_grad(self):
        x = torch.randn(2, 2, requires_grad=True)
        y = torch.randn(2, 2, requires_grad=True)
        z = x ** 2 + y * x + y ** 2
        z.backward(torch.ones(2, 2), create_graph=True)

        x_grad = 2 * x + y
        y_grad = x + 2 * y
        self.assertEqual(x.grad, x_grad)
        self.assertEqual(y.grad, y_grad)

        grad_sum = 2 * x.grad + y.grad
        x_hv = torch.autograd.grad(
            outputs=[grad_sum], grad_outputs=[torch.ones(2, 2)],
            inputs=[x], create_graph=True)
        expected_x_hv = torch.ones(2, 2) * 5
        expected_y_hv = torch.ones(2, 2) * 4

        self.assertEqual(x_hv[0], expected_x_hv)
        self.assertEqual(x.grad, x_grad)
        self.assertEqual(y.grad, y_grad)

        # Test that grad_outputs and outputs have the same shape
        grad_out = torch.ones(2)
        try:
            torch.autograd.grad(
                outputs=[grad_sum], grad_outputs=[grad_out],
                inputs=[x], create_graph=True)
            self.assertFail()
        except RuntimeError as error:
            self.assertEqual(str(error), "Mismatch in shape: grad_output[0] has a shape of "
                             + str(grad_out.shape) + " and output[0] has a shape of "
                             + str(grad_sum.shape) + ".")

    def test_grad_nonleaf(self):
        x_init = torch.randn(2, 2, requires_grad=True)
        x = x_init
        y = torch.randn(2, 2, requires_grad=True)
        grad_output = torch.ones(2, 2)

        def fn(x):
            return x ** 2 + y * x + y ** 2

        for _ in range(5):
            grad_x, = torch.autograd.grad(
                fn(x), x, grad_outputs=grad_output, create_graph=True)

            grad_x_expected = 2 * x + y
            self.assertIsNone(y.grad)
            self.assertIsNone(x.grad)
            self.assertEqual(grad_x, grad_x_expected)

            x = x + 0.05 * grad_x

        val_init = fn(x_init).sum()
        val_final = fn(x).sum()
        self.assertGreater(val_final, val_init)

        x.backward(grad_output)
        self.assertIsNotNone(y.grad)
        self.assertIsNotNone(x_init.grad)

    def test_grad_nonleaf_many_outputs(self):
        # This checks an edge case for function callbacks
        # We want to capture two grads of a function, but can only
        # register a single callback.
        x = torch.randn(4, 2, requires_grad=True)
        a, b = x.chunk(2)

        def hook(*grads):
            hook_called[0] = True
        hook_called = [False]
        x.register_hook(hook)

        go = torch.randn(2, 2)
        grad_a, grad_b = torch.autograd.grad(
            (a + 2 * b), [a, b], grad_outputs=go, create_graph=True)

        self.assertEqual(grad_a, go)
        self.assertEqual(grad_b, go * 2)
        self.assertFalse(hook_called[0])
        self.assertIsNone(x.grad)

    def test_grad_nonleaf_register_hook(self):
        # This checks an edge case for register_hook.
        # We want to capture grad of a nonleaf tensor,
        # but avoid segfault during backward of other nonleaf tensors
        x = torch.randn(5, requires_grad=True)
        x_list = x.unbind()

        x0 = x_list[0]
        hook_results = [None]

        def hook(grad):
            hook_results[0] = grad
        x0.register_hook(hook)

        x_list[0].backward()
        self.assertEqual(hook_results[0], torch.tensor(1.))
        expected_grad = torch.tensor([1., 0, 0, 0, 0])
        self.assertEqual(x.grad, expected_grad)
        self.assertIsNone(x_list[0].grad)

        for i in range(1, 5, 1):
            x_list[i].backward()
            self.assertEqual(hook_results[0], None)
            expected_grad[i] = 1.0
            self.assertEqual(x.grad, expected_grad)
            self.assertIsNone(x_list[i].grad)

    def test_hook_with_no_name(self):
        # Create a hook that do not have a __name__ attribute
        class MyHookClass:
            def __call__(self, grad):
                return grad.clone()

        x = torch.randn(5, requires_grad=True).clone()
        x.register_hook(MyHookClass())
        x.sum().backward()
        # Should run fine

    def test_sharded_grad(self):
        leaves = [torch.zeros(5, 5, requires_grad=True) for _ in range(10)]
        intermediates = [l * i + l * l for i, l in enumerate(leaves)]
        loss = sum(v * i for i, v in enumerate(intermediates)).sum()

        # define a helper for dividing intermediates into groups
        def group(l, group_size):
            return (l[i:i + group_size] for i in range(0, len(l), group_size))

        # Compute the d loss / d intermediates in chunks of shard_size
        shard_size = 2
        d_intermediates = [d_i for intermediates_batch in group(intermediates, shard_size)
                           for d_i in torch.autograd.grad(loss, intermediates_batch)]
        # Compute rest of backward pass
        torch.autograd.backward(intermediates, d_intermediates)

        for i, l in enumerate(leaves):
            self.assertEqual(l.grad, i * i * (1 + l))

    def test_backward_badcalls(self):
        x = torch.ones(1)
        with self.assertRaisesRegex(RuntimeError, 'does not require grad'):
            x.backward()

    def test_grad_badcalls(self):
        x = torch.ones(1)
        y = x ** 2
        with self.assertRaisesRegex(RuntimeError, 'does not require grad'):
            torch.autograd.grad(x, y)
        with self.assertRaisesRegex(RuntimeError, 'does not require grad'):
            torch.autograd.grad(y, x)

        x = torch.ones(1, requires_grad=True)
        y = x ** 2
        torch.autograd.grad(y, x)  # this should succeed now

    def test_grad_empty_inputs(self):
        x = torch.tensor([1.0], requires_grad=True)
        with self.assertRaisesRegex(ValueError, "grad requires non-empty inputs."):
            torch.autograd.grad(2 * x, [], grad_outputs=torch.tensor([1.0]))

    def test_grad_fn_badcalls(self):
        error_regex = 'expected .* arguments, got .* instead'
        x = torch.ones(1, requires_grad=True)
        y = x ** 2
        with self.assertRaisesRegex(TypeError, error_regex):
            y.grad_fn(x.detach(), x.detach())  # too many
        with self.assertRaisesRegex(TypeError, error_regex):
            y.grad_fn()  # too few

        y.grad_fn(x.detach())  # this should succeed

    def test_grad_unreachable(self):
        x = torch.ones(1, requires_grad=True)
        y = torch.ones(1, requires_grad=True)
        # Make sure x and y have grad accumulators allocated
        z = x * 2
        w = y * 2

        grad_x, grad_y = torch.autograd.grad(x * 2, [x, y], allow_unused=True)
        self.assertEqual(grad_x, x * 2)
        self.assertIsNone(grad_y)

        # This is slightly different than the case above, because z doesn't even
        # have a grad accumulator allocated.
        z = torch.ones(1, requires_grad=True)
        grad_x, grad_z = torch.autograd.grad(x * 2, [x, z], allow_unused=True)
        self.assertEqual(grad_x, x * 2)
        self.assertIsNone(grad_z)

        # allow_unused=False, but grads contains None inside, should throw
        with self.assertRaisesRegex(RuntimeError,
                                    "Set allow_unused=True"):
            grad_x, grad_y = torch.autograd.grad(x * 2, [x, y], allow_unused=False)

    def test_grad_unreachable_discovery(self):
        # Test that certain nodes are not erroneously executed when an input
        # is unreachable. See #39784
        class MyFunc(torch.autograd.Function):
            @staticmethod
            def forward(ctx, x):
                return x

            @staticmethod
            def backward(ctx, x):
                self.fail("This node should not be executed!")

        x = MyFunc.apply(torch.randn(1, requires_grad=True) * 2)
        y = torch.randn(1, requires_grad=True)
        (gY,) = torch.autograd.grad(x, (y, ), allow_unused=True)
        self.assertIsNone(gY)

        x = MyFunc.apply(torch.randn(1, requires_grad=True) * 2)
        y = torch.randn(1, requires_grad=True)
        z = torch.randn(1, requires_grad=True)
        (gY, gZ) = torch.autograd.grad(x + z, (y, z), allow_unused=True)
        self.assertIsNone(gY)
        self.assertIsNotNone(gZ)

        x = MyFunc.apply(torch.randn(1, requires_grad=True) * 2)
        y = torch.randn(1, requires_grad=True)
        torch.autograd.backward(x, inputs=(y, ))  # allow_unused is implicitly True!
        self.assertIsNone(y.grad)

    def test_grad_batched_grad(self):
        x = torch.randn(2, 2, requires_grad=True)

        out = x.clone()  # Size([2, 2])
        batched_grad = torch.arange(3).expand(2, 2, 3).transpose(0, 2)  # Size([3, 2, 2])
        grad, = torch.autograd.grad(out, (x,), (batched_grad,), is_grads_batched=True)
        self.assertEqual(grad, torch.arange(3).expand(2, 2, 3).transpose(0, 2).to(dtype=grad.dtype))

        # Detect shape mismatch
        grad_out = torch.ones(2, 2)
        with self.assertRaisesRegex(RuntimeError, "If `is_grads_batched=True`, we interpret the first"):
            torch.autograd.grad(outputs=out, grad_outputs=(grad_out,), inputs=(x,), is_grads_batched=True)

        # Scalar outputs
        out = x.sum()  # Size([])
        batched_grad = torch.arange(3)  # Size([3])
        grad, = torch.autograd.grad(out, (x,), (batched_grad,), is_grads_batched=True)
        self.assertEqual(grad, torch.arange(3).expand(2, 2, 3).transpose(0, 2).to(dtype=grad.dtype))

        # We consider scalar and sized-1 to be a mismatch. This is consistent with current non-batched behavior.
        grad_out = torch.ones(2).unsqueeze(1)
        with self.assertRaisesRegex(RuntimeError, "If `is_grads_batched=True`, we interpret the first"):
            torch.autograd.grad(outputs=out, grad_outputs=(grad_out,), inputs=(x,), is_grads_batched=True)

    def test_hooks(self):
        x = torch.ones(5, 5, requires_grad=True)
        y = torch.ones(5, 5) * 4
        y.requires_grad_(True)

        counter = [0]

        def bw_hook(inc, grad):
            self.assertIsInstance(grad, torch.Tensor)
            counter[0] += inc

        z = x ** 2 + x * 2 + x * y + y
        x.register_hook(lambda *args: bw_hook(0, *args))
        test = z.register_hook(lambda *args: bw_hook(1, *args))
        z.backward(torch.ones(5, 5), retain_graph=True)
        self.assertEqual(counter[0], 1)

        test2 = z.register_hook(lambda *args: bw_hook(2, *args))
        z.backward(torch.ones(5, 5), retain_graph=True)
        self.assertEqual(counter[0], 4)

        test2.remove()
        z.backward(torch.ones(5, 5), retain_graph=True)
        self.assertEqual(counter[0], 5)

        def bw_hook_modify(grad):
            return grad.mul(2)

        test.remove()
        z.register_hook(bw_hook_modify)
        with torch.no_grad():
            y.grad.zero_()
        z.backward(torch.ones(5, 5), retain_graph=True)
        self.assertEqual(y.grad, (x + 1) * 2)

        y.register_hook(bw_hook_modify)
        with torch.no_grad():
            y.grad.zero_()
        z.backward(torch.ones(5, 5))
        self.assertEqual(y.grad, (x + 1) * 4)

    def _get_mul2(self, use_custom_function):
        if use_custom_function:
            class Mul2(Function):
                @staticmethod
                def forward(ctx, x):
                    return x * 2

                @staticmethod
                def backward(ctx, gO):
                    return gO * 2

            return Mul2.apply
        else:
            return lambda x: x * 2

    def test_grad_fn_prehooks(self):
        for use_custom_function in (True, False):
            mul2 = self._get_mul2(use_custom_function)

            a = torch.tensor([1.], requires_grad=True)
            b = mul2(a)

            post_counter = [0]
            pre_counter = [0]

            def posthook(grad_input, grad_output):
                self.assertEqual(pre_counter[0], 3)
                self.assertTrue(torch.allclose(grad_output[0], torch.ones(1) * 8))
                self.assertTrue(torch.allclose(grad_input[0], torch.ones(1) * 16))
                post_counter[0] += 1
                return grad_input

            def prehook(grad_output):
                pre_counter[0] += 1
                return (grad_output[0] * 2,)

            # register posthook x 2
            b.grad_fn.register_hook(posthook)
            b.grad_fn.register_hook(posthook)
            # register prehook x 3
            b.grad_fn.register_prehook(prehook)
            b.grad_fn.register_prehook(lambda x: None)
            b.grad_fn.register_prehook(prehook)
            b.grad_fn.register_prehook(prehook)
            b.grad_fn.register_prehook(lambda x: x)
            b.grad_fn.register_prehook(lambda x: None)

            b.sum().backward()

            self.assertEqual(post_counter[0], 2)
            self.assertEqual(pre_counter[0], 3)

            # Return None
            a = torch.rand(3, 3, requires_grad=True)
            b = mul2(a)

            def prehook(grad_output):
                pre_counter[0] += 1
                return None

            b.grad_fn.register_prehook(prehook)
            b.sum().backward()
            self.assertEqual(pre_counter[0], 4)
            self.assertTrue(torch.allclose(a.grad, torch.ones(3, 3) * 2))

    def test_grad_fn_prehooks_multiple_outputs(self):
        # Compute gradients without hooks
        b = torch.rand(3, 3, requires_grad=True)
        var, mean = torch.var_mean(b, dim=0)
        (var + mean).sum().backward()

        # Compute gradients with hooks
        a = b.detach().requires_grad_()
        counter = [0]

        def prehook(grad_output):
            gvar, gmean = grad_output
            counter[0] += 1
            return (gvar * 2, gmean * 2)

        var, mean = torch.var_mean(a, dim=0)
        mean.grad_fn.register_prehook(prehook)
        (var + mean).sum().backward()

        self.assertEqual(counter[0], 1)
        # Compare
        self.assertTrue(torch.allclose(a.grad, b.grad * 2))

        # Test with custom Function
        class DoubleMul2(Function):
            @staticmethod
            def forward(ctx, x, a, y):
                ctx.a = a
                return a * x * 2, a, a * y * 2

            @staticmethod
            def backward(ctx, g1, _a, g2):
                return ctx.a * g1 * 2, None, ctx.a * g2 * 2

        counter = [0]

        def prehook(grad_output):
            g1, ga, g2 = grad_output
            self.assertIsNone(ga)
            counter[0] += 1
            return (g1 * 2, None, g2 * 2)

        a = torch.randn(3, 3, requires_grad=True)
        b = torch.randn(3, 3, requires_grad=True)
        k = 3
        c, _, d = DoubleMul2.apply(a, k, b)
        c.grad_fn.register_prehook(prehook)
        (c + d).sum().backward()

        self.assertEqual(counter[0], 1)
        self.assertTrue(torch.allclose(a.grad, torch.ones(1) * 4 * k))
        self.assertTrue(torch.allclose(b.grad, torch.ones(1) * 4 * k))

    def test_grad_fn_prehooks_remove_hooks(self):
        for use_custom_function in (True, False):
            mul2 = self._get_mul2(use_custom_function)

            # Simply remove hooks

            a = torch.rand(3, 3, requires_grad=True)
            b = mul2(a)
            counter = [0]

            def prehook(grad_output):
                counter[0] += 1
                return None

            handle = b.grad_fn.register_prehook(prehook)
            b.grad_fn.register_prehook(prehook)
            handle.remove()
            b.sum().backward()
            self.assertTrue(torch.allclose(a.grad, torch.ones(3, 3) * 2))
            self.assertEqual(counter[0], 1)

            # Remove hooks during backward
            a = torch.rand(3, 3, requires_grad=True)
            b = mul2(a)
            counter = [0]

            def prehook1(grad_output):
                handle2.remove()
                # Remove hook that is already removed is OK
                handle3.remove()
                return None

            def prehook2(grad_output):
                counter[0] += 1
                return None

            # Hooks that registered first run first
            b.grad_fn.register_prehook(prehook1)
            handle2 = b.grad_fn.register_prehook(prehook2)
            handle3 = b.grad_fn.register_prehook(prehook2)
            handle3.remove()
            b.sum().backward()
            self.assertTrue(torch.allclose(a.grad, torch.ones(3, 3) * 2))
            self.assertEqual(counter[0], 1)

    def test_hooks_cpp(self):
        # Tests hooks for autograd function implemented in C++
        bn = torch.nn.BatchNorm1d(5, affine=False)
        bn.double()
        bn.eval()

        counter = [0]

        def bw_hook(grad):
            counter[0] += 1
            return grad * 2

        x = torch.ones(5, 5, dtype=torch.double, requires_grad=True)
        z = bn(x)
        z.register_hook(bw_hook)
        z.sum().backward()

        self.assertEqual(counter[0], 1, msg='bw_hook not called')
        self.assertEqual(x.grad, torch.ones(5, 5, dtype=torch.double) * 2, atol=1e-5, rtol=0)

    def test_hook_none(self):
        # WARNING: this is a test for autograd internals.
        # You should never have to use such things in your code.
        class NoneGradientFunction(Function):
            @staticmethod
            def forward(ctx, x, y):
                assert ctx.needs_input_grad[0]
                assert not ctx.needs_input_grad[1]
                return x, y

            @staticmethod
            def backward(ctx, grad_x, grad_y):
                return grad_x, None

        was_called = [False]

        def hook(grad):
            self.assertIsNotNone(grad)
            was_called[0] = True

        x = torch.randn(5, 5, requires_grad=True)
        y = torch.randn(5, 5)
        rx, ry = NoneGradientFunction.apply(x, y)
        rx.register_hook(hook)
        ry.register_hook(hook)
        sum(rx, ry).sum().backward()
        self.assertTrue(was_called[0])

    def test_retain_grad(self):
        input = torch.rand(1, 3, requires_grad=True)
        h1 = input * 3
        out = (h1 * h1).sum()

        # It should be possible to call retain_grad() multiple times
        h1.retain_grad()
        h1.retain_grad()

        # Gradient should be accumulated
        out.backward(retain_graph=True)
        self.assertEqual(h1 * 2, h1.grad)
        out.backward(retain_graph=True)
        self.assertEqual(h1 * 4, h1.grad)

        with torch.no_grad():
            input.grad.zero_()
        # It should be a no-op for leaves
        input.retain_grad()
        input.retain_grad()
        out.backward()
        self.assertEqual(input * 18, input.grad)

    # NB: See test/cpp/api/autograd.cpp for more tests on the interaction between
    #     retains_grad and hooks in cpp. There's no point testing in python because
    #     Python hooks use a completely different mechanism.
    def test_retain_grad_inplace(self):
        a = torch.tensor([1.], requires_grad=True).clone()
        a.retain_grad()
        a.mul_(2)
        a.sum().backward()
        self.assertEqual(a.grad, torch.tensor([1.]))

        a = torch.tensor([1.], requires_grad=True).clone()
        a.retain_grad()
        # Inplace multiple times is OK, the real test here would be in cpp though
        # because the index here is always zero, having cpp hooks in addition,
        # will force us to properly update the index
        a.mul_(2)
        a.mul_(2)
        a.sum().backward()
        self.assertEqual(a.grad, torch.tensor([1.]))

    def test_retain_grad_inplace_over_view(self):
        base = torch.tensor([1.], requires_grad=True).clone()
        view = base[:]
        view2 = base[:]
        view.retain_grad()
        view2.retain_grad()
        view.mul_(2)
        (view + view2).sum().backward()

        # The old grad_fn, slice, wouldn't be part of the graph during backward
        # so if the retains grad were not properly updated to the new grad_fn,
        # the grad would still be None
        self.assertEqual(view.grad, view2.grad)
        self.assertEqual(view.grad, torch.tensor([1.]))

    def test_retain_grad_cycle(self):
        x = torch.ones(5, 5, requires_grad=True)

        def run_test():
            y = x * 2
            y.retain_grad()

            return y / 2, torch._C._WeakTensorRef(y)

        z, ref = run_test()
        self.assertTrue(ref.expired())
        z.sum().backward()

    def test_backward(self):
        v = torch.randn(5, 5, requires_grad=True)
        x = torch.randn(5, 5, requires_grad=True)
        y = (torch.rand(5, 5) + 0.1).requires_grad_(True)
        z = torch.randn(5, 5, requires_grad=True)
        grad_output = torch.randn(5, 5)

        v.backward(grad_output)
        self.assertEqual(v.grad, grad_output)

        a = x + (y * z) + 4 * z ** 2 * x / y
        a.backward(grad_output)
        x_grad = 4 * z.pow(2) / y + 1
        y_grad = z - 4 * x * z.pow(2) / y.pow(2)
        z_grad = 8 * x * z / y + y
        self.assertEqual(x.grad, x_grad * grad_output)
        self.assertEqual(y.grad, y_grad * grad_output)
        self.assertEqual(z.grad, z_grad * grad_output)

    def test_sparse_mm_backward(self):
        size = (3, 3)
        sparse = torch.sparse_coo_tensor(size, requires_grad=True)
        dense = torch.randn(size, requires_grad=True)

        with self.assertRaisesRegex(
                RuntimeError,
                "The backward pass for this operation requires the 'mat1' tensor to be strided,"):
            z = dense.addmm(sparse, dense)

        mm_test_cases = [
            # a requires grad, a is sparse, b requires grad, b is sparse, error message
            (False, True, True, False, None),
            (False, False, True, True, "The backward pass for this operation requires the 'mat2'"),
            (False, True, True, True, "The backward pass for this operation requires the 'mat2'"),
            (True, False, True, True, "The backward pass for this operation requires the 'mat2'"),
            (True, True, False, False, "The backward pass for this operation requires the 'self'"),
            (True, True, True, False, "The backward pass for this operation requires the 'self'"),
            (True, True, True, True, "The backward pass for this operation requires the 'mat2'"),
        ]
        for a_req_grad, a_is_sparse, b_req_grad, b_is_sparse, err_msg in mm_test_cases:
            # We should only be testing cases with sparse inputs, and at least one
            # input needs to require grad so we can call a backward pass
            assert a_is_sparse or b_is_sparse
            assert a_req_grad or b_req_grad

            a = torch.randn(size, requires_grad=a_req_grad)
            if a_is_sparse:
                a = a.to_sparse()
            b = torch.randn(size, requires_grad=b_req_grad)
            if b_is_sparse:
                b = b.to_sparse()

            # If no error expected, check that sparse and dense cases match
            if err_msg is None:
                r = a.mm(b)
                r.sum().backward()
                a_grad = None if a.grad is None else a.grad.clone().detach()
                b_grad = None if b.grad is None else b.grad.clone().detach()

                # Redo with only dense tensors
                a = (a.to_dense() if a.is_sparse else a).clone().detach()
                a.requires_grad = a_req_grad
                b = (b.to_dense() if b.is_sparse else b).clone().detach()
                b.requires_grad = b_req_grad
                r = a.mm(b)
                r.sum().backward()

                self.assertEqual(a_grad, a.grad)
                self.assertEqual(b_grad, b.grad)

            else:
                with self.assertRaisesRegex(RuntimeError, err_msg):
                    a.mm(b)

    def test_multi_backward(self):
        x = torch.randn(5, 5, requires_grad=True)
        y = torch.randn(5, 5, requires_grad=True)

        q = torch.randn(5, 5, requires_grad=True)

        a = torch.randn(5, 5, requires_grad=True)
        b = torch.randn(5, 5, requires_grad=True)

        q2 = q * 2
        z = x + y + q2
        c = a * b + q2
        grad_z = torch.randn(5, 5)
        grad_c = torch.randn(5, 5)
        torch.autograd.backward([z, c], [grad_z, grad_c])

        self.assertEqual(x.grad, grad_z)
        self.assertEqual(y.grad, grad_z)
        self.assertEqual(a.grad, grad_c * b)
        self.assertEqual(b.grad, grad_c * a)
        self.assertEqual(q.grad, (grad_c + grad_z) * 2)

    def test_multi_backward_no_grad(self):
        x = torch.randn(5, 5, requires_grad=True)
        y = torch.randn(5, 5, requires_grad=False)

        z = x + y
        q = y * 2

        # NB: we currently raise an exception if any arguments to backwards
        # have requires_grad=False and don't have a grad_fn. We may want to
        # relax that check to a warning.
        def call_backwards():
            torch.autograd.backward([z, q], [torch.ones(5, 5), torch.ones(5, 5)])
        self.assertRaises(RuntimeError, call_backwards)

    def test_backward_with_inputs(self):
        x = torch.randn(2, 2, dtype=torch.double, requires_grad=True)
        y = torch.randn(2, 2, dtype=torch.double, requires_grad=True)

        def fn():
            return x ** 2 + y * x + y ** 2

        gradient = torch.ones(2, 2)
        x_grad_expected = 2 * x + y
        y_grad_expected = x + 2 * y

        @torch.no_grad()
        def reset_grad():
            x.grad.zero_()
            y.grad.zero_()

        torch.autograd.backward(fn(), gradient, inputs=[x, y])
        self.assertEqual(x.grad, x_grad_expected)
        self.assertEqual(y.grad, y_grad_expected)

        reset_grad()
        torch.autograd.backward(fn(), gradient, inputs=[x])
        self.assertEqual(x.grad, x_grad_expected)
        self.assertEqual(y.grad, torch.zeros(2, 2), exact_dtype=False)

        reset_grad()
        torch.autograd.backward(fn(), gradient, inputs=[y])
        self.assertEqual(y.grad, y_grad_expected)
        self.assertEqual(x.grad, torch.zeros(2, 2), exact_dtype=False)

        reset_grad()
        torch.autograd.backward(fn(), gradient, inputs=y)
        self.assertEqual(y.grad, y_grad_expected)
        self.assertEqual(x.grad, torch.zeros(2, 2), exact_dtype=False)

        reset_grad()
        self.assertRaisesRegex(RuntimeError, 'cannot be empty',
                               lambda: torch.autograd.backward(fn(), gradient, inputs=[]))

    def test_backward_with_nonleaf_inputs(self):
        x = torch.randn(2, 2, dtype=torch.double, requires_grad=True)
        x_nonleaf = x * 1
        y = torch.randn(2, 2, dtype=torch.double, requires_grad=True)
        z = torch.randn(2, 2, dtype=torch.double, requires_grad=True)

        out = x_nonleaf ** 2 + y * x_nonleaf + y ** 2

        out.backward(torch.ones(2, 2, dtype=torch.double), create_graph=True, inputs=[x, y, x_nonleaf])
        x_grad_expected = 2 * x + y
        y_grad_expected = x + 2 * y
        x_non_leaf_expected = 2 * x_nonleaf + y

        self.assertEqual(y.grad, y_grad_expected)
        self.assertEqual(x.grad, x_grad_expected)
        self.assertEqual(x_nonleaf.grad, x_non_leaf_expected)

        # backward doesn't have an allow_unused flag, so the behavior of backward
        # when variable is not part of the graph is as if allow_used were true
        # x.grad will simply be None.
        out.backward(torch.ones(2, 2, dtype=torch.double), create_graph=True, inputs=[z])
        self.assertIsNone(z.grad)

    def test_dependent_backward(self):
        x = torch.randn(10, requires_grad=True)
        y = x ** 2
        z = y ** 3

        go_y = torch.randn(10)
        go_z = torch.randn(10)
        torch.autograd.backward([y, z], [go_y, go_z])

        xd = x
        self.assertEqual(x.grad, 2 * xd * go_y + 6 * xd.pow(5) * go_z)

    def test_save_output_nr(self):
        x = torch.randn(10, requires_grad=True)

        class MultiOutputFn(Function):
            @staticmethod
            def forward(ctx, x):
                return x[:5], x[5:]

            @staticmethod
            def backward(ctx, *grad):
                return torch.cat(grad)

        a, b = MultiOutputFn.apply(x)
        self.assertEqual(b.output_nr, 1)

        class TestFn(Function):
            @staticmethod
            def forward(ctx, b):
                ctx.save_for_backward(b)
                return b * 2

            @staticmethod
            def backward(ctx, grad_b):
                b, = ctx.saved_tensors
                self.assertEqual(b.output_nr, 1)

        TestFn.apply(b).sum().backward()

    def test_first_grad_fn_access_in_no_grad_mode(self):
        a = torch.tensor([1 + 1j], requires_grad=True).clone()
        v = a.real
        a.add_(1)
        with torch.autograd.grad_mode.no_grad():
            v.grad_fn

    def test_free_deep_graph(self):
        def scope():
            depth = 150000
            x = torch.randn(1, requires_grad=True)
            y = x.clone()

            # build a "chain" computation graph
            for _ in range(depth):
                y = y + y * 0.000001

            # graph deletion occurs when the above locals go out of scope.
            # In this case `del y` will trigger it but it's easier to leave
            # it to Python to delete the locals.

        # Should not stack overflow
        scope()

    def test_free_deep_graph_complicated(self):
        def scope():
            depth = 100000
            randchoice = torch.randint(2, [depth, 2])
            x = torch.randn(1, requires_grad=True)
            y = x.clone()

            # Hold the two previous values
            prev_values = [None, None]

            # Build a "chain with skip connections" graph
            for _ in range(depth):
                prev_tensors = [tensor for tensor in prev_values[:-1]
                                if tensor is not None]
                prev_values.append(y)
                prev_values.pop(0)

                # Definitely pick one tensor to add
                y += y * 0.000001

                # Possibly add other tensors
                nprev = len(prev_tensors)
                if nprev == 2:
                    y += randchoice[depth].mul(torch.cat(prev_tensors)).sum()

            # graph deletion occurs when the above locals go out of scope.

        # Should not stack overflow
        scope()

    def test_free_deep_graph_pyfunction(self):
        class MyOp(Function):
            @staticmethod
            def forward(ctx, tensor1, tensor2):
                return tensor1 + tensor2

            @staticmethod
            def backward(ctx, grad_output):
                return grad_output, grad_output

        def scope():
            depth = 150000
            x = torch.randn(1, requires_grad=True)
            y = x.clone()

            # build deeply nested computation graph
            for _ in range(depth):
                y = MyOp.apply(y, y)

            # graph deletion occurs when the above locals go out of scope.

        # Should not stack overflow
        scope()

    def test_no_unnecessary_save(self):
        # If we kept x in the derivative Function of x * 2 we would
        # get an error in the backward that would complain that we've
        # modified x, which was needed for gradient computation.
        # Since we should elide unnecessary saves, this test should pass.
        mu = torch.ones(1, requires_grad=True)
        x = torch.empty(1)
        loss = 0
        for i in range(3):
            x.detach_()
            x.copy_(mu + i)
            ft = torch.tensor([float(i)])
            multiplied = x * ft
            s = multiplied.sum()
            loss += s
        loss.backward()

    def test_no_grad(self):
        x = torch.ones(5, 5, requires_grad=True)
        y = torch.ones(5, 5) * 4
        with torch.no_grad():
            w = x + y

        @torch.no_grad()
        def adder(x, y):
            return x + y

        z = adder(x, y)

        self.assertFalse(w.requires_grad)
        self.assertRaises(RuntimeError, lambda: w.backward(torch.ones(5, 5)))
        self.assertIsNone(w.grad_fn)
        self.assertFalse(z.requires_grad)
        self.assertRaises(RuntimeError, lambda: z.backward(torch.ones(5, 5)))
        self.assertIsNone(z.grad_fn)

        # test nested decorator and with-statement on no_grad
        with torch.no_grad():
            self.assertFalse(torch.is_grad_enabled())
            w = adder(x, y)
            self.assertFalse(torch.is_grad_enabled())

    def test_set_grad_generator_functions(self):
        @torch.no_grad()
        def gen_no_grad():
            for i in range(10):
                self.assertEqual(torch.is_grad_enabled(), False)
                yield i

        with torch.enable_grad():
            for _ in gen_no_grad():
                self.assertEqual(torch.is_grad_enabled(), True)

        @torch.enable_grad()
        def gen_enable_grad():
            for i in range(10):
                self.assertEqual(torch.is_grad_enabled(), True)
                yield i

        with torch.no_grad():
            for _ in gen_enable_grad():
                self.assertEqual(torch.is_grad_enabled(), False)

    def test_set_grad_generator_functions_recursive(self):
        # enable_grad_decorator_recursive and no_grad_decorator_recursive call each other
        # recursively, to ensure that the decorators preserve the caller's setting
        @torch.enable_grad()
        def enable_grad_decorator_recursive(depth):
            self.assertTrue(torch.is_grad_enabled())
            if depth > 0:
                no_grad_decorator_recursive(depth - 1)
                self.assertTrue(torch.is_grad_enabled())

        @torch.no_grad()
        def no_grad_decorator_recursive(depth):
            self.assertFalse(torch.is_grad_enabled())
            if depth > 0:
                enable_grad_decorator_recursive(depth - 1)
                self.assertFalse(torch.is_grad_enabled())

        # enable_grad_context_manager_recursive and no_grad_context_manager_recursive call
        # each other recursively, to ensure that the decorators preserve the caller's setting
        def enable_grad_context_manager_recursive(depth):
            with torch.enable_grad():
                self.assertTrue(torch.is_grad_enabled())
                if depth > 0:
                    no_grad_context_manager_recursive(depth - 1)
                    self.assertTrue(torch.is_grad_enabled())

        def no_grad_context_manager_recursive(depth):
            with torch.no_grad():
                self.assertFalse(torch.is_grad_enabled())
                if depth > 0:
                    enable_grad_context_manager_recursive(depth - 1)
                    self.assertFalse(torch.is_grad_enabled())

        with torch.enable_grad():
            self.assertTrue(torch.is_grad_enabled())
            enable_grad_decorator_recursive(10)
            self.assertTrue(torch.is_grad_enabled())
            enable_grad_context_manager_recursive(10)
            self.assertTrue(torch.is_grad_enabled())

        with torch.no_grad():
            self.assertFalse(torch.is_grad_enabled())
            enable_grad_decorator_recursive(10)
            self.assertFalse(torch.is_grad_enabled())
            enable_grad_context_manager_recursive(10)
            self.assertFalse(torch.is_grad_enabled())

    def test_set_grad_coroutines(self):
        @torch.no_grad()
        def coro_no_grad(n=10):
            self.assertFalse(torch.is_grad_enabled())
            for i in range(n):
                self.assertFalse(torch.is_grad_enabled())
                r = yield i
                self.assertFalse(torch.is_grad_enabled())
                self.assertEqual(i, r)
            self.assertFalse(torch.is_grad_enabled())

        @torch.enable_grad()
        def coro_enable_grad(n=10):
            self.assertTrue(torch.is_grad_enabled())
            for i in range(n):
                self.assertTrue(torch.is_grad_enabled())
                r = yield i
                self.assertTrue(torch.is_grad_enabled())
                self.assertEqual(i, r)
            self.assertTrue(torch.is_grad_enabled())

        with torch.enable_grad():
            self.assertTrue(torch.is_grad_enabled())
            coro, r = coro_no_grad(), None
            try:
                while True:
                    self.assertTrue(torch.is_grad_enabled())
                    r = coro.send(r)
                    self.assertTrue(torch.is_grad_enabled())

            except StopIteration:
                pass

        with torch.no_grad():
            self.assertFalse(torch.is_grad_enabled())
            coro, r = coro_enable_grad(), None
            try:
                while True:
                    self.assertFalse(torch.is_grad_enabled())
                    r = coro.send(r)
                    self.assertFalse(torch.is_grad_enabled())

            except StopIteration:
                pass

    def test_set_grad_coroutines_benign_exceptions(self):
        class RecoverableException(Exception):
            pass

        @torch.no_grad()
        def coro_no_grad(n=10):
            has_raised = False
            for i in range(n):
                try:
                    self.assertFalse(torch.is_grad_enabled())
                    yield (-i if has_raised else i)

                except RecoverableException:
                    self.assertFalse(torch.is_grad_enabled())
                    has_raised = True

        @torch.enable_grad()
        def coro_enable_grad(n=10):
            has_raised = False
            for i in range(n):
                try:
                    self.assertTrue(torch.is_grad_enabled())
                    yield (-i if has_raised else i)

                except RecoverableException:
                    self.assertTrue(torch.is_grad_enabled())
                    has_raised = True

        with torch.enable_grad():
            coro = coro_no_grad()
            assert 0 == next(coro)
            try:
                while True:
                    r = coro.throw(RecoverableException)
                    self.assertLess(r, 0)

            except StopIteration:
                pass

        with torch.no_grad():
            coro = coro_enable_grad()
            assert 0 == next(coro)
            try:
                while True:
                    r = coro.throw(RecoverableException)
                    self.assertLess(r, 0)

            except StopIteration:
                pass

    def test_set_grad_coroutines_critical_exceptions(self):
        class UnrecoverableException(Exception):
            pass

        class SecondaryException(Exception):
            pass

        @torch.no_grad()
        def coro_no_grad(n=10):
            has_raised = False
            for i in range(n):
                try:
                    self.assertFalse(torch.is_grad_enabled())
                    yield (-i if has_raised else i)

                except UnrecoverableException:
                    self.assertFalse(torch.is_grad_enabled())
                    raise SecondaryException

        @torch.enable_grad()
        def coro_enable_grad(n=10):
            has_raised = False
            for i in range(n):
                try:
                    self.assertTrue(torch.is_grad_enabled())
                    yield (-i if has_raised else i)

                except UnrecoverableException:
                    self.assertTrue(torch.is_grad_enabled())
                    raise SecondaryException

        with torch.enable_grad():
            coro = coro_no_grad()
            assert 0 == next(coro)
            with self.assertRaises(SecondaryException):
                coro.throw(UnrecoverableException)

        with torch.no_grad():
            coro = coro_enable_grad()
            assert 0 == next(coro)
            with self.assertRaises(SecondaryException):
                coro.throw(UnrecoverableException)

    def test_set_grad_coroutines_exit(self):
        @torch.no_grad()
        def coro_no_grad(state):
            for i in range(10):
                try:
                    self.assertFalse(torch.is_grad_enabled())
                    yield i

                except GeneratorExit:
                    self.assertFalse(torch.is_grad_enabled())
                    state.add('GeneratorExit')
                    raise

        @torch.enable_grad()
        def coro_enable_grad(state):
            for i in range(10):
                try:
                    self.assertTrue(torch.is_grad_enabled())
                    yield i

                except GeneratorExit:
                    self.assertTrue(torch.is_grad_enabled())
                    state.add('GeneratorExit')
                    raise

        state = set()
        with torch.enable_grad():
            coro = coro_no_grad(state)
            for i in range(5):
                next(coro)

            coro.close()
        self.assertTrue('GeneratorExit' in state)

        state = set()
        with torch.no_grad():
            coro = coro_enable_grad(state)
            for i in range(5):
                next(coro)

            coro.close()
        self.assertTrue('GeneratorExit' in state)

    def test_no_grad_python_function(self):
        """Python Functions should respect grad mode."""
        x = torch.ones(5, 5, requires_grad=True)

        class MyOp(Function):
            @staticmethod
            def forward(self, x):
                return x + 1

            @staticmethod
            def backward(self, dy):
                return dy

        with torch.no_grad():
            y = MyOp.apply(x)
        self.assertFalse(y.requires_grad)

    def test_indexing(self):
        x = torch.arange(1., 17).view(4, 4)
        y = Variable(x, requires_grad=True)

        def compare(x, y, idx, indexed_tensor, indexed_var):
            indexed_var_t = indexed_var.data
            if not isinstance(indexed_tensor, torch.Tensor):
                indexed_var_t = indexed_var_t[0]
            self.assertEqual(indexed_tensor, indexed_var_t)

            indexed_var.sum().backward()
            expected_grad = torch.empty(x.size()).fill_(0)
            expected_grad[idx] = 1
            self.assertEqual(y.grad, expected_grad)

        def check_index(x, y, idx):
            if y.grad is not None:
                with torch.no_grad():
                    y.grad.zero_()
            indexed_tensor = x[idx]
            indexed_var = y[idx]
            compare(x, y, idx, indexed_tensor, indexed_var)

        check_index(x, y, 1)
        check_index(x, y, (1, 1))
        check_index(x, y, slice(1, None))
        check_index(x, y, slice(None, 2))
        check_index(x, y, (slice(None, 2), 2))
        check_index(x, y, (slice(1, 2), 2))
        check_index(x, y, (1, slice(2, None)))
        check_index(x, y, (slice(None, None), slice(2, None)))
        check_index(x, y, torch.LongTensor([0, 2]))
        check_index(x, y, torch.rand(4, 4).bernoulli().bool())
        check_index(x, y, (Ellipsis, slice(2, None)))
        check_index(x, y, ([0], [0]))
        check_index(x, y, ([1, 2, 3], [0]))
        check_index(x, y, ([1, 2], [2, 1]))
        check_index(x, y, ([[1, 2], [3, 0]], [[0, 1], [2, 3]]))
        check_index(x, y, ([slice(None), [2, 3]]))
        check_index(x, y, ([[2, 3], slice(None)]))

        # advanced indexing, with less dim, or ellipsis
        check_index(x, y, ([0]))
        check_index(x, y, ([0], ))

        x = torch.arange(1., 49).view(4, 3, 4)
        y = Variable(x, requires_grad=True)

        check_index(x, y, (slice(None), [0], [0]))
        check_index(x, y, ([0], [0], slice(None)))
        check_index(x, y, (slice(None), [0, 1, 2], [0]))
        check_index(x, y, ([0, 1, 2], [0], slice(None)))
        check_index(x, y, (slice(None), [1, 2], [2, 1]))
        check_index(x, y, ([1, 2], [2, 1], slice(None)))
        check_index(x, y, (slice(None), [[1, 2], [2, 0]], [[0, 1], [2, 3]]))
        check_index(x, y, ([[1, 2], [3, 0]], [[0, 1], [2, 2]], slice(None)))
        check_index(x, y, (slice(None), slice(None), [2, 1]))
        check_index(x, y, (slice(None), [2, 1], slice(None)))
        check_index(x, y, ([2, 1], slice(None), slice(None)))

        # advanced indexing, with less dim, or ellipsis
        check_index(x, y, ([0], ))
        check_index(x, y, ([0], slice(None)))
        check_index(x, y, ([0], Ellipsis))
        check_index(x, y, ([1, 2], [0, 1]))
        check_index(x, y, ([1, 2], [0, 1], Ellipsis))
        check_index(x, y, (Ellipsis, [1, 2], [0, 1]))

        # advanced indexing, with a tensor wrapped in a variable
        z = torch.LongTensor([0, 1])
        zv = Variable(z, requires_grad=False)
        seq = [z, Ellipsis]
        seqv = [zv, Ellipsis]

        if y.grad is not None:
            with torch.no_grad():
                y.grad.zero_()
        indexed_tensor = x[seq]
        indexed_var = y[seqv]
        compare(x, y, seq, indexed_tensor, indexed_var)

    def test_indexing_duplicates(self):
        x = torch.arange(1., 17).view(4, 4)
        y = Variable(x, requires_grad=True)

        idx = torch.LongTensor([1, 1, 3, 2, 1, 2])
        y[idx].sum().backward()
        expected_grad = torch.zeros(4, 4)
        for i in idx:
            expected_grad[i] += 1
        self.assertEqual(y.grad, expected_grad)

        # with advanced indexing
        x = torch.arange(1., 17).view(4, 4)
        y = Variable(x, requires_grad=True)

        idx = [[1, 1, 3, 2, 1, 2], [0]]
        y[idx].sum().backward()
        expected_grad = torch.zeros(4, 4)
        for i in idx[0]:
            for j in idx[1]:
                expected_grad[i][j] += 1

        self.assertEqual(y.grad, expected_grad)

        x = torch.arange(1., 17).view(4, 4)
        y = Variable(x, requires_grad=True)
        idx = [[[1, 2], [0, 0]], [[0, 1], [1, 1]]]
        y[idx].sum().backward()
        expected_grad = torch.tensor([[0., 2., 0., 0.],
                                      [1., 0., 0., 0.],
                                      [0., 1., 0., 0.],
                                      [0., 0., 0., 0.]])
        self.assertEqual(y.grad, expected_grad)

        x = torch.arange(1., 65).view(4, 4, 4)
        y = Variable(x, requires_grad=True)

        idx = [[1, 1, 1], slice(None), slice(None)]
        y[idx].sum().backward()
        expected_grad = torch.empty(4, 4, 4).zero_()
        expected_grad[1].fill_(3)
        self.assertEqual(y.grad, expected_grad)

    def test_index_backward_does_not_save_tensor(self):
        # Example from https://github.com/pytorch/pytorch/issues/24853.
        # if `index(tensor, indices)` saves `tensor` for backwards, then it will
        # trigger a version check on `tensor` during the backward pass, which
        # will cause the following code to error because `tensor` gets modified
        # by the indexing line.
        a = torch.tensor([1., 0, 0])
        b = torch.zeros(3, requires_grad=True)
        tensor = b + 0
        tensor[a != 0] = tensor[a != 0]
        tensor.backward(torch.zeros_like(tensor))

    def test_volatile_deprecated(self):
        v = torch.autograd.torch.randn(3, 3)
        with warnings.catch_warnings(record=True) as w:
            self.assertFalse(v.volatile)
        self.assertIn('volatile', str(w[0].message))

    def test_saved_variables_deprecated(self):
        class MyFunction(Function):
            @staticmethod
            def forward(ctx, tensor1, tensor2):
                ctx.save_for_backward(tensor1, tensor2)
                return tensor1 + tensor2

            @staticmethod
            def backward(ctx, grad_output):
                var1, var2 = ctx.saved_variables
                return (grad_output, grad_output)

        with warnings.catch_warnings(record=True) as warns:
            warnings.simplefilter("always")
            x = torch.randn((3, 3), requires_grad=True)
            y = torch.randn((3, 3), requires_grad=True)
            MyFunction.apply(x, y).sum().backward()

            has_deprecated = map(lambda warn:
                                 'deprecated' in str(warn) and
                                 'saved_variables' in str(warn),
                                 warns)
            has_deprecated = reduce(lambda x, y: x or y, has_deprecated)
            self.assertTrue(has_deprecated)

    def test_requires_grad(self):
        x = torch.randn(5, 5)
        y = torch.randn(5, 5)
        z = torch.randn(5, 5, requires_grad=True)
        a = x + y
        self.assertFalse(a.requires_grad)
        b = a + z
        self.assertTrue(b.requires_grad)

        def error():
            raise RuntimeError
        # Make sure backward isn't called on these
        a._backward_hooks = OrderedDict()
        x._backward_hooks = OrderedDict()
        y._backward_hooks = OrderedDict()
        a._backward_hooks['test'] = error
        x._backward_hooks['test'] = error
        y._backward_hooks['test'] = error
        b.backward(torch.ones(5, 5))

    def test_requires_grad_(self):
        x = torch.randn(5, 5)
        y = torch.randn(5, 5, requires_grad=True)
        self.assertIs(x, x.requires_grad_())
        self.assertTrue(x.requires_grad)
        self.assertIs(y, y.requires_grad_())
        self.assertTrue(y.requires_grad)
        self.assertIs(x, x.requires_grad_(True))
        self.assertTrue(x.requires_grad)
        self.assertIs(y, y.requires_grad_(True))
        self.assertTrue(y.requires_grad)
        z = x * y
        self.assertRaises(RuntimeError, lambda: z.requires_grad_(False))
        self.assertIs(z, z.requires_grad_())
        self.assertTrue(z.requires_grad)
        self.assertIs(z, z.requires_grad_(True))
        self.assertTrue(z.requires_grad)

        self.assertIs(x, x.requires_grad_(False))
        self.assertFalse(x.requires_grad)
        self.assertIs(y, y.requires_grad_(False))
        self.assertFalse(y.requires_grad)

    def test_requires_grad_inplace(self):
        a = torch.randn(5, 5)
        b = torch.randn(5, 5, requires_grad=True)
        a += b
        self.assertTrue(a.requires_grad)

        # non-leaf
        a = torch.randn(5, 5) + 0
        b = torch.randn(5, 5, requires_grad=True)
        a += b
        self.assertTrue(a.requires_grad)

    def test_no_requires_grad_inplace(self):
        # basic case, should be able to modify inplace while requires_grad is False
        a = torch.randn(2, 3)
        a.add_(5)
        a.requires_grad = True
        a.sum().backward()
        self.assertEqual(a.grad, torch.ones(2, 3))

        # same but with a view
        a = torch.randn(2, 3)
        b = a[:]
        b.add_(5)
        a.requires_grad = True
        a.sum().backward()
        self.assertEqual(a.grad, torch.ones(2, 3))

        # should fail if requires_grad = True when we modify inplace
        a = torch.randn(2, 3)
        b = a[:]
        a.requires_grad = True
        with self.assertRaises(RuntimeError):
            a.add_(5)
        with self.assertRaises(RuntimeError):
            b.add_(5)

    def test_attribute_deletion(self):
        x = torch.randn((5, 5), requires_grad=True)
        del x.grad
        self.assertIsNone(x.grad)
        with self.assertRaises(RuntimeError):
            del x.data
        with self.assertRaises(TypeError):
            x.data = None
        with self.assertRaises(RuntimeError):
            del x.requires_grad
        with self.assertRaises(RuntimeError):
            del x._grad_fn
        with self.assertRaises(RuntimeError):
            del x._backward_hooks

    def test_duplicate_backward_root(self):
        a = torch.randn(5, 5, requires_grad=True)
        b = torch.randn(5, 5, requires_grad=True)

        x = a * b
        grad_output = torch.randn_like(x)
        torch.autograd.backward([x, x], [grad_output, grad_output])

        self.assertEqual(a.grad, b * grad_output * 2)
        self.assertEqual(b.grad, a * grad_output * 2)

    def test_backward_no_grad(self):
        a = torch.randn(5, 5, requires_grad=True)
        b = a + 2
        with self.assertRaises(RuntimeError):
            torch.autograd.backward([b], [None])

    def test_backward_twice_with_saved_values(self):
        b = torch.randn(3, requires_grad=True, dtype=torch.double)
        c = torch.zeros(3, dtype=torch.double)
        c[[1, 2]] = b[[1, 1]]
        c.backward(torch.tensor([1, 1, 1], dtype=torch.double))
        self.assertRaisesRegex(RuntimeError, 'Specify retain_graph=True',
                               lambda: c.backward(torch.tensor([1, 1, 1], dtype=torch.double)))

    def test_backward_twice_retained_graph_with_saved_values(self):
        b = torch.randn(3, requires_grad=True, dtype=torch.double)
        c = torch.zeros(3, dtype=torch.double)
        c[[1, 2]] = b[[1, 1]]
        c.backward(torch.tensor([1, 1, 1], dtype=torch.double), retain_graph=True)
        c.backward(torch.tensor([1, 1, 1], dtype=torch.double))

    def test_backward_twice_without_saved_values(self):
        b = torch.randn(3, requires_grad=True, dtype=torch.double)
        c = b + 1
        c.backward(torch.tensor([1, 1, 1], dtype=torch.double))
        c.backward(torch.tensor([1, 1, 1], dtype=torch.double))

    def test_backward_twice_retained_graph_without_saved_values(self):
        b = torch.randn(3, requires_grad=True, dtype=torch.double)
        c = torch.zeros(3, dtype=torch.double)
        c[[1, 2]] = b[[1, 1]]
        c.backward(torch.tensor([1, 1, 1], dtype=torch.double), retain_graph=True)
        c.backward(torch.tensor([1, 1, 1], dtype=torch.double))

    def test_backward_create_graph_warns(self):
        with set_warn_always_context(True):
            b = torch.randn(3, requires_grad=True, dtype=torch.double)
            c = b * b
            with warnings.catch_warnings(record=True) as ws:
                c.backward(torch.ones_like(c), create_graph=True)
            b.grad = None
            self.assertTrue(any('Using backward() with create_graph=True' in str(w.message) for w in ws))

            # Should not warn for grad
            with warnings.catch_warnings(record=True) as ws:
                torch.autograd.grad(c, b, torch.ones_like(c), create_graph=True)
            self.assertFalse(any('Using backward() with create_graph=True' in str(w.message) for w in ws))

    def test_next_functions(self):
        x = torch.randn(5, 5, requires_grad=True)
        y = torch.randn(5, 5, requires_grad=True)

        a = x + y
        self.assertIsNotNone(a.grad_fn)
        next_functions = a.grad_fn.next_functions
        self.assertEqual(len(next_functions), 2)
        self.assertIsInstance(next_functions[0][0], torch._C._functions.AccumulateGrad)
        self.assertEqual(next_functions[0][1], 0)
        self.assertIsInstance(next_functions[1][0], torch._C._functions.AccumulateGrad)
        self.assertEqual(next_functions[1][1], 0)

        b = a + 5
        next_functions = b.grad_fn.next_functions
        self.assertEqual(len(next_functions), 2)
        self.assertIs(next_functions[0][0], a.grad_fn)
        self.assertIs(next_functions[1][0], None)

    def test_inplace(self):
        x = torch.ones(5, 5, requires_grad=True)
        y = Variable(torch.ones(5, 5) * 4, requires_grad=True)

        z = x * y
        q = z + y
        w = z * y
        z.add_(2)
        # Add doesn't need it's inputs to do backward, so it shouldn't raise
        q.backward(torch.ones(5, 5), retain_graph=True)
        # Mul saves both inputs in forward, so it should raise
        self.assertRaises(RuntimeError, lambda: w.backward(torch.ones(5, 5)))

        z = x * y
        q = z * y
        r = z + y
        w = z.add_(y)
        # w is a the last expression, so this should succeed
        w.backward(torch.ones(5, 5), retain_graph=True)
        # r doesn't use the modified value in backward, so it should succeed
        r.backward(torch.ones(5, 5), retain_graph=True)
        # q uses dirty z, so it should raise
        self.assertRaises(RuntimeError, lambda: q.backward(torch.ones(5, 5)))

        with torch.no_grad():
            x.grad.zero_()
        m = x / 2
        z = m + y / 8
        q = z * y
        r = z + y
        prev_version = z._version
        w = z.exp_()
        self.assertNotEqual(z._version, prev_version)
        r.backward(torch.ones(5, 5), retain_graph=True)
        self.assertEqual(x.grad, torch.ones(5, 5) / 2)
        w.backward(torch.ones(5, 5), retain_graph=True)
        self.assertEqual(x.grad, torch.empty(5, 5).fill_((1 + math.e) / 2))
        self.assertRaises(RuntimeError, lambda: q.backward(torch.ones(5, 5)))

        leaf = torch.ones(5, 5, requires_grad=True)
        x = leaf.clone()
        x.add_(10)
        self.assertEqual(x, torch.ones(5, 5) * 11)
        # x should be still usable
        y = x + 2
        y.backward(torch.ones(5, 5))
        self.assertEqual(leaf.grad, torch.ones(5, 5))
        z = x * y
        x.add_(2)
        self.assertRaises(RuntimeError, lambda: z.backward(torch.ones(5, 5)))

    def test_mark_non_differentiable(self):
        class MyFunction(Function):
            @staticmethod
            def forward(ctx, input):
                output = input > 0
                ctx.mark_non_differentiable(output)
                return output

            @staticmethod
            def backward(ctx, grad_output):
                return (grad_output * 0).to(torch.double)

        x = torch.randn(5, 5, requires_grad=True)
        mask = MyFunction.apply(x)
        self.assertFalse(mask.requires_grad)
        y = x.masked_fill(mask, 0)
        y.sum().backward()

    def test_mark_non_differentiable_mixed(self):
        class MyFunction(Function):
            @staticmethod
            def forward(ctx, input):
                a = input + 1
                b = input + 2
                ctx.mark_non_differentiable(a)
                return a, b

            @staticmethod
            def backward(ctx, grad_a, grad_b):
                self.assertTrue((grad_a == 0).all())
                self.assertTrue((grad_b == 1).all())
                return grad_b

        x = torch.randn(5, 5, requires_grad=True)
        a, b = MyFunction.apply(x)
        self.assertFalse(a.requires_grad)
        self.assertTrue(b.requires_grad)
        b.sum().backward()
        self.assertEqual(x.grad, torch.ones(5, 5))

    def test_mark_non_differentiable_none(self):
        # This used to segfault because MyFunction would send back null
        # gradients to MulBackward, which is implemented in C++. C++
        # implemented functions expect incoming  grad_ouptuts to be non-null.
        class MyFunction(Function):
            @staticmethod
            def forward(ctx, input):
                output = input.clone()
                ctx.mark_non_differentiable(output)
                return output

            @staticmethod
            def backward(ctx, grad_output):
                return None

        x = torch.randn(5, 5, requires_grad=True)
        r = MyFunction.apply(x * x)
        (r * x).sum().backward()

    def test_return_duplicate(self):
        class DoubleDuplicate(Function):
            @staticmethod
            def forward(ctx, x):
                output = x * 2
                return output, output

            @staticmethod
            def backward(ctx, grad1, grad2):
                return grad1 * 2 + grad2 * 2

        def fn(x):
            a, b = DoubleDuplicate.apply(x)
            self.assertIs(a, b)
            return a + b

        x = torch.randn(5, 5, dtype=torch.double, requires_grad=True)
        gradcheck(fn, [x])
        gradgradcheck(fn, [x])

    def test_return_duplicate_inplace(self):
        class DoubleInplace(Function):
            @staticmethod
            def forward(ctx, x):
                x.mul_(2)
                ctx.mark_dirty(x)
                return x, x

            @staticmethod
            def backward(ctx, grad1, grad2):
                return grad1 * 2 + grad2 * 2

        def inplace_fn(x):
            a, b = DoubleInplace.apply(x.clone())
            self.assertIs(a, b)
            return a + b

        x = torch.randn(5, 5, dtype=torch.double, requires_grad=True)
        gradcheck(inplace_fn, [x])
        gradgradcheck(inplace_fn, [x])

        # Can't modify leaf variables in-place
        self.assertRaises(RuntimeError, lambda: InplaceFunction.apply(x))
        # Functions which modify views in-place must return only one output
        self.assertRaises(RuntimeError, lambda: InplaceFunction.apply(x.clone()[0]))

    def _test_setitem(self, size, index):
        x = torch.ones(*size, requires_grad=True)
        y = x + 2
        y_version = y._version
        y[index] = 2
        self.assertNotEqual(y._version, y_version)
        y.backward(torch.ones(*size))
        expected_grad = torch.ones(*size)
        expected_grad[index] = 0
        self.assertEqual(x.grad, expected_grad)

    def _test_setitem_tensor(self, size, index):
        x = torch.ones(*size, requires_grad=True)
        y = x + 2
        y_version = y._version
        value = x.new(x[index].size()).fill_(7)
        value.requires_grad = True
        y[index] = value
        self.assertNotEqual(y._version, y_version)
        y.backward(torch.ones(*size))
        expected_grad_input = torch.ones(*size)
        expected_grad_input[index] = 0
        self.assertEqual(x.grad, expected_grad_input)
        self.assertEqual(value.grad, torch.ones_like(value))

        # case when x broadcasts to as y[1]
        x = torch.randn(4, requires_grad=True)
        y = torch.zeros(2, 3, 4)
        y[1] = x
        y.backward(torch.randn(2, 3, 4))
        self.assertEqual(x.size(), x.grad.size())

    def test_setitem(self):
        self._test_setitem((5, 5), 1)
        self._test_setitem((5,), 1)
        self._test_setitem((1,), 0)
        self._test_setitem((10,), [[0, 4, 2]])
        self._test_setitem((5, 5), [[0, 4], [2, 2]])
        self._test_setitem((5, 5, 5), [slice(None), slice(None), [1, 3]])
        self._test_setitem((5, 5, 5), [slice(None), [1, 3], slice(None)])
        self._test_setitem((5, 5, 5), [[1, 3], slice(None), slice(None)])
        self._test_setitem((5, 5, 5), [slice(None), [2, 4], [1, 3]])
        self._test_setitem((5, 5, 5), [[1, 3], [2, 4], slice(None)])
        self._test_setitem_tensor((5, 5), 3)
        self._test_setitem_tensor((5, 5), [[0, 1], [1, 0]])
        self._test_setitem_tensor((5,), 3)
        self._test_setitem_tensor((5,), Variable(torch.LongTensor([3]), requires_grad=False).sum())
        self._test_setitem_tensor((5,), [[0, 1, 2, 3]])
        self._test_setitem_tensor((5, 5, 5), [slice(None), slice(None), [1, 3]])
        self._test_setitem_tensor((5, 5, 5), [slice(None), [1, 3], slice(None)])
        self._test_setitem_tensor((5, 5, 5), [[1, 3], slice(None), slice(None)])
        self._test_setitem_tensor((5, 5, 5), [slice(None), [2, 4], [1, 3]])
        self._test_setitem_tensor((5, 5, 5), [[1, 3], [2, 4], slice(None)])
        self._test_setitem_tensor((5, 5, 5), [Variable(torch.LongTensor([1,
                                              3]), requires_grad=False), [2, 4], slice(None)])

    def test_setitem_mask(self):
        mask = torch.BoolTensor(5, 5).bernoulli_()
        self._test_setitem((5, 5), Variable(mask))
        self._test_setitem((5,), Variable(mask[0]))
        self._test_setitem((1,), Variable(mask[0, 0:1]))
        self._test_setitem_tensor((5, 5), Variable(mask))
        self._test_setitem_tensor((5,), Variable(mask[0]))

    def test_select_sum(self):
        # both select and sum return Scalars in ATen; ensure they work together.
        x = torch.randn(10, dtype=torch.double, requires_grad=True)

        def func(x):
            return x.select(0, 1).sum()

        gradcheck(func, [x])
        gradgradcheck(func, [x])

    def test_diagonal_expanded_v(self):
        value = torch.rand([])
        v_expanded = torch.tensor(value).expand(10)
        a = torch.rand(10, 10, dtype=torch.double, requires_grad=True)
        result, = torch.autograd.grad(a.diagonal(), a, v_expanded)
        self.assertEqual(result, torch.eye(10, dtype=torch.double) * value)

    def test_select_expanded_v(self):
        v_expanded = torch.rand(10).expand(10, 10)
        a = torch.rand(10, 10, 10, requires_grad=True)
        result, = torch.autograd.grad(a[0], a, v_expanded)
        expected = torch.zeros(10, 10, 10)
        expected[0] = v_expanded
        self.assertEqual(result, expected)

    def test_slice_expanded_v(self):
        v_expanded = torch.rand(10, 1).expand(2, 10, 10)
        a = torch.rand(10, 10, 10, requires_grad=True)
        result, = torch.autograd.grad(a[3:5], a, v_expanded)
        expected = torch.zeros(10, 10, 10)
        expected[3:5] = v_expanded
        self.assertEqual(result, expected)

    def test_unused_output(self):
        x = torch.randn(10, 10, requires_grad=True)
        outputs = x.chunk(5)
        o = outputs[2]
        o = o * 4 + 2
        o.sum().backward()
        expected_grad = torch.zeros(10, 10)
        expected_grad[4:6] = 4
        self.assertEqual(x.grad, expected_grad)

        with torch.no_grad():
            x.grad.zero_()
        grad_output = torch.randn(2, 10)
        outputs = x.chunk(5)
        outputs[0].backward(grad_output)
        expected_grad = torch.zeros(10, 10)
        expected_grad[:2] = grad_output
        self.assertEqual(x.grad, expected_grad)

    # TODO: opinfo this or move to the sparse test suite
    def _test_sparse_gather(self, size_x, size_ind, dim):
        x = torch.randn(size_x, requires_grad=True)
        if len(size_ind) > 0 and len(size_x) > 0:
            ind = torch.randint(x.size(dim), size_ind)
        else:
            ind = torch.zeros(size_ind, dtype=torch.int64)
        out = torch.gather(x, dim, ind, sparse_grad=False)
        grad = torch.rand_like(out)
        out.backward(grad)
        grad_dense = x.grad.clone()
        x.grad = None
        out = torch.gather(x, dim, ind, sparse_grad=True)
        out.backward(grad)
        self.assertEqual(grad_dense, x.grad.to_dense())

    def test_sparse_gather_dim0(self):
        self._test_sparse_gather((10, 10), (5, 10), 0)

    def test_sparse_gather_dim1(self):
        self._test_sparse_gather((10, 10, 5), (10, 5, 5), 1)

    def test_sparse_gather_dim_neg(self):
        self._test_sparse_gather((10, 10, 5), (10, 10, 2), -1)

    def test_sparse_gather_ind_scalar(self):
        self._test_sparse_gather((10,), (), 0)

    def test_sparse_gather_x_scalar(self):
        self._test_sparse_gather((), (2,), 0)

    def test_sparse_gather_both_scalar(self):
        self._test_sparse_gather((), (), 0)

    def test_gc_in_destructor(self):
        """
        Previously, if a Function destructor triggered a garbage collection,
        the Variable's tp_dealloc handler would get called twice leading to a
        segfault.
        """
        class CollectOnDelete(Function):
            def forward(self, x):
                return x

            def backward(self, grad_output):
                return grad_output

            def __del__(self):
                gc.collect()

        for _ in range(10):
            CollectOnDelete().forward(torch.randn(1, requires_grad=True)).backward()

    def test_naughty_autograd_function_attribute_access(self):
        class Id(Function):
            @staticmethod
            def forward(ctx, x):
                return x

            @staticmethod
            def backward(ctx, grad_x):
                return grad_x

        with self.assertWarnsRegex(DeprecationWarning, "should not be instantiated"):
            f = Id()

        # # After raising warning, should still return an instance
        self.assertIsInstance(f, Id)
        x = torch.zeros(1, requires_grad=True)
        with self.assertRaisesRegex(RuntimeError, "non-static forward method is deprecated"):
            f(x)
        t = Id.apply(x)
        self.assertEqual(t.grad_fn.name(), "IdBackward")

        # THPFunction is the base class of both grad_fn and autograd functions,
        # which means that a lot of accessors on them may segfault. Test that we
        # properly error in this case.
        t = torch.ones(1, requires_grad=True)
        t._backward_hooks = {}
        with self.assertRaisesRegex(RuntimeError, "Attribute '_register_hook_dict' is invalid"):
            f._register_hook_dict(t)
        with self.assertRaisesRegex(RuntimeError, "Attribute 'register_hook' is invalid"):
            f.register_hook(lambda x, y: None)
        with self.assertRaisesRegex(RuntimeError, "Attribute 'next_functions' is invalid"):
            f.next_functions
        with self.assertRaisesRegex(RuntimeError, "Attribute 'name' is invalid"):
            f.name()
        with self.assertRaisesRegex(RuntimeError, "underlying PyNode has already been deallocated"):
            f.metadata

    @unittest.expectedFailure
    def test_naughty_anomaly_access(self):
        class MyFunction(Function):
            @staticmethod
            def forward(ctx, x):
                return x

            @staticmethod
            def backward(ctx, g):
                return g

        x = torch.zeros(1, requires_grad=True)
        y = MyFunction.apply(x)
        y.backward()
        y.grad_fn.metadata
        g = y.grad_fn
        del y
        g.metadata  # this currently fails, but shouldn't

    def test_naughty_autograd_function_stashing_ctx(self):
        saved_ctx = []

        class Id(Function):
            @staticmethod
            def forward(ctx, x):
                ctx.save_for_backward(x)
                return x

            @staticmethod
            def backward(ctx, grad_x):
                saved_ctx.append(ctx)
                return ctx.saved_tensors

        p = torch.zeros(1, requires_grad=True)
        loss = Id.apply(p)
        loss.backward(retain_graph=True)
        del loss
        # At this point in time, it complains that the graph has been freed
        # (which indeed true, although a somewhat indirect way of stating the
        # problem).
        self.assertRaises(RuntimeError, lambda: saved_ctx[0].saved_tensors)

    def test_custom_autograd_repeated_grad_grad(self):
        # This test failed the equality check in PR #22983; it's an interesting
        # and different test case worth enshrining.  mult1 is not testing
        # anything that interesting, but mult2 is the interesting case.

        def mult1(x):
            return x.prod(dim=-1).prod(dim=-1)

        class Mult(torch.autograd.Function):
            @staticmethod
            def forward(ctx, x):
                y = mult1(x)
                ctx.save_for_backward(x, y)
                return y

            @staticmethod
            def backward(ctx, grad_output):
                x, y = ctx.saved_tensors
                return (grad_output * y)[:, None, None] / x

        mult2 = Mult.apply

        def check_gradgrad_repeated(x, y):
            gy, = torch.autograd.grad(y[0], x, create_graph=True)
            ggy_1, = torch.autograd.grad(gy[0, 0, 0], x, retain_graph=True)
            gy, = torch.autograd.grad(y[0], x, create_graph=True)
            ggy_2, = torch.autograd.grad(gy[0, 0, 0], x, retain_graph=True)
            self.assertEqual(ggy_1[0, 0, 1], ggy_2[0, 0, 1])

        x = torch.ones(2, 4, 4).requires_grad_()
        check_gradgrad_repeated(x, mult1(x))
        check_gradgrad_repeated(x, mult2(x))

    def test_custom_autograd_no_early_free(self):
        # This test failed complaining that buffers had already been freed
        # prior to #22983.  Also pretty interesting test case.
        class Double(torch.autograd.Function):
            @staticmethod
            def forward(ctx, x):
                y = x ** 2
                ctx.save_for_backward(x, y)
                return y

            @staticmethod
            def backward(ctx, grad_output):
                x, _ = ctx.saved_tensors
                return grad_output * 2 * x

        # this is equivalent, but uses the output of .forward() in .backward()
        class Double2(Double):
            @staticmethod
            def backward(ctx, grad_output):
                x, y = ctx.saved_tensors
                return grad_output * 2 * y / x

        double = Double.apply
        double2 = Double2.apply

        x = torch.tensor(2).double().requires_grad_()

        self.assertTrue(gradcheck(double, x))
        self.assertTrue(gradgradcheck(double, x))
        self.assertTrue(gradcheck(double2, x))
        self.assertTrue(gradgradcheck(double2, x))

        y = double(x)
        torch.autograd.grad(y, x, create_graph=True)
        torch.autograd.grad(y, x)

        y = double2(x)
        torch.autograd.grad(y, x, create_graph=True)
        torch.autograd.grad(y, x)  # should not error!

    def test_detach(self):
        x = torch.randn(10, 10, requires_grad=True)
        y = x + 2
        y = y.detach()
        z = y * 4 + 2
        self.assertFalse(y.requires_grad)
        self.assertFalse(z.requires_grad)

        x = torch.randn(10, 10, requires_grad=True)
        y = x * 2
        y = y.detach()
        self.assertFalse(y.requires_grad)
        self.assertIsNone(y.grad_fn)
        z = x + y
        z.sum().backward()
        # This is an incorrect gradient, but we assume that's what the user
        # wanted. detach() is an advanced option.
        self.assertEqual(x.grad, torch.ones(10, 10))

        # in-place detach
        x = torch.randn(10, 10, requires_grad=True)
        y = torch.randn(10, 10, requires_grad=True)
        a = x * 2
        (y + a).sum().backward(retain_graph=True)
        a.detach_()
        self.assertFalse(a.requires_grad)
        (y + a).sum().backward()  # this won't backprop to x
        self.assertEqual(x.grad, torch.ones(10, 10) * 2)
        self.assertEqual(y.grad, torch.ones(10, 10) * 2)

        # in-place deatch on a view raises an exception
        view = x.narrow(0, 1, 4)
        self.assertRaisesRegex(RuntimeError, 'view', lambda: view.detach_())

    def test_detach_base(self):
        "detaching base does not detach view"
        x = torch.randn(10, 10, requires_grad=True)
        view = x.narrow(0, 1, 4)
        x.detach_()
        self.assertFalse(x.requires_grad)
        self.assertTrue(view.requires_grad)
        self.assertIsNotNone(view.grad_fn)
        self.assertIs(view._base, x)

    def test_detach_then_inplace_raises_in_autograd(self):
        x = torch.randn([], requires_grad=True)
        orig_x = x.detach().clone()

        y = x ** 2  # saves x
        z = x.detach()
        z.zero_()
        with self.assertRaisesRegex(RuntimeError, "has been modified by an inplace"):
            y.backward()

    def _test_type_conversion_backward(self, t, ):
        fvar = Variable(t(torch.randn(5, 5).float()), requires_grad=True)
        fvar.double().sum().backward()
        self.assertEqual(fvar.grad, torch.ones_like(fvar))
        self.assertEqual(type(fvar.grad), type(fvar))
        dvar = Variable(t(torch.randn(5, 5).double()), requires_grad=True)
        dvar.float().sum().backward()
        self.assertEqual(dvar.grad, torch.ones_like(dvar))
        self.assertEqual(type(dvar.grad), type(dvar))

    def test_type_conversions(self):
        x = torch.randn(5, 5)
        self.assertIsInstance(x.float(), torch.FloatTensor)
        self.assertIsInstance(x.int(), torch.IntTensor)
        if torch.cuda.is_available():
            self.assertIsInstance(x.float().cuda(), torch.cuda.FloatTensor)
            self.assertIsInstance(x.int().cuda(), torch.cuda.IntTensor)
            self.assertIsInstance(x.int().cuda().cpu(), torch.IntTensor)
            if torch.cuda.device_count() >= 2:
                x2 = x.float().cuda(1)
                self.assertIsInstance(x2, torch.cuda.FloatTensor)
                self.assertIs(x2.get_device(), 1)
                x2 = x.float().cuda()
                self.assertIsInstance(x2, torch.cuda.FloatTensor)
                self.assertIs(x2.get_device(), 0)
                x2 = x2.cuda(1)
                self.assertIsInstance(x2, torch.cuda.FloatTensor)
                self.assertIs(x2.get_device(), 1)
                y = Variable(torch.randn(5).cuda(1), requires_grad=True)
                y.cpu().sum().backward()
                self.assertIs(y.grad.get_device(), 1)
                self.assertIs(y.long().get_device(), 1)

        for t in [torch.DoubleTensor, torch.FloatTensor, torch.IntTensor, torch.ByteTensor]:
            for y_var in (True, False):
                y = torch.randint(5, (5, 5), dtype=t.dtype)
                y = Variable(y) if y_var else y
                self.assertIsInstance(x.type(t), t)
                self.assertIsInstance(x.type_as(y), t)
                # TODO: t.dtype should work
                t_dtype = t().dtype
                self.assertIsInstance(x.type(t_dtype), t)
                self.assertIs(t_dtype, x.type(t_dtype).dtype)
                self.assertEqual(y.data_ptr(), y.type(t).data_ptr())
                if torch.cuda.is_available():
                    for x_cuda in (True, False):
                        for y_cuda in (True, False):
                            x_c = x.cuda() if x_cuda else x
                            y_c = y.cuda() if y_cuda else y
                            _, y_type = y_c.type().rsplit('.', 1)
                            y_typestr = ('torch.cuda.' if y_cuda else 'torch.') + y_type
                            self.assertEqual(y_c.type(), x_c.type(y_typestr).type())
                            self.assertIs(y_c.dtype, x_c.type(y_c.dtype).dtype)
                            self.assertEqual(y_c.data_ptr(), y_c.cuda().data_ptr() if y_cuda else y_c.data_ptr())

        self._test_type_conversion_backward(lambda x: x)
        if torch.cuda.is_available():
            self._test_type_conversion_backward(lambda x: x.cuda())
            if torch.cuda.device_count() >= 2:
                # one of these has to be the non-default device
                self._test_type_conversion_backward(lambda x: x.cuda(0))
                self._test_type_conversion_backward(lambda x: x.cuda(1))

    def test_isolated_node(self):
        x = torch.randn(5, 5, requires_grad=True)
        y = torch.randn(5, 5, requires_grad=True)

        a = x + y
        b = torch.max(a, 1, True)[1].repeat(1, 5).double()
        o = (b + a).sum()
        o.backward()

    def test_shape(self):
        x = torch.randn(3, 4)
        self.assertEqual(2, len(x.shape))
        self.assertEqual(x.shape[0], 3)
        self.assertEqual(x.shape[1], 4)

    def test_numpy_requires_grad(self):
        x = torch.randn(2, 2, requires_grad=True)
        err_msg_outputs = r"Can't call numpy\(\) on Tensor that requires grad. Use tensor.detach\(\).numpy\(\) instead."
        with self.assertRaisesRegex(RuntimeError, err_msg_outputs):
            x.numpy()

        with torch.no_grad():
            x.numpy()

        x = torch.randn(2, 2)
        x.numpy()

        with torch.no_grad():
            x.numpy()

    def test_return_leaf(self):
        class Identity(Function):
            @staticmethod
            def forward(ctx, a, b):
                return a, a + b

            @staticmethod
            def backward(ctx, grad_a, grad_b):
                return grad_a + grad_b, grad_b

        hook_called = [False]
        x = torch.randn(5, 5, requires_grad=True)
        y = torch.randn(5, 5, requires_grad=True)

        q, p = Identity.apply(x, y)

        # Make sure hooks only receive grad from usage of q, not x.
        def hook(grad):
            hook_called[0] = True
            self.assertEqual(grad, torch.ones(5, 5))

        q.register_hook(hook)
        (q + p + x).sum().backward()
        self.assertEqual(x.grad, torch.ones(5, 5) * 3)
        self.assertEqual(y.grad, torch.ones(5, 5))
        self.assertTrue(hook_called[0])

    def test_return_leaf_inplace(self):
        class Inplace(InplaceFunction):
            @staticmethod
            def forward(ctx, a, b):
                ctx.mark_dirty(a)
                return a.add_(b), b + 2

            @staticmethod
            def backward(ctx, grad_a, grad_b):
                return grad_a, grad_a + grad_b

        x = torch.randn(5, 5)
        y = torch.randn(5, 5, requires_grad=True)

        q, p = Inplace.apply(x, y)
        self.assertIs(q, x)
        self.assertIs(q.grad_fn.__class__, Inplace._backward_cls)
        self.assertTrue(q.requires_grad)
        q.sum().backward()
        self.assertEqual(y.grad, torch.ones(5, 5))

    def test_leaf_assignment(self):
        x = torch.randn(5, 5)
        y = torch.randn(5, requires_grad=True)
        z = torch.randn(5, requires_grad=True)

        x[0] = y
        x[1] = 2 * z
        self.assertTrue(x.requires_grad)
        self.assertIsNot(x.grad_fn, None)
        x.sum().backward()
        self.assertEqual(y.grad, torch.ones(5))
        self.assertEqual(z.grad, torch.ones(5) * 2)

    def test_no_grad_assignment(self):
        x = torch.randn(5, 5, requires_grad=True)
        y = torch.randn(5)
        with torch.no_grad():
            x[0] = y

        self.assertTrue(x.requires_grad)
        self.assertIsNone(x.grad_fn)

    def test_no_grad_modifies_version(self):
        x = torch.randn(5, requires_grad=True)
        y = torch.randn(5, requires_grad=True)
        z = (x * y).sum()
        with torch.no_grad():
            x *= 2
        self.assertRaisesRegex(RuntimeError, 'modified by an inplace operation',
                               lambda: z.backward())

    def test_no_grad_input(self):
        class MyFunction(Function):
            @staticmethod
            def forward(self, x):
                return x

            @staticmethod
            def backward(self, grad_output):
                return grad_output

        x = torch.randn(5, requires_grad=True)
        with torch.no_grad():
            y = MyFunction.apply(x)

        self.assertTrue(x.requires_grad)
        self.assertIsNone(y.grad_fn)

    def test_backward_copy(self):
        # This tests checks backward engine for a very subtle bug that appreared
        # in one of the initial versions of autograd. Gradients tensors were
        # simply stored in lists while the function waited for all its gradients
        # to be computed. However, sometimes an output was used multiple times,
        # so the gradients needed to be summed. Engine used to keep a need_copy
        # set of tensors that will need a clone upon next addition and removed
        # them from the set as soon as the clone was performed. However, this
        # could lead to incorrect results if the same gradient tensor was
        # buffered in three places in the graph:
        # 1. When accumulating gradients in one of these places it was cloned
        #    and removed from need_copy set.
        # 2. When accumulating in second place, it wasn't in the need_copy set,
        #    so the gradients were simply accumulated in-place (which already
        #    modified the grad in 3rd place)
        # 3. When accumulating in the third place, it wasn't in the need_copy set
        #    as well, so the incoming gradient was summed in-place, yielding
        #    incorrect results in all functions, except the first one.
        x = torch.ones(5, 5, requires_grad=True)
        y = torch.ones(5, 5, requires_grad=True)
        # Simulate that we're in the middle of the graph
        a = x + 2
        b = y + 2
        c = x + 2
        # This op will just return grad_output two times in backward
        add1 = a + b
        add2 = add1 + c
        # Simulate a long branch, so grad_output will get buffered.
        for _ in range(4):
            a = a * 2
            b = b * 2
            c = c * 2
        branch = a + b + c
        out = add2 + branch
        # expected gradients are:
        # for x: 34 (16 from final a, 16 from final c, 2 from add2)
        # for y: 17 (16 from final b, 1 from add2)
        grad_output = torch.ones(5, 5)
        out.backward(grad_output)
        self.assertEqual(x.grad, torch.ones(5, 5) * 34)
        self.assertEqual(y.grad, torch.ones(5, 5) * 17)

    def test_save_none_for_backward(self):
        test_case = self

        class MyFn(Function):
            @staticmethod
            def forward(ctx, input):
                ctx.save_for_backward(None, input, None)
                return input * input

            @staticmethod
            def backward(ctx, grad_output):
                n1, input, n2 = ctx.saved_tensors
                test_case.assertIsNone(n1)
                test_case.assertIsNone(n2)
                return 2 * input * grad_output

        x = torch.randn(5, 5, requires_grad=True)
        y = MyFn.apply(x)
        y.sum().backward()
        self.assertEqual(x.grad, 2 * x)

    def test_too_many_grads(self):
        class MyFn(Function):
            @staticmethod
            def forward(ctx, input):
                return input

            @staticmethod
            def backward(ctx, grad_output):
                return grad_output, None, None

        x = torch.randn(5, 5, requires_grad=True)
        y = MyFn.apply(x)
        y.sum().backward()
        self.assertEqual(x.grad, torch.ones_like(x))

    def test_pickle(self):
        x = torch.randn(10, 10, requires_grad=True)
        y = torch.randn(10, 10, requires_grad=False)

        def assert_strict_equal(var1, var2):
            self.assertEqual(var1, var2)
            self.assertEqual(var1.requires_grad, var2.requires_grad)

        serialized = [pickle.dumps([x, y], protocol=p) for p in range(3)]
        for dump in serialized:
            xc, yc = pickle.loads(dump)
            assert_strict_equal(xc, x)
            assert_strict_equal(yc, y)

    def test_dep_nograd(self):
        class F1(Function):
            @staticmethod
            def forward(ctx, input):
                out = torch.randn(input.size())
                ctx.mark_non_differentiable(out)
                return input, out

            @staticmethod
            def backward(ctx, grad_output, ignored):
                return grad_output

        class F2(Function):
            @staticmethod
            def forward(ctx, input, ignored):
                return input

            @staticmethod
            def backward(ctx, grad_output):
                return grad_output, None

        x = torch.randn(5, requires_grad=True)
        a, b = F1.apply(x)
        b = b + 1  # separate F1 from F2 by another op
        self.assertTrue(a.requires_grad)
        self.assertFalse(b.requires_grad)
        c = F2.apply(a, b)
        c.backward(torch.ones(c.size()))
        self.assertEqual(x.grad, torch.ones(x.size()))

    def test_set_grad_enabled(self):
        x = torch.tensor([1.], requires_grad=True)
        with torch.set_grad_enabled(False):
            y = x * 2
        self.assertFalse(y.requires_grad)
        with torch.set_grad_enabled(True):
            y = x * 2
        self.assertTrue(y.requires_grad)
        with torch.set_grad_enabled(False):
            torch.set_grad_enabled(True)
            y = x * 2
        self.assertTrue(y.requires_grad)

    def test_simple_reentrant(self):
        y_data = torch.randn(2, 2)

        class Reenter(Function):
            @staticmethod
            def forward(ctx, x):
                with torch.enable_grad():
                    ctx.x = Variable(x, requires_grad=True)
                    ctx.y = Variable(y_data, requires_grad=True)
                    ctx.output_var = ctx.x * ctx.y
                return ctx.output_var.detach()

            @staticmethod
            def backward(ctx, grad_output):
                with torch.enable_grad():
                    ctx.output_var.sum().backward()
                return ctx.x.grad * grad_output

        # Reentrant starts on CPU thread, finishs on GPU thread
        x = torch.randn(2, 2, requires_grad=True)
        out = Reenter.apply(x)
        out.sum().backward()
        self.assertEqual(x.grad, y_data)

    def test_reentrant_child_error(self):
        # Parent graph.
        a = torch.rand(3, 3, requires_grad=True)
        c = a * a

        # Reentrant child graph.
        b = torch.rand(3, 3, requires_grad=True)
        e = b * b
        f = TestAutograd.SimulateBackwardError.apply(e)
        reentrant_root = f.sum()

        class ReentrantFunc(Function):

            @staticmethod
            def forward(ctx, inp):
                return inp.clone()

            @staticmethod
            def backward(ctx, grad):
                # Reentrant backward in child will throw an error.
                reentrant_root.backward()
                return grad

        d = ReentrantFunc.apply(c)
        with self.assertRaisesRegex(Exception, 'Simulate error'):
            d.sum().backward()

    def test_var_mean_differentiable(self):
        dim = [2, 4]
        keepdim = False
        input1 = torch.randn(3, 4, 5, 6, 2, 3, requires_grad=True)
        input2 = deepcopy(input1)
        var1, mean1 = torch.var_mean(input1, dim=dim, keepdim=keepdim)
        var2 = input2.var(dim=dim, keepdim=keepdim)
        mean2 = input2.mean(dim=dim, keepdim=keepdim)
        grad = torch.randn(3, 4, 6, 3, requires_grad=True)

        r1 = var1 * var1 * mean1 * mean1
        r2 = var2 * var2 * mean2 * mean2
        self.assertEqual(r1, r2, rtol=0.01, atol=0.0)

        torch.autograd.backward(r1, grad)
        torch.autograd.backward(r2, grad)
        self.assertEqual(input1.grad, input2.grad, rtol=0.01, atol=0.0)

    @skipIfNoLapack
    def test_lobpcg(self):

        def func(k, A, largest=True, B=None):
            X_shape = list(A.shape)
            X_shape[-1] = k
            X = torch.eye(A.size(-2), k, dtype=A.dtype, device=A.device)
            if A.dim() > 2:
                X = X.expand(X_shape)

            D, U = torch.lobpcg(A=A, k=k, B=B, X=X, largest=largest)

            # LOBPCG uses a random initial eigenspace approximation
            # if parameter `X` is not provided.
            # This may cause a non-deterministic behavior
            # when it comes to the sign of an eigenvector
            # (note if v is an eigenvector, so is -v),
            # hence we eliminate this non-determinism
            # by making sure that each column of U
            # gets multiplied by the sign of its max (in absolute value) element.
            # Also, gradcheck changes the content of the input by +/- eps (default to 1e-06)
            # to compute the numerical gradient which can also cause the signs to flip.
            _, idx = U.abs().max(-2, keepdim=True)
            sign = U.gather(-2, idx).sign()
            U = U * sign
            return D, U

        # TODO: review if this can be ported to OpInfos or moved to test_linalg.py
        def run_symeig_test(k, sizes, largest=True):
            A = torch.rand(*sizes).double()
            A = (A @ A.mT) / 10
            A.requires_grad_(True)

            gradcheck(lambda A: func(k, A, largest), A, check_batched_grad=False)

            # Custom gradient vectors for better stability due to some
            # non-determinism in the lobpcg's forward.
            # Note it is not required if symeig is in forward instead (tested).
            D_grad = torch.rand(*A.shape[:-2], k) / 100
            U_grad = torch.rand(*A.shape[:-1], k) / 100
            gradgradcheck(lambda A: func(k, A, largest), A, [D_grad, U_grad], atol=1e-4, check_batched_grad=False)

            # check whether A.grad is symmetric
            A = A.detach().requires_grad_(True)
            D, U = func(k, A, largest)
            (D.sum() + U.sum()).backward()
            self.assertEqual(A.grad, A.grad.mT)

        for largest in [True, False]:
            run_symeig_test(1, (6, 6), largest=largest)
            run_symeig_test(1, (2, 6, 6), largest=largest)
            run_symeig_test(1, (2, 2, 6, 6), largest=largest)
            run_symeig_test(2, (6, 6), largest=largest)
            run_symeig_test(2, (2, 6, 6), largest=largest)
            run_symeig_test(2, (2, 2, 6, 6), largest=largest)
            run_symeig_test(3, (9, 9), largest=largest)
            run_symeig_test(3, (2, 9, 9), largest=largest)
            run_symeig_test(3, (2, 2, 9, 9), largest=largest)

    def test_variable_traverse(self):
        def get_out_and_unrefed_cycle():
            inp = torch.randn(10, requires_grad=True)
            tmp = inp.view(10, 1)
            out = tmp.view(10)

            # Create a reference cycle that contains an
            # intermediary Variable in the graph
            my_list = []
            my_list.append(tmp)
            my_list.append(my_list)

            return out

        out = get_out_and_unrefed_cycle()
        gc.collect()
        # This will segfault if things have been erroneously released
        out.backward(torch.randn(out.size()))

    # TODO: review porting these to OpInfo tests
    def test_pow_zero_tensor_gradient(self):
        def run_test(input_size, exponent):
            input = torch.zeros(*input_size, requires_grad=True)
            input.pow(exponent).sum().backward()
            self.assertEqual(input.grad.abs().sum(), 0)

        run_test((10,), torch.zeros(10))
        run_test((10, 10), torch.zeros(10, 10))
        run_test((10,), 0)

    def test_profiler(self):
        x = torch.randn(10, 10)

        with profile(use_kineto=kineto_available()) as p:
            self.assertTrue(torch.autograd._profiler_enabled())
            y = x * 2 + 4

        self.assertFalse(torch.autograd._profiler_enabled())

        names = ['aten::mul', 'aten::add']
        found_indices = set()
        for evt in p.function_events:
            if evt.name in names:
                found_indices.add(names.index(evt.name))
        self.assertEqual(len(found_indices), len(names))

    def test_profiler_seq_nr(self):
        with profile(use_kineto=kineto_available()) as p:
            x = torch.randn(10, 10, requires_grad=True)
            y = torch.randn(10, 10, requires_grad=True)
            z = x + y
            s = z.sum()
            s.backward()
        print(p.key_averages().table(
            sort_by="self_cpu_time_total", row_limit=-1))
        # expecting aten::add, aten::sum to have the sequence numbers,
        # expecting the corresponding backward nodes to have the same numbers
        # as the forward ops
        autograd_ops = {
            ("aten::add", "Add"): [],
            ("aten::sum", "Sum"): [],
        }
        accumulate_ops = []
        found_empty = False
        for e in p.function_events:
            for (fwd_name, bwd_name), ops in autograd_ops.items():
                if e.name == fwd_name or (bwd_name in e.name and "Backward" in e.name):
                    ops.append(e)

            if "AccumulateGrad" in e.name:
                accumulate_ops.append(e)

            # check that nested ops (e.g. empty) don't have
            # sequence number
            if e.name == "aten::empty":
                self.assertEqual(e.sequence_nr, -1)
                found_empty = True

        for (fwd_name, bwd_name), ops in autograd_ops.items():
            self.assertEqual(len(ops), 3)
            self.assertEqual(ops[0].name, fwd_name)
            self.assertEqual(ops[1].name, f"autograd::engine::evaluate_function: {bwd_name}Backward0")
            self.assertEqual(ops[2].name, f"{bwd_name}Backward0")
            self.assertGreaterEqual(ops[0].sequence_nr, 0)
            self.assertEqual(ops[1].sequence_nr, ops[0].sequence_nr)
            self.assertEqual(ops[2].sequence_nr, ops[0].sequence_nr)
            self.assertEqual(ops[0].fwd_thread, 0)
            self.assertEqual(ops[1].fwd_thread, ops[0].thread)
            self.assertEqual(ops[2].fwd_thread, ops[0].thread)
        self.assertTrue(found_empty)

    def test_profiler_unboxed_only(self):
        x = torch.rand(3, 4)

        with torch.autograd.profiler.profile(use_kineto=kineto_available()) as prof:
            x.resize_([3, 2])

    def test_profiler_propagation(self):
        def foo(x):
            with record_function("in_foo") as rf:
                return x * 2

        x = torch.rand(3, 4)
        traced_foo = torch.jit.trace(foo, x)

        def bar(x):
            with record_function("in_bar") as rf:
                # we expect that profiler will be able
                # propagate across fork
                fut = torch.jit._fork(traced_foo, x)
                y = torch.jit._wait(fut)
                # note: continuation (and rf's end) can
                # be executed in a different thread
                with record_function("in_bar_after_wait") as rf2:
                    y = y * 2
                return y

        traced_bar = torch.jit.trace(bar, x)

        with profile(use_kineto=kineto_available()) as p:
            traced_bar(x)

        found_foo = False
        found_bar = False
        found_bar_after_wait = False
        for info in p.function_events:
            if info.name == "in_foo":
                self.assertFalse(found_foo)
                found_foo = True
            elif info.name == "in_bar":
                self.assertFalse(found_bar)
                found_bar = True
            elif info.name == "in_bar_after_wait":
                self.assertFalse(found_bar_after_wait)
                found_bar_after_wait = True
        self.assertTrue(found_foo)
        self.assertTrue(found_bar)
        self.assertTrue(found_bar_after_wait)

    def test_record_function_callbacks(self):
        x = torch.randn(10, 10)
        with profile(use_kineto=kineto_available()) as p:
            with record_function("foo"):
                y = x * 2 + 4

        function_events = p.function_events
        foo_event = [event for event in function_events if "foo" in event.name][0]
        self.assertEqual(foo_event.count, 1)

    def test_record_function_new_signatures(self):
        # Test the new _record_function ops work
        # Note: Remove once record_function uses these directly
        x = torch.randn(10, 10)
        with profile(use_kineto=kineto_available()) as p:
            record = torch.ops.profiler._record_function_enter_new("bar", None)
            try:
                y = x * 2 + 4
            finally:
                torch.ops.profiler._record_function_exit(record)

        function_events = p.function_events
        foo_event = [event for event in function_events if "bar" in event.name][0]
        self.assertEqual(foo_event.count, 1)

    def test_profiler_aggregation_fake(self):
        events = EventList()
        id = [0]

        def get_id():
            id[0] = id[0] + 1
            return id[0]

        # [[thread_id, [(start, end, id), ....]], ...]
        # Using list instead of a dict so order is guaranteed for any Python
        # version
        threads = [
            [1, [(0, 1, get_id()), (1, 2, get_id())]],
            [0, [(0, 2, get_id()), (1, 2, get_id()), (1, 3, get_id())]],
        ]
        for thread, ranges in threads:
            for range in ranges:
                assert(len(range) == 3)
                events.append(
                    FunctionEvent(
                        id=range[2],
                        node_id=0,
                        name="",
                        thread=thread,
                        start_us=range[0],
                        end_us=range[1],
                    )
                )

        events._populate_cpu_children()

        # Note that [1, 3] pushes out [0, 2] first. Then we record [1, 2]
        # as a child of [1, 3]
        res = [[], [], [], [], [4]]

        def get_children_ids(event):
            return [child.id for child in event.cpu_children]

        assert([get_children_ids(event) for event in events] == res)

    def test_profiler_aggregation_table(self):
        """
        Test if the profiling result is aggregated for `str(prof)`

        See: https://github.com/pytorch/pytorch/issues/37500
        """

        x = torch.randn(1024)
        with torch.autograd.profiler.profile(use_kineto=kineto_available()) as prof:
            torch.einsum("i->", x)

        prof_str = str(prof)
        prof_table = prof.table()

        self.assertEqual(prof_table, prof_str)

    def test_profiler_function_event_avg(self):
        avg = FunctionEventAvg()
        avg.add(FunctionEvent(id=0, node_id=0, name="foo", thread=0, start_us=10, end_us=15))
        avg.add(FunctionEvent(id=1, node_id=0, name="foo", thread=0, start_us=20, end_us=30))
        avg.add(avg)
        self.assertEqual(avg.key, "foo")

        # aggregate stats
        self.assertEqual(avg.count, 4)
        self.assertEqual(avg.cpu_time_total, 30)
        self.assertEqual(avg.self_cpu_time_total, 30)
        self.assertEqual(avg.cuda_time_total, 0)

        # average stats
        self.assertEqual(avg.cpu_time, 7.5)
        self.assertEqual(avg.cuda_time_total, 0)

    def test_profiler_shapes(self):
        print("")
        layer1 = torch.nn.Linear(20, 30)
        layer2 = torch.nn.Linear(30, 40)
        input = torch.randn(128, 20)
        with profile(record_shapes=True, use_kineto=kineto_available()) as prof:
            layer2(layer1(input))

        print(prof.function_events)

        linear_expected_shapes = [
            [[128, 20], [30, 20], [30]],
            [[128, 30], [40, 30], [40]],
        ]

        found_indices = set()
        for event in prof.function_events:
            if event.name == "aten::linear":
                self.assertTrue(event.input_shapes in linear_expected_shapes)
                found_indices.add(linear_expected_shapes.index(event.input_shapes))
        self.assertEqual(len(found_indices), len(linear_expected_shapes))

    def test_profiler_aggregation_lstm(self):
        print("")
        rnn = torch.nn.LSTM(10, 20, 2)
        total_time_s = 0
        with profile(record_shapes=True, use_kineto=kineto_available()) as prof:
            for i in range(20):
                input = torch.randn(5, 3, 10)
                h = torch.randn(2, 3, 20)
                c = torch.randn(2, 3, 20)
                start = time.time()
                rnn(input, (h, c))
                end = time.time()
                total_time_s += end - start

        print(prof.table(
            sort_by="self_cpu_time_total", row_limit=10, header="TEST"))
        print(prof.key_averages(group_by_input_shape=True).table(
            sort_by="self_cpu_time_total", row_limit=10))
        print(prof.table(
            sort_by="self_cpu_time_total", row_limit=10, max_src_column_width=300, header="TEST", top_level_events_only=True))
        print(prof.key_averages(group_by_input_shape=True).table(
            sort_by="self_cpu_time_total", row_limit=10, top_level_events_only=True))

        total_time_us = total_time_s * 1000.0 * 1000.0  # make it us which is profiler default
        print(
            "Total time based on python measurements: ",
            _format_time(total_time_us)
        )
        print(
            "CPU time measurement python side overhead: {:.2f}%".format(
                (total_time_us / prof.self_cpu_time_total - 1.0) * 100.0
            )
        )

        if sys.platform != "win32":
            with tempfile.NamedTemporaryFile() as trace_file:
                prof.export_chrome_trace(trace_file.name)

    def test_record_function(self):
        x = torch.randn(10, 10)

        def forward(x):
            with record_function("outer"):
                y = x * 2 + 4
                with record_function("inner"):
                    y = y - 1
            y = y / 1

        forward(x)

        with profile(use_kineto=kineto_available()) as p:
            forward(x)

        events = p.function_events
        important_events = [
            'outer',
            'aten::mul',
            'aten::add',
            'inner',
            'aten::sub',
            'aten::div'
        ]
        idx = 0
        for info in events:
            if info.name == important_events[idx]:
                idx = idx + 1
            if idx == len(important_events):
                break
        self.assertEqual(idx, len(important_events))

        # We can also use record_function to decorate arbitrary function
        @record_function('my_func')
        def f(x, y):
            return x + y

        with profile(use_kineto=kineto_available()) as p:
            f(1, 2)

        self.assertTrue('my_func' in str(p))

    def test_record_function_multithreaded(self):
        rf = record_function("outer")
        rf.__enter__()
        with record_function("inner"):
            # test that exiting the record function after starting another one
            # doesn't throw.
            rf.__exit__(None, None, None)

        with record_function("inner"):
            rf.__enter__()
        # test that exiting the record function after ending another one
        # doesn't throw.
        rf.__exit__(None, None, None)


    def test_dir(self):
        x = torch.randn(10, 10)
        keys = dir(x)
        self.assertIn('shape', keys)

        # real and imag are only implemented for complex tensors.
        y = torch.randn(10, 10, dtype=torch.cfloat)
        imag_key = 'imag'
        self.assertRaises(RuntimeError, lambda: hasattr(x, imag_key))
        self.assertTrue(hasattr(y, imag_key))
        keys.remove(imag_key)

        for key in keys:
            self.assertTrue(hasattr(x, key))


    def test_inplace_on_view_saved_output(self):
        # Test an in-place operation on a view in which the in-place op saves
        # its output. Previously, this created a reference cycle.
        dealloc = [0]

        class IncrementOnDelete(object):
            def __del__(self):
                dealloc[0] += 1

        def test():
            root = torch.randn(3, 3, requires_grad=True)
            copy = root.clone()
            copy.grad_fn.register_hook(IncrementOnDelete())
            view = copy.view(9)
            torch.nn.functional.relu(view, inplace=True)

        test()
        self.assertEqual(dealloc[0], 1)

    def test_inplace_on_view_leaf_errors(self):
        # Issue #21875: Fail faster (when we try to modify the view vs. in backward())
        x = torch.zeros(1, requires_grad=True)
        y = x.view_as(x)
        with self.assertRaisesRegex(RuntimeError,
                                    "a view of a leaf Variable that "
                                    "requires grad is being used in "
                                    "an in-place operation."):
            y.add_(1)

    def test_inplace_on_view_backward(self):
        # Issue #10532: Make sure that this does not raise RuntimeError.
        net = nn.Sequential(
            nn.InstanceNorm2d(2),
            nn.ReLU(True)
        )

        x = torch.tensor([[[[1.0, 1.0]]]], requires_grad=True)
        g, = torch.autograd.grad(net(x).pow(2), [x], grad_outputs=x.new_ones(x.shape) , create_graph=True)
        torch.autograd.grad(g.sum(), [x])
        self.assertEqual(x, torch.tensor([[[[1.0, 1.0]]]]))

        # https://discuss.pytorch.org/t/freeing-buffer-strange-behavior/31955/8
        inputs = torch.ones((1, 3, 256, 256), requires_grad=True)

        tmp1 = (inputs + 1).view_as(inputs)
        tmp2 = torch.nn.functional.threshold(tmp1, 0., 0., True)
        prob_interpolated = torch.sigmoid(tmp2)

        gradients = torch.autograd.grad(outputs=prob_interpolated, inputs=inputs,
                                        grad_outputs=torch.ones(prob_interpolated.size()),
                                        create_graph=True, retain_graph=True)[0]

        gradient_penalty = gradients.sum()
        gradient_penalty.backward()

        fn = gradient_penalty.grad_fn.next_functions[0][0].next_functions[1][0]
        self.assertEqual(fn.name(), "ThresholdBackwardBackward0")

    def test_inplace_on_view_weak_grad_fn(self):
        # Issue 23502: Test that b's grad_fn is preserved.
        a = torch.arange(10.0, requires_grad=True)

        b = a.narrow(0, 0, 2).clone().view(-1)
        b.relu_()

        c = b.clone()
        del b
        gc.collect()

        s = c.sum()
        s.backward()
        self.assertEqual(s, torch.tensor(1.0))

        # Issue #21875: Fail faster (when we try to modify the view vs. in backward())
        a = torch.rand(10, requires_grad=True).narrow(0, 0, 10)
        with self.assertRaises(RuntimeError):
            b = a.relu_()

    def test_out_variant_raises_when_inputs_require_grad(self):
        a = torch.randn(2, 2, requires_grad=True)
        b = torch.randn(2, 2, requires_grad=True)
        x = torch.zeros_like(a)

        # out=... functions don't support automatic differentiation currently
        self.assertRaisesRegex(RuntimeError, 'out=', lambda: torch.mul(a, b, out=x))

        # the inputs can require grad if we're in no_grad() mode
        with torch.no_grad():
            torch.mul(a, b, out=x)
            self.assertEqual(x, a * b)

        a = torch.randn(2, 2)
        b = torch.randn(2, 2)
        x = torch.zeros(2, 2, requires_grad=True)
        # we should throw an exception if the output requires grad
        self.assertRaisesRegex(RuntimeError, 'out=', lambda: torch.mul(a, b, out=x))

    # TODO: see if this test can be OpInfo'd or moved to diagonal's test suite
    def test_diagonal_derivative_requires_grad(self):
        # test that the backward requires grad
        # we do this is because diagonal_backward uses inplace
        # operations and gradgradcheck does not catch whether
        # they works as expected (it will succeed even if
        # the gradient has requires_grad == False
        a = torch.randn(5, 6, requires_grad=True)
        b = torch.diagonal(a)**2
        c = b.sum()
        d, = torch.autograd.grad(c, a, retain_graph=True, create_graph=True)
        self.assertTrue(d.requires_grad)

    def test_anomaly_detect_nan(self):
        size = 10

        class MyFunc(Function):
            @staticmethod
            def forward(ctx, inp1, inp2, fail_0th):
                ctx.fail_0th = fail_0th
                return inp1.sum(0, keepdim=True)

            @staticmethod
            def backward(ctx, gO):
                gI = gO.clone().expand(size)
                gI[0] = 0
                gI[0] /= 0  # Generate a nan
                if ctx.fail_0th:
                    return gI, None, None
                else:
                    return None, gI, None

        inp = torch.rand(size, requires_grad=True)
        out = MyFunc.apply(inp, inp, True)
        out.backward()  # Should not fail

        inp = torch.rand(size, requires_grad=True)
        out = MyFunc.apply(inp, inp, True)
        with self.assertRaisesRegex(RuntimeError, "Function 'MyFuncBackward' returned nan values in its 0th output."):
            with warnings.catch_warnings(record=True) as w:
                with detect_anomaly():
                    out.backward()
            self.assertIn('No forward pass information', str(w[0].message))

        inp = torch.rand(size, requires_grad=True)
        with self.assertRaisesRegex(RuntimeError, "Function 'MyFuncBackward' returned nan values in its 1th output."):
            with warnings.catch_warnings(record=True) as w:
                with detect_anomaly():
                    out = MyFunc.apply(inp, inp, False)
                    out.backward()
            self.assertIn('MyFunc.apply', str(w[0].message))

    def test_calculate_shape_util(self):
        out = torch.randn(10, 5, requires_grad=True)
        grad = torch.randn(5, 10, requires_grad=True)
        out_shape, grad_shape = _calculate_shape(out, grad, False)

        assert out_shape == torch.Size([10, 5])
        assert grad_shape == torch.Size([5, 10])

        out = torch.nested_tensor([
            torch.randn(10, 5, requires_grad=True),
            torch.randn(10, 5, requires_grad=True),
            torch.randn(10, 5, requires_grad=True)]
        )
        grad = torch.nested_tensor([torch.randn(5, 10, requires_grad=True), torch.randn(5, 10, requires_grad=True)])
        out_shape, grad_shape = _calculate_shape(out, grad, False)

        assert torch.equal(out_shape, torch.tensor([[10, 5], [10, 5], [10, 5]]))
        assert torch.equal(grad_shape, torch.tensor([[5, 10], [5, 10]]))

    def test_nested_anomaly_detect_nan(self):
        size = 10

        class MyFunc(Function):
            @staticmethod
            def forward(ctx, inp1, fail_0th):
                ctx.fail_0th = fail_0th
                ctx.save_for_backward(inp1)
                return inp1.sum(0, keepdim=True)

            @staticmethod
            def backward(ctx, gO):
                inp, = ctx.saved_tensors
                fail_0th = ctx.fail_0th
                g = gO.clone().expand(size)
                gI = MyFunc2.apply(g * inp, g + inp, fail_0th)
                return gI, None

        class MyFunc2(Function):
            @staticmethod
            def forward(ctx, inp1, inp2, fail_0th):
                ctx.fail_0th = fail_0th
                return inp1 * 2.0 + inp2

            @staticmethod
            def backward(ctx, gO):
                fail_0th = ctx.fail_0th
                g1 = gO.clone()
                g2 = gO.clone()
                g1[0] = 0
                g2[0] = 0
                # generate a nan
                if fail_0th:
                    g1[0] /= 0
                else:
                    g2[0] /= 0
                return g1, g2, None

        inp = torch.rand(size, requires_grad=True)
        out = MyFunc.apply(inp, True)
        ginp, = torch.autograd.grad(out, (inp,), create_graph=True)
        gsum = ginp.sum()
        gsum.backward()  # should not fail

        inp = torch.rand(size, requires_grad=True)
        out = MyFunc.apply(inp, True)
        ginp, = torch.autograd.grad(out, (inp,), create_graph=True)
        gsum = ginp.sum()
        with warnings.catch_warnings(record=True) as w:
            with self.assertRaisesRegex(RuntimeError, "Function 'MyFunc2Backward' returned nan values in its 0th output."):
                with detect_anomaly():
                    gsum.backward()
        self.assertIn('No forward pass information', str(w[1].message))

        inp = torch.rand(size, requires_grad=True)
        with warnings.catch_warnings(record=True) as w:
            with self.assertRaisesRegex(RuntimeError, "Function 'MyFunc2Backward' returned nan values in its 1th output."):
                with detect_anomaly():
                    out = MyFunc.apply(inp, False)
                    ginp, = torch.autograd.grad(out, (inp,), create_graph=True)
                    gsum = ginp.sum()
                    gsum.backward()
        self.assertIn('MyFunc2.apply', str(w[1].message))
        self.assertIn('MyFunc.apply', str(w[2].message))

    def test_anomaly_grad_warnings(self):
        # PyTorch won't throw warnings if there is an error
        # but we'd want to at least see them in stderr

        class StdErrDiverter:
            def __enter__(self):
                self.stderr_orig = sys.stderr
                self.stderr_new = io.StringIO()
                sys.stderr = self.stderr_new
                return self

            def __exit__(self, *args):
                self.captured = self.stderr_new.getvalue()
                sys.stderr = self.stderr_orig


        # if the warnings don't throw, they will be handled as regular warnings
        with self.assertRaisesRegex(RuntimeError,
                                    "one of the variables needed for gradient computation has been "
                                    "modified by an inplace operation"):
            with warnings.catch_warnings(record=True) as w:
                with detect_anomaly():
                    a = torch.randn(5, requires_grad=True)
                    d1 = a + 1
                    d2 = d1 ** 2
                    d1 += 1
                    torch.autograd.grad(d2.sum(), a)

        self.assertEqual(len(w), 2)
        self.assertIn('Anomaly Detection has been enabled', str(w[0].message))
        self.assertIn('Error detected in PowBackward0', str(w[1].message))

        # if the warning throws, it will be printed to sys.stderr
        with self.assertRaisesRegex(RuntimeError,
                                    "one of the variables needed for gradient computation has been "
                                    "modified by an inplace operation"):
            with warnings.catch_warnings(record=True) as w:
                with detect_anomaly():
                    warnings.simplefilter("error")
                    with StdErrDiverter() as s:
                        a = torch.randn(5, requires_grad=True)
                        d1 = a + 1
                        d2 = d1 ** 2
                        d1 += 1
                        torch.autograd.grad(d2.sum(), a)

        self.assertEqual(len(w), 1)
        self.assertIn('Anomaly Detection has been enabled', str(w[0].message))
        self.assertIn('Error detected in PowBackward0', s.captured)

    def test_anomaly_assign_parent_cleanup(self):
        # Test that python objects created are properly cleaned up when assign_parent is called

        def get_ref():
            # we use torch.exp here but any function that will construct a new node in its
            # backward call in grad mode will work
            x = torch.randn(2, 2, requires_grad=True)
            t = x.exp()

            # ExpBackward calls mul, creating the MulBackward node when create_graph=True.
            # In anomaly mode, a PyObject referencing MulBackward's "parent" ExpBackward is added to
            # MulBackward's anomaly metadata dict, creating the following reference chain:
            #
            # grad -> MulBackward -> PyObject -> ExpBackward
            #
            with detect_anomaly():
                grad = torch.autograd.grad(t, x, torch.ones_like(t), create_graph=True)

            # We add a weak reference to a new Foo object, which we insert into ExpBackward's metadata dict
            #
            # (PyObject) -> ExpBackward -> dict -> *Foo*
            #            t ----^        WeakRef ---^
            #
            # We want to test that when grad goes out of scope at the end of this function that PyObject is destroyed
            # We can test this by seeing whether Foo is not kept alive once t is destroyed
            class Foo(object):
                pass
            my_obj = Foo()
            meta_dict = t.grad_fn.metadata
            meta_dict[0] = my_obj
            ref = weakref.ref(my_obj)
            return t, ref

        t, ref = get_ref()
        self.assertIsNotNone(ref())
        del t
        self.assertIsNone(ref())

    def test_nested_anomaly_printstack_cleanup(self):
        # Test if metadata dict PyObject is properly destroyed
        def get_ref():
            # This is similar to the construction in test_anomaly_assign_parent_cleanup:
            #
            # MyFuncBackward2 -> PyObject -> MyFuncBackward -> dict -> Foo
            #                               out ---^         WeakRef ---^
            #
            # We want to check that Foo is still properly destroyed even when MyFunc2Backward's
            # AnomalyMetadata calls printstack, which does some python object manipulation.
            #
            # You might be wondering why we still have to test_anomaly_assign_parent_cleanup,
            # since if PyObject is not destroyed here, wouldn't this test would detect that also?
            # The answer is that custom function's PyObject (THPFunction) actually only hold
            # a weak reference to the c++ node!
            class MyFunc(Function):
                @staticmethod
                def forward(ctx, x):
                    ctx.save_for_backward(x)
                    return x

                @staticmethod
                def backward(ctx, gO):
                    x, = ctx.saved_tensors
                    return MyFunc2.apply(x)

            class MyFunc2(Function):
                @staticmethod
                def forward(ctx, x):
                    return x

                @staticmethod
                def backward(ctx, gO):
                    return gO + float("NaN")

            inp = torch.rand(1, requires_grad=True)
            out = MyFunc.apply(inp)
            ginp, = torch.autograd.grad(out, (inp,), create_graph=True)

            with warnings.catch_warnings(record=True) as w:
                with self.assertRaisesRegex(RuntimeError, "Function 'MyFunc2Backward' returned nan values in its 0th output."):
                    with detect_anomaly():
                        ginp.backward()

            class Foo(object):
                pass
            my_obj = Foo()
            meta_dict = out.grad_fn.metadata
            meta_dict[0] = my_obj
            ref = weakref.ref(my_obj)
            return out, ref

        t, ref = get_ref()
        self.assertIsNotNone(ref())
        del t
        self.assertIsNone(ref())

<<<<<<< HEAD
=======
    def test_anomaly_mode_no_check_nan(self):
        class MyFunc(torch.autograd.Function):
            @staticmethod
            def forward(ctx, inp):
                return inp.clone()

            @staticmethod
            def backward(ctx, gO):
                return torch.tensor(float("nan")).expand(10, 10)

        def run_fn(a):
            out = MyFunc.apply(a)
            return out.sum()

        with warnings.catch_warnings(record=True) as w:
            with torch.autograd.detect_anomaly(check_nan=False):
                inp = torch.rand(10, 10, requires_grad=True)
                out = run_fn(inp)
                out.backward(retain_graph=True)

                with torch.autograd.detect_anomaly(check_nan=True):
                    with self.assertRaisesRegex(RuntimeError, "Function 'MyFuncBackward' returned nan values in its 0th output."):
                        out.backward(retain_graph=True)

                out.backward()

    # TODO: update these tests to use the linalg module and move to test_linalg.py
    @skipIfNoLapack
    def test_eig_no_eigenvectors(self):
        A = torch.tensor([[1., 2.], [2., 4.]], dtype=torch.float32, requires_grad=True)
        w, v = torch.eig(A, eigenvectors=False)
        with self.assertRaisesRegex(RuntimeError, 'is not differentiable'):
            torch.autograd.backward([w, v], [torch.ones_like(w), torch.ones_like(v)])

    @skipIfNoLapack
    def test_eig_complex_eigenvalues(self):
        A = torch.tensor([[0., -1.], [1., 0.]], dtype=torch.float32, requires_grad=True)
        w, v = torch.eig(A, eigenvectors=True)
        with self.assertRaisesRegex(RuntimeError, 'does not support complex eigenvalues'):
            torch.autograd.backward([w, v], [torch.ones_like(w), torch.ones_like(v)])

>>>>>>> 02c37813
    @skipIfNoLapack
    def test_symeig_no_eigenvectors(self):
        A = torch.tensor([[1., 2.], [2., 4.]], dtype=torch.float32, requires_grad=True)
        w, v = torch.symeig(A, eigenvectors=False)
        with self.assertRaisesRegex(RuntimeError, 'is not differentiable'):
            torch.autograd.backward([w, v], [torch.ones_like(w), torch.ones_like(v)])

    def test_no_grad_copy(self):
        # create autograd function that saves grad pointer as class static
        class MyFunc(Function):
            static_grad_ptr = None

            @staticmethod
            def forward(ctx, inp1, inp2):
                return inp1 + inp2

            @staticmethod
            def backward(ctx, grad):
                MyFunc.static_grad_ptr = grad.data_ptr()
                return grad, grad

        class NonContGradFunc(Function):
            @staticmethod
            def forward(ctx, inp1):
                ctx.size = inp1.size()
                return torch.tensor([1.])

            @staticmethod
            def backward(ctx, grad):
                return torch.ones(1).expand(ctx.size)

        a = torch.randn(5, 6, requires_grad=True)
        b = torch.randn(5, 6, requires_grad=True)
        # non-contiguous grad should be copied
        NonContGradFunc.apply(MyFunc.apply(a, b)).backward()
        self.assertFalse(a.grad.data_ptr() == MyFunc.static_grad_ptr)
        self.assertFalse(b.grad.data_ptr() == MyFunc.static_grad_ptr)
        # test case that should trigger no copy for one of a,b
        a.grad = b.grad = None
        MyFunc.apply(a, b)[1][0].backward()
        p_g = MyFunc.static_grad_ptr
        p_a = a.grad.data_ptr()
        p_b = b.grad.data_ptr()
        # check a,b uses different grad buffer
        self.assertFalse(p_a == p_b)
        # check one of them is using the computed buffer
        self.assertTrue(p_a == p_g or p_b == p_g)

    def test_no_grad_copy_sparse(self):
        # create autograd function that saves grad pointer as class static
        class MyFunc(Function):
            static_grad_ptr = None

            @staticmethod
            def forward(ctx, inp1, inp2):
                return inp1 + inp2

            @staticmethod
            def backward(ctx, grad):
                MyFunc.static_grad_ptr = grad._values().data_ptr()
                return grad, grad

        class NonContGradFunc(Function):
            static_grad_ptr = None

            @staticmethod
            def forward(ctx, inp1, inp2):
                return inp1 + inp2

            @staticmethod
            def backward(ctx, grad):
                # Create a sparse tensor with non-contigous indices and values
                # and return as grad.
                v = torch.rand(1, 3)
                i = torch.ones(1, 1, dtype=torch.long)
                nv = v.expand(8, 3)
                ni = i.expand(1, 8)
                ngrad = torch.sparse.FloatTensor(ni, nv, torch.Size([10, 3]))
                NonContGradFunc.static_grad_ptr = ngrad._values().data_ptr()
                return ngrad, ngrad

        a = torch.randn(10, 3, requires_grad=True)
        b = torch.randn(10, 3, requires_grad=True)
        input = torch.tensor([1, 2, 4, 5, 4, 3, 2, 9])
        offsets = torch.tensor([0, 4])
        import torch.nn.functional as F

        # test case that should trigger no copy for one of a,b
        emb_matrix = MyFunc.apply(a, b)
        loss = F.embedding_bag(emb_matrix, input, offsets, sparse=True).sum()
        loss.backward(retain_graph=True)
        p_g = MyFunc.static_grad_ptr
        p_a = a.grad._values().data_ptr()
        p_b = b.grad._values().data_ptr()
        # check a,b uses different grad buffer
        self.assertFalse(p_a == p_b)
        # check one of them is using the computed buffer
        self.assertTrue(p_a == p_g or p_b == p_g)

        # Run backwards multiple times to ensure accumulation works.
        for i in range(10):
            loss.backward(retain_graph=True)

        # non-contiguous indices and value, we should trigger a copy.
        a.grad = b.grad = None
        emb_matrix = NonContGradFunc.apply(a, b)
        loss = F.embedding_bag(emb_matrix, input, offsets, sparse=True).sum()
        loss.backward(retain_graph=True)
        p_g = NonContGradFunc.static_grad_ptr
        p_a = a.grad._values().data_ptr()
        p_b = b.grad._values().data_ptr()
        # check a,b uses different grad buffer
        self.assertFalse(p_a == p_b)
        # Verify we cloned both grads.
        self.assertFalse(p_a == p_g)
        self.assertFalse(p_b == p_g)

        # Run backwards multiple times to ensure accumulation works.
        for i in range(10):
            loss.backward(retain_graph=True)

    def test_gradcheck_single_input(self):
        def check(fast_mode):
            def f(inp):
                return inp.mul(5)

            gradcheck(f, torch.rand(10, dtype=torch.float64, requires_grad=True), fast_mode=fast_mode)
            gradgradcheck(f, torch.rand(10, dtype=torch.float64, requires_grad=True), fast_mode=fast_mode)
        check(fast_mode=True)
        check(fast_mode=False)

    def test_gradcheck_sparse_input(self):
        def check(fast_mode):
            def fn(sparse):
                return torch.sparse.sum(sparse)

            gradcheck(fn, torch.rand(10, dtype=torch.double).to_sparse().requires_grad_(True), check_sparse_nnz=True,
                      check_batched_grad=False, fast_mode=fast_mode)
            with self.assertRaisesRegex(RuntimeError, 'gradcheck expects all tensor inputs are dense'):
                gradcheck(fn, torch.rand(10, dtype=torch.double).to_sparse().requires_grad_(True), check_sparse_nnz=False,
                          check_batched_grad=False, fast_mode=fast_mode)
        check(fast_mode=True)
        check(fast_mode=False)

    @unittest.expectedFailure
    def test_gradcheck_sparse_csr_input(self):
        def check(fast_mode):
            def fn(sparse_csr):
                return torch.clone(sparse_csr).to_dense()

            # Fails because gradcheck can't work with sparse csr inputs yet
            gradcheck(fn, torch.rand(2, 2, dtype=torch.double).to_sparse_csr().requires_grad_(True), check_sparse_nnz=True,
                      check_batched_grad=False, fast_mode=fast_mode)

            with self.assertRaisesRegex(RuntimeError, 'gradcheck expects all tensor inputs are dense'):
                gradcheck(fn, torch.rand(2, 2, dtype=torch.double).to_sparse_csr().requires_grad_(True), check_sparse_nnz=False,
                          check_batched_grad=False, fast_mode=fast_mode)
        # check(fast_mode=True) # Segmentation fault
        check(fast_mode=False)

    def test_gradcheck_nondeterministic(self):
        class NonDetFunc(Function):
            @staticmethod
            def forward(ctx, x, jitter=0.0):
                ctx._jitter = jitter
                return x

            @staticmethod
            def backward(ctx, grad_out):
                return NonDetFunc.apply(grad_out, ctx._jitter) * (1 + torch.rand_like(grad_out) * ctx._jitter), None

        def check(fast_mode):
            inp = torch.randn(5, 5, dtype=torch.double, requires_grad=True)
            gradcheck(lambda x: NonDetFunc.apply(x, 0.0), inp, check_batched_grad=False, fast_mode=fast_mode)
            with self.assertRaisesRegex(RuntimeError, 'Backward is not reentrant'):
                gradcheck(lambda x: NonDetFunc.apply(x, 1e-6), inp, check_batched_grad=False, fast_mode=fast_mode)
            with self.assertRaisesRegex(RuntimeError, 'Backward is not reentrant'):
                gradgradcheck(lambda x: NonDetFunc.apply(x, 1e-12), inp, check_batched_grad=False, fast_mode=fast_mode)
            gradcheck(lambda x: NonDetFunc.apply(x, 0.0), inp, nondet_tol=1e-5, check_batched_grad=False,
                      fast_mode=fast_mode)
            gradcheck(lambda x: NonDetFunc.apply(x, 1e-6), inp, nondet_tol=1e-5, check_batched_grad=False,
                      fast_mode=fast_mode)
            gradgradcheck(lambda x: NonDetFunc.apply(x, 1e-12), inp, nondet_tol=1e-5, check_batched_grad=False,
                          fast_mode=fast_mode)
        check(fast_mode=True)
        check(fast_mode=False)

    def test_gradcheck_validates_inputs(self):
        def check(fast_mode):
            # when inputs are not dense, but check_sparse_nnz is false
            x = torch.rand(10, requires_grad=True).to_sparse()
            with self.assertRaisesRegex(RuntimeError, 'dense when check_sparse_nnz is set to False.'):
                gradcheck(lambda x: x.to_dense(), (x,), check_sparse_nnz=False, check_batched_grad=False,
                          fast_mode=fast_mode)
            self.assertFalse(gradcheck(lambda x: x.to_dense(), (x,), check_sparse_nnz=False,
                                       check_batched_grad=False, raise_exception=False, fast_mode=fast_mode))

            # when none of the inputs require grad (always raises even if raise_exception=False)
            x = torch.rand(10, requires_grad=False)
            with self.assertRaisesRegex(ValueError, 'at least one input tensor to require gradient'):
                gradcheck(lambda x: x, (x,), raise_exception=False, fast_mode=fast_mode)

            # (warning) when inputs are not double precision
            x = torch.ones(1, dtype=torch.float32, requires_grad=True)
            with self.assertWarnsRegex(UserWarning, "Input #0 requires gradient and is not a double precision"):
                self.assertTrue(gradcheck(lambda x: x, (x,), atol=1e-1, fast_mode=fast_mode))

            # when layout is not mkldnn(aka has strides) and input has a dimension with stride 0. (always raises
            # even if raise_exception=False)
            x = torch.ones(1, dtype=torch.float64, requires_grad=True)
            x = x.expand((2, 2))
            with self.assertRaisesRegex(RuntimeError, 'The 0th input has a dimension with stride 0'):
                gradcheck(lambda x: x, (x,), raise_exception=False, fast_mode=fast_mode)

        check(fast_mode=True)
        check(fast_mode=False)

    @unittest.skipIf(not torch._C.has_mkldnn, "MKL-DNN build is disabled")
    def test_gradcheck_validates_input_mkldnn(self):
        # when mkldnn inputs, forward mode testing is not allowed
        # Update tolerances below to make sure the gradient match even in single precision floats
        # Use the warning assert to hide the float32 warning
        x = torch.ones(1).to_mkldnn().requires_grad_()
        with self.assertWarnsRegex(UserWarning, "Input #0 requires gradient and is not a double precision"):
            with self.assertRaisesRegex(ValueError, 'MKLDNN inputs are not support for forward AD gradcheck.'):
                gradcheck(lambda x: x.to_dense(), (x,), raise_exception=False, fast_mode=False, check_forward_ad=True,
                          atol=1e-1, rtol=1e-1)

        with self.assertWarnsRegex(UserWarning, "Input #0 requires gradient and is not a double precision"):
            with self.assertRaisesRegex(ValueError, 'MKLDNN inputs are not support for forward AD gradcheck.'):
                gradcheck(lambda x: x.to_dense(), (x,), raise_exception=False, fast_mode=True, check_forward_ad=True,
                          atol=1e-1, rtol=1e-1)

    @unittest.skipIf(not torch._C.has_mkldnn, "MKL-DNN build is disabled")
    def test_gradcheck_test_outputs(self):
        def check(fast_mode):
            # when sparse outputs (always raise even if raise_exception=False)
            x = torch.rand(10, requires_grad=True).to_sparse()
            with self.assertRaisesRegex(ValueError, 'Sparse output is not supported at gradcheck yet'):
                gradcheck(lambda x: x, (x,), check_sparse_nnz=True, check_batched_grad=False, raise_exception=False,
                          fast_mode=fast_mode)

            # when mkldnn outputs (always raise even if raise_exception=False)
            root = torch.randn(4, 5, dtype=torch.float32, requires_grad=True)
            with self.assertRaisesRegex(ValueError, 'MKLDNN output is not supported at gradcheck yet'):
                gradcheck(lambda x: x.to_mkldnn(), (root,), check_batched_grad=False, raise_exception=False, fast_mode=fast_mode)
        check(fast_mode=True)
        check(fast_mode=False)

    def test_gradcheck_check_no_differentiable_outputs(self):
        def check(fast_mode):
            # When none of the outputs are differentiable, but numerical gradient is not zero
            x = torch.ones((1,), requires_grad=True)
            with self.assertRaisesRegex(RuntimeError, 'Numerical gradient for function expected to be zero'):
                gradcheck(lambda x: torch.tensor([x]), x)
            self.assertFalse(gradcheck(lambda x: torch.tensor([x]), x, raise_exception=False, fast_mode=fast_mode))

            # succeed when no outputs at all
            self.assertTrue(gradcheck(lambda x: (), (x,), fast_mode=fast_mode))
        check(fast_mode=True)
        check(fast_mode=False)

    def test_gradcheck_check_batched_grad(self):
        def check(fast_mode):
            x = torch.rand(10, dtype=torch.double, requires_grad=True).to_sparse()
            # runtime error while compute batched grad (print big error)
            with self.assertRaisesRegex(RuntimeError, 'gradcheck or gradgradcheck failed while testing batched gradient'):
                gradcheck(lambda x: x.to_dense(), (x,), check_sparse_nnz=True, check_batched_grad=True, fast_mode=fast_mode)
            self.assertFalse(gradcheck(lambda x: x.to_dense(), (x,), check_sparse_nnz=True, check_batched_grad=True,
                                       raise_exception=False, fast_mode=fast_mode))
        check(fast_mode=True)
        check(fast_mode=False)

    def test_gradcheck_backward_mul_by_grad_output(self):
        # when grad_input is sparse and has incorrect sparse_dim/dense_dim
        def check(fast_mode):
            def fn(x):
                def hook(grad):
                    if grad is not None:
                        return grad.to_dense().to_sparse(1)
                    return grad
                y = x.clone()
                y.register_hook(hook)
                return y.to_dense()
            x = torch.ones((2, 2), dtype=torch.double, requires_grad=True).to_sparse()
            with self.assertRaisesRegex(RuntimeError, 'grad is sparse tensor, but has incorrect sparse_dim'):
                gradcheck(fn, (x,), atol=1e-1, check_sparse_nnz=True, check_batched_grad=False, fast_mode=fast_mode)
            self.assertFalse(gradcheck(fn, (x,), atol=1e-1, check_sparse_nnz=True, check_batched_grad=False,
                                       raise_exception=False, fast_mode=fast_mode))

            # when backward not multiplied by grad_output (non-sparse case)
            def fn2(x):
                y = x.clone()
                y.register_hook(lambda x: x + 1e-2)
                return y
            x = torch.ones(1, dtype=torch.double, requires_grad=True)
            with self.assertRaisesRegex(RuntimeError, 'backward not multiplied by grad_output'):
                gradcheck(fn2, (x,), atol=1e-1, fast_mode=fast_mode)
            self.assertFalse(gradcheck(fn2, (x,), atol=1e-1, raise_exception=False, fast_mode=fast_mode))

            # when backward not multiplied by grad_output (sparse case)
            def fn3(x):
                y = x.clone().to_dense()
                y.register_hook(lambda x: x + 1e-2)
                return y
            x = torch.ones(1, dtype=torch.double, requires_grad=True).to_sparse()
            with self.assertRaisesRegex(RuntimeError, 'backward not multiplied by grad_output'):
                gradcheck(fn3, (x,), atol=1e-1, check_sparse_nnz=True, check_batched_grad=False, fast_mode=fast_mode)
            self.assertFalse(gradcheck(fn3, (x,), atol=1e-1, check_sparse_nnz=True, check_batched_grad=False,
                                       raise_exception=False, fast_mode=fast_mode))

            # when layout of grad_input is not the same as input
            class Test(Function):
                @staticmethod
                def forward(ctx, x):
                    return x

                @staticmethod
                def backward(ctx, x):
                    return x.to_sparse()
            x = torch.ones(1, dtype=torch.double, requires_grad=True)
            with self.assertRaisesRegex(RuntimeError, 'grad is incorrect layout'):
                gradcheck(Test.apply, (x,), check_batched_grad=False, fast_mode=fast_mode)
            self.assertFalse(gradcheck(Test.apply, (x,), check_batched_grad=False, raise_exception=False, fast_mode=fast_mode))
        check(fast_mode=True)
        check(fast_mode=False)

    def test_gradcheck_undefined_grad(self):
        def check(fast_mode):
            # when encounter runtime error while running backward
            def fn(x):
                def hook(x):
                    if x is None:
                        raise RuntimeError("x is undefined")
                y = x.clone()
                y.register_hook(hook)
                return y
            x = torch.ones(1, dtype=torch.double, requires_grad=True)
            with self.assertWarnsRegex(UserWarning, "Backwards compatibility: New undefined gradient support checking feature"):
                with self.assertRaisesRegex(RuntimeError, 'Expected backward function to handle undefined output grads'):
                    gradcheck(fn, (x,), fast_mode=fast_mode)
                self.assertFalse(gradcheck(fn, (x,), raise_exception=False, fast_mode=fast_mode))
        check(fast_mode=True)
        check(fast_mode=False)

    def test_gradcheck_jacobian_mismatch(self):
        def check(fast_mode):
            def fn(x):  # R -> R, C -> C
                y = x.clone()
                y.register_hook(lambda x: x + 1e-2)
                return y
            x = torch.ones(2, 2, requires_grad=True)
            with self.assertRaisesRegex(RuntimeError, 'Jacobian mismatch for output 0 with respect to input 0'):
                gradcheck(fn, (x,), fast_mode=fast_mode)
            self.assertFalse(gradcheck(fn, (x,), raise_exception=False, fast_mode=fast_mode))

            x_c = torch.ones(2, 2, requires_grad=True, dtype=torch.complex128)
            with self.assertRaisesRegex(RuntimeError, 'While considering the imaginary part of complex outputs only'):
                gradcheck(fn, (x_c,), fast_mode=False)
            self.assertFalse(gradcheck(fn, (x_c,), raise_exception=False, fast_mode=False))

            def fn2(x):  # R -> C
                y = torch.complex(x, x)
                y.register_hook(lambda x: x + 1e-2)
                return y
            x = torch.ones(2, 2, requires_grad=True)
            with self.assertRaisesRegex(RuntimeError, 'While considering the imaginary part of complex outputs only'):
                gradcheck(fn2, (x,), fast_mode=False)
            self.assertFalse(gradcheck(fn2, (x,), raise_exception=False, fast_mode=False))

            def fn3(x):  # C -> R
                y = torch.real(x)
                y.register_hook(lambda x: x + 1e-2)
                return y
            with self.assertRaisesRegex(RuntimeError, 'Jacobian mismatch for output 0 with respect to input 0'):
                gradcheck(fn3, (x_c,), fast_mode=False)
            self.assertFalse(gradcheck(fn3, (x_c,), raise_exception=False, fast_mode=False))
        check(fast_mode=True)
        check(fast_mode=False)

    def test_gradcheck_dense_and_sparse_inputs(self):
        def check(fast_mode):
            def fn(x, y):
                return x * y.coalesce().to_dense()
            a = torch.rand(2, 2, dtype=torch.double, requires_grad=True)
            b = torch.rand(2, 2, dtype=torch.double,).to_sparse().requires_grad_(True)
            self.assertTrue(gradcheck(fn, (a, b), check_sparse_nnz=True, check_batched_grad=False, fast_mode=fast_mode))
        check(fast_mode=True)
        check(fast_mode=False)

    @unittest.skipIf(not torch._C.has_mkldnn, "MKL-DNN build is disabled")
    def test_gradcheck_multiple_mkldnn_inputs(self):
        def check(fast_mode):
            def fn(x, y):
                return x + y.to_dense()
            a = torch.rand(10, requires_grad=True)
            b = torch.rand(10, dtype=torch.float32).to_mkldnn().requires_grad_(True)
            self.assertTrue(gradcheck(fn, (a, b), atol=1e-1, check_batched_grad=False, fast_mode=fast_mode))

            def fn2(x, y):
                return x.to_dense() + y.to_dense()
            c = torch.rand(10, dtype=torch.float32).to_mkldnn().requires_grad_(True)
            self.assertTrue(gradcheck(fn, (a, c), atol=1e-1, check_batched_grad=False, fast_mode=fast_mode))
        check(fast_mode=True)
        check(fast_mode=False)

    def test_gradcheck_output_shape_or_dtype_depend_on_values(self):
        def check(fast_mode):
            def fn(x):
                if torch.all(x >= 1):
                    return torch.cat([x, x])
                else:
                    return x
            a = torch.ones(1, dtype=torch.double, requires_grad=True)
            with self.assertRaisesRegex(AssertionError, 'return outputs with the same shape when inputs are perturbed'):
                self.assertTrue(gradcheck(fn, (a,), fast_mode=fast_mode))

            def fn2(x):
                if torch.all(x >= 1):
                    return x.to(torch.float32)
                else:
                    return x
            with self.assertRaisesRegex(AssertionError, 'return outputs with the same dtype when inputs are perturbed'):
                self.assertTrue(gradcheck(fn2, (a,), fast_mode=fast_mode))
        check(fast_mode=True)
        check(fast_mode=False)

    def test_gradcheck_complex_non_complex_outputs(self):
        def fn(x, y):
            z = torch.complex(x, y)
            return z, x + 1
        a = torch.ones(2, 2, requires_grad=True, dtype=torch.float64)
        b = torch.ones(2, 2, requires_grad=True, dtype=torch.float64)
        self.assertTrue(gradcheck(fn, (a, b)))

        def fn2(z):
            return z, torch.real(z)
        c = torch.ones(2, 2, requires_grad=True, dtype=torch.complex128)
        self.assertTrue(gradcheck(fn2, (c)))

    def test_gradcheck_get_numerical_jacobian(self):
        # get_numerical_jacobian is deprecated and no longer used internally by gradcheck
        from torch.autograd.gradcheck import get_numerical_jacobian

        def fn(inputs):
            # get_numerical_jacobian requires fn to take inputs as a tuple
            # and returns the jacobian wrt the first output
            x = inputs[0]
            y = inputs[1]
            return 2 * x + y, x + 2 * y
        a = torch.rand(2, 2, requires_grad=True, dtype=torch.float64)
        b = torch.rand(2, 2, requires_grad=True, dtype=torch.float64)

        with self.assertWarnsRegex(UserWarning, "get_numerical_jacobian was part of PyTorch's private API"):
            jacobian = get_numerical_jacobian(fn, (a, b), target=a, eps=1e-6)
        self.assertEqual(jacobian[0], 2 * torch.eye(4, dtype=torch.double))

        with self.assertWarnsRegex(UserWarning, "get_numerical_jacobian was part of PyTorch's private API"):
            jacobian = get_numerical_jacobian(fn, (a, b), eps=1e-6)
        self.assertEqual(jacobian[0], 2 * torch.eye(4, dtype=torch.double))
        self.assertEqual(jacobian[1], 1 * torch.eye(4, dtype=torch.double))

        with self.assertRaisesRegex(ValueError, "Expected grad_out to be 1.0"):
            jacobian = get_numerical_jacobian(fn, (a, b), eps=1e-6, grad_out=2.0)

    def test_gradcheck_get_analytical_jacobian(self):
        from torch.autograd.gradcheck import get_analytical_jacobian

        def fn(x, y):
            return 2 * x + y, x + 2 * y

        a = torch.rand(2, 2, requires_grad=True, dtype=torch.float64)
        b = torch.rand(2, 2, requires_grad=True, dtype=torch.float64)

        outputs = fn(a, b)
        with self.assertWarnsRegex(UserWarning, "get_analytical_jacobian was part of PyTorch's private API"):
            jacobians, reentrant, correct_grad_sizes, correct_grad_types = get_analytical_jacobian((a, b), outputs[0])
        self.assertEqual(jacobians[0], 2 * torch.eye(4, dtype=torch.double))
        self.assertEqual(jacobians[1], 1 * torch.eye(4, dtype=torch.double))
        self.assertTrue(reentrant)

        class NonDetFunc(Function):
            @staticmethod
            def forward(ctx, x, jitter=0.0):
                ctx._jitter = jitter
                return x

            @staticmethod
            def backward(ctx, grad_out):
                return NonDetFunc.apply(grad_out, ctx._jitter) * (1 + torch.rand_like(grad_out) * ctx._jitter), None

        outputs = NonDetFunc.apply(a, 1e-6)
        with self.assertWarnsRegex(UserWarning, "get_analytical_jacobian was part of PyTorch's private API"):
            jacobians, reentrant, correct_grad_sizes, correct_grad_types = get_analytical_jacobian((a,), outputs)
        self.assertFalse(reentrant)

        with self.assertRaisesRegex(ValueError, "Expected grad_out to be 1.0"):
            jacobians, _, _, _ = get_analytical_jacobian((a,), outputs, grad_out=2.0)

    def test_gradcheck_custom_error(self):
        from torch.autograd.gradcheck import GradcheckError

        def check(fast_mode):
            def fn(x):
                y = x.clone()
                y.register_hook(lambda x: x + 1e-2)
                return y
            x = torch.ones(2, 2, requires_grad=True)
            with self.assertRaisesRegex(GradcheckError, 'Jacobian mismatch for output 0 with respect to input 0'):
                gradcheck(fn, (x,), fast_mode=fast_mode)
            with self.assertRaisesRegex(RuntimeError, 'Jacobian mismatch for output 0 with respect to input 0'):
                gradcheck(fn, (x,), fast_mode=fast_mode)
            self.assertFalse(gradcheck(fn, (x,), raise_exception=False, fast_mode=fast_mode))

            def fn2(x):
                raise RuntimeError("Not a GradcheckError!")
            # Checks that when raise_exception=False, non-GradcheckErrors are not caught by gradcheck
            with self.assertRaisesRegex(RuntimeError, "Not a GradcheckError!"):
                gradcheck(fn2, (x,), fast_mode=fast_mode, raise_exception=False)

        check(fast_mode=True)
        check(fast_mode=False)

    def test_gradcheck_forward_ad(self):
        def fn(x, y):
            return x + y, y

        def bad_fn(x, y):
            # Hacky way to check if we're currently inside a forward ad level
            is_running_forward_ad = fwAD._current_level >= 0

            if is_running_forward_ad:
                y_p, y_d = fwAD.unpack_dual(y)
                y = fwAD.make_dual(y_p, y_d * 1.1)

            return x + y, y

        err_msg = "Jacobian computed with forward mode mismatch for output 0 with respect to input 1"

        for fast_mode in [True, False]:
            # Test for all inputs and outputs being real
            x = torch.rand(2, dtype=torch.double, requires_grad=True)
            y = torch.rand(2, dtype=torch.double, requires_grad=True)

            gradcheck(fn, (x, y), check_forward_ad=True, fast_mode=fast_mode)
            with self.assertRaisesRegex(RuntimeError, err_msg):
                gradcheck(bad_fn, (x, y), check_forward_ad=True, fast_mode=fast_mode)

            def basic_mul(x):
                return torch.view_as_real(torch.resolve_conj(x * 1j))
            gradcheck(basic_mul, x, check_forward_ad=True, fast_mode=fast_mode)

            # Test for one input and one output being complex
            x = torch.rand(2, dtype=torch.cdouble, requires_grad=True)

            gradcheck(fn, (x, y), check_forward_ad=True, fast_mode=fast_mode)
            with self.assertRaisesRegex(RuntimeError, err_msg):
                gradcheck(bad_fn, (x, y), check_forward_ad=True, fast_mode=fast_mode)

            # Test for all inputs and outputs being complex
            y = torch.rand(2, dtype=torch.cdouble, requires_grad=True)

            gradcheck(fn, (x, y), check_forward_ad=True, fast_mode=fast_mode)
            with self.assertRaisesRegex(RuntimeError, err_msg):
                gradcheck(bad_fn, (x, y), check_forward_ad=True, fast_mode=fast_mode)

    def test_gradcheck_forward_ad_runs_with_no_requires_grad(self):
        # Currently requires_grad is used as a easy way for gradcheck to know
        # which inputs of the function are meant to be differentiable
        # This test checks that when the inputs are passed to the function they should not have
        # requires_grad=True even though they may have requires_grad=True when passed
        # to gradcheck
        class UserFn(Function):
            @staticmethod
            def forward(ctx, x, y):
                if fwAD._current_level >= 0:
                    self.assertFalse(x.requires_grad)
                    self.assertFalse(y.requires_grad)
                return x.clone(), y.clone()

            @staticmethod
            def jvp(ctx, x_t, y_t):
                return x_t, y_t

        x = torch.rand(2, dtype=torch.double, requires_grad=True)
        y = torch.rand(2, dtype=torch.double, requires_grad=True)

        gradcheck(UserFn.apply, (x, y), check_forward_ad=True, check_undefined_grad=False, check_backward_ad=False,
                  check_batched_grad=False, check_batched_forward_grad=False)

        gradcheck(UserFn.apply, (x, y), check_forward_ad=True, check_undefined_grad=True, check_backward_ad=False,
                  check_batched_grad=False, check_batched_forward_grad=False)

        gradcheck(UserFn.apply, (x, y), check_forward_ad=True, check_undefined_grad=True, check_backward_ad=False,
                  check_batched_grad=False, check_batched_forward_grad=True)

        x = torch.rand(2, dtype=torch.double, requires_grad=True)
        y = torch.rand(2, dtype=torch.double, requires_grad=False)
        gradcheck(UserFn.apply, (x, y), check_forward_ad=True, check_undefined_grad=True, check_backward_ad=False,
                  check_batched_grad=False, check_batched_forward_grad=True)

    def test_gradcheck_forward_ad_respects_requires_grad(self):
        # Currently requires_grad is used as a easy way for gradcheck to know
        # which inputs of the function are meant to be differentiable
        jvp_count = [0]

        class UserFn(Function):
            @staticmethod
            def forward(ctx, x, y):
                return x.clone(), y.clone()

            @staticmethod
            def jvp(ctx, x_t, y_t):
                jvp_count[0] += 1
                return x_t, y_t

        # NB: In slow gradcheck we need to loop through numel times so use numel = 1 to ensure
        #     that fast and slow have the same counts
        x = torch.rand(1, dtype=torch.double, requires_grad=True)
        y = torch.rand(1, dtype=torch.double, requires_grad=True)
        gradcheck(UserFn.apply, (x, y), check_forward_ad=True, check_undefined_grad=False, check_backward_ad=False,
                  check_batched_grad=False, check_batched_forward_grad=False)
        self.assertEqual(jvp_count[0], 2)  # (2) once per input
        jvp_count = [0]

        gradcheck(UserFn.apply, (x, y), check_forward_ad=True, check_undefined_grad=True, check_backward_ad=False,
                  check_batched_grad=False, check_batched_forward_grad=False)
        self.assertEqual(jvp_count[0], 6)  # (+4): (once with normal ZT (+1), once with efficient ZT (+1)) for each input (x2)
        jvp_count = [0]

        gradcheck(UserFn.apply, (x, y), check_forward_ad=True, check_undefined_grad=True, check_backward_ad=False,
                  check_batched_grad=False, check_batched_forward_grad=True)
        self.assertEqual(jvp_count[0], 12)  # (+6): (compute batch of 2 with vmap (+1), with a loop (+2)) for each input (x2)
        jvp_count = [0]

        # Repeat the previous test except we mark one input with requires_grad=False
        # NB: _test_undefined_forward_mode is only (+1), when function has single differentiable input, not (+2)!
        #     Otherwise, other counts are halved.
        x = torch.rand(1, dtype=torch.double, requires_grad=True)
        y = torch.rand(1, dtype=torch.double, requires_grad=False)
        gradcheck(UserFn.apply, (x, y), check_forward_ad=True, check_undefined_grad=True, check_backward_ad=False,
                  check_batched_grad=False, check_batched_forward_grad=True)
        self.assertEqual(jvp_count[0], 5)  # 1 + 1 + 3

    def test_gradcheck_check_forward_or_backward_only(self):
        """Depending on settings for check_forward_ad and check_backward_ad, the
        correct codepaths should be reached (or not reached)
        """
        fwd_fail_err_msg = "FAIL FWD"
        bwd_fail_err_msg = "FAIL BWD"

        class UserFn(Function):
            @staticmethod
            def forward(ctx, foo, fwd_bad, bwd_bad):
                ctx.fwd_bad = fwd_bad
                ctx.bwd_bad = bwd_bad
                return foo * 2

            @staticmethod
            def vjp(ctx, gO):
                if ctx.bwd_bad:
                    raise RuntimeError(bwd_fail_err_msg)
                else:
                    return 2 * gO, None, None

            @staticmethod
            def jvp(ctx, gI, _1, _2):
                if ctx.fwd_bad:
                    raise RuntimeError(fwd_fail_err_msg)
                else:
                    return 2 * gI

        for fast_mode in (True, False):
            for check_forward_ad in (True, False):
                for check_backward_ad in (True, False):
                    for fwd_bad in (True, False):
                        for bwd_bad in (True, False):
                            fwd_should_fail = fwd_bad and check_forward_ad
                            bwd_should_fail = bwd_bad and check_backward_ad

                            def run():
                                gradcheck(UserFn.apply, (x, fwd_bad, bwd_bad), check_forward_ad=check_forward_ad,
                                          check_backward_ad=check_backward_ad, check_undefined_grad=check_backward_ad,
                                          check_batched_grad=check_backward_ad, fast_mode=fast_mode)

                            x = torch.rand(2, dtype=torch.double, requires_grad=True)

                            if not check_forward_ad and not check_backward_ad:
                                with self.assertRaisesRegex(AssertionError, "Expected at least one of"):
                                    run()
                                continue

                            if not fwd_should_fail and not bwd_should_fail:
                                run()
                            else:
                                # If both fail, backward AD failure "hides" forward AD failure
                                if fwd_should_fail:
                                    fail_msg = fwd_fail_err_msg
                                if bwd_should_fail:
                                    fail_msg = bwd_fail_err_msg
                                with self.assertRaisesRegex(RuntimeError, fail_msg):
                                    run()

    def test_gradcheck_forward_ad_batched_grad(self):
        x = torch.rand(2, dtype=torch.double, requires_grad=True)

        # multiple inputs and outputs with non-tensors inputs
        def fn1(a: torch.Tensor, b: int):
            return a.clone(), a + 1
        gradcheck(fn1, (x, 1), check_forward_ad=True, check_backward_ad=False, check_batched_grad=False,
                  check_undefined_grad=False, check_batched_forward_grad=True)

        # unrelated inputs: tangent for c is None
        def fn2(a: torch.Tensor, c: torch.Tensor):
            return a.clone()
        gradcheck(fn2, (x, x.clone()), check_forward_ad=True, check_backward_ad=False, check_batched_grad=False,
                  check_undefined_grad=False, check_batched_forward_grad=True)

        class Fn(Function):
            @staticmethod
            def forward(ctx, foo):
                return foo * 2

            @staticmethod
            def vjp(ctx, gO):
                return gO * 2

            @staticmethod
            def jvp(ctx, gI):
                torch.randn_like(gI)
                return gI * 2

        msg = "vmap: We do not yet support calling random operations inside of vmap"
        with self.assertRaisesRegex(RuntimeError, msg):
            gradcheck(Fn.apply, (x,), check_forward_ad=True, check_batched_forward_grad=True)

    def test_version_counter(self):
        x = torch.randn(1, 2)

        # In-place op bumps version
        x_saved_version = x._version
        x.add_(1).add_(1)
        self.assertTrue(x._version > x_saved_version)

        # Differentiable view shares version counter
        xz = x[:]
        self.assertTrue(x._version == xz._version)
        xz.add_(1)
        self.assertTrue(x._version == xz._version)

        # `x.data = y` preserves version counter of `x`
        x_saved_version = x._version
        x.data = torch.randn(2, 3)
        self.assertTrue(x._version == x_saved_version)
        x.add_(1)
        self.assertTrue(x._version > x_saved_version)
        # Make sure `x` is still using the same version counter it shares with `xz`
        self.assertTrue(x._version == xz._version)

        # In-place op on `xz` also updates version of `x`,
        # because they share the version counter
        xz.add_(1)
        self.assertTrue(x._version == xz._version)

    def test_set_data_tensorimpl_type(self):
        # Dense tensor has impl of type `TensorImpl`, while sparse tensor has impl
        # of type `SparseTensorImpl`.
        x = torch.randn(1, 2)
        x_s = torch.sparse_coo_tensor(torch.zeros([1, 1]), torch.ones([1]))
        with self.assertRaisesRegex(RuntimeError, 'incompatible tensor type'):
            x.data = x_s

    def test_set_data_preserve_pyobj(self):
        a = torch.randn(1, 2)
        b = torch.randn(1, 2)
        b_id_saved = id(b)
        b.data = a
        self.assertTrue(b_id_saved == id(b))

    def test_set_data_self_requires_grad(self):
        a = torch.tensor(1.0, requires_grad=True)
        b = torch.tensor(2.0)
        c = torch.tensor(3, dtype=torch.int64)
        a.data = b
        with self.assertRaisesRegex(RuntimeError, 'must be floating point or complex dtype'):
            a.data = c

    @unittest.skipIf(IS_WINDOWS, "Skipping because doesn't work for windows")
    def test_thread_shutdown(self):
        code = """import torch
from torch.autograd import Function
class MyFunction(Function):
    @staticmethod
    def forward(ctx, x):
        return x

    @staticmethod
    def backward(ctx, grad):
        return grad

for shape in [(1,), ()]:
    v = torch.ones(shape, requires_grad=True)
    MyFunction.apply(v).backward()
"""
        s = TestCase.runWithPytorchAPIUsageStderr(code)
        # The autograd engine creates worker threads only when GPU devices are present.
        # So make sure that we do shutdown threads when we're testing cuda and make sure
        # that there is no thread to shutdown when we're not using cuda.
        if TEST_CUDA or torch.backends.mps.is_available():
            self.assertRegex(s, "PYTORCH_API_USAGE torch.autograd.thread_shutdown")
        else:
            self.assertNotRegex(s, "PYTORCH_API_USAGE torch.autograd.thread_shutdown")

    @unittest.skipIf(IS_MACOS, "Fails with SIGBUS on macOS; https://github.com/pytorch/pytorch/issues/25941")
    def test_deep_reentrant(self):

        class DeepReentrant(Function):
            @staticmethod
            def forward(ctx, x):
                with torch.enable_grad():
                    ctx.x = Variable(x.detach(), requires_grad=True)
                    ctx.x = ctx.x - 1
                return ctx.x.detach()

            @staticmethod
            def backward(ctx, x):
                if ctx.x < 0:
                    return x
                with torch.enable_grad():
                    DeepReentrant.apply(ctx.x).sum().backward()
                return x

        # Test stack overflow escape mechanism
        v = torch.tensor(2000.0, requires_grad=True)
        # This will cause stack overflow if reentrant calls are handled
        # in the same thread recursively
        DeepReentrant.apply(v).sum().backward()

        # Test stack overflow escape mechanism multiple times
        # to ensure reusing workers in the pool works fine
        v2 = torch.tensor(200.0, requires_grad=True)
        DeepReentrant.apply(v2).sum().backward()

    def test_reentrant_priority(self):
        order = []

        class MyFunction(Function):
            @staticmethod
            def forward(ctx, x):
                return x

            @staticmethod
            def backward(ctx, x):
                order.append("MyFunction")
                return x

        class Reentrant(Function):
            @staticmethod
            def forward(ctx, x):
                with torch.enable_grad():
                    ctx.x = Variable(x.detach(), requires_grad=True)
                    ctx.x = ctx.x - 1
                return ctx.x.detach()

            @staticmethod
            def backward(ctx, x):
                order.append("Reentrant")
                if ctx.x < 0:
                    return x
                with torch.enable_grad():
                    Reentrant.apply(ctx.x).backward()
                return x

        a = MyFunction.apply(torch.tensor(6.0, requires_grad=True))
        b = Reentrant.apply(torch.tensor(9.0, requires_grad=True))
        v = a * b
        v.backward()
        # The tasks for the Reentrant and MyFunction backward() will be added
        # to the queue in the autograd engine at the same time. The backward
        # for Reentrant will be executed first, which will then add other
        # backward tasks to the queue. We want to ensure all the reentrant tasks
        # are prioritized over the MyFunction backward task regardless of their
        # sequence numbers
        self.assertEqual(len(order), 11)
        self.assertEqual(order.count("Reentrant"), 10)
        self.assertEqual(order[-1], "MyFunction")


    @slowTest
    def test_checkpointing(self):
        num_inp = 2000
        nz_inp = 10
        nz_out = 10
        nz_bottleneck = 1000

        # small proxy network for some complex reasoning we want to do per input
        module = nn.Sequential(
            nn.Linear(nz_inp, nz_bottleneck),
            nn.ReLU(),
            nn.Linear(nz_bottleneck, nz_inp)
        )

        feat_combined = []
        for r in range(num_inp):
            data_r = torch.empty(1, nz_inp)
            data_r.uniform_()
            data_r.requires_grad = True
            feat_r = checkpoint(module, data_r)
            feat_combined.append(feat_r)

        # compute mean as a proxy for some joint reasoning
        mean_combined = torch.stack(feat_combined).mean()
        mean_combined.backward()

    def _test_checkpointing_non_reentrant_autocast(self, device_type):
        for enabled in [True, False]:
            def foo(x, y, z):
                # torch.mm is on autocast's list of ops that should run in
                # the autocast precision
                x = torch.mm(x, y)
                y = torch.mm(x, z)
                z = torch.mm(z, z)
                expected_dtype = (
                    torch.float32 if not enabled else torch.bfloat16
                )
                self.assertEqual(expected_dtype, z.dtype)
                return z

            x = torch.randn(3, 3, requires_grad=True)
            y = torch.randn(3, 3, requires_grad=True)
            z = torch.randn(3, 3, requires_grad=True)
            if device_type == 'cuda':
                x = x.cuda()
                y = y.cuda()
                z = z.cuda()

            with torch.autocast(enabled=enabled, device_type=device_type, dtype=torch.bfloat16):
                loss = checkpoint(foo, x, y, z, use_reentrant=False)
                loss = loss.sum()

            # Without saving + recasting the autocast type, would raise error in autograd
            # about mismatched dtypes.
            loss.backward()  # triggers recomputation to check it runs in bfloat

    def test_checkpointing_non_reentrant_autocast_cpu(self):
        """
        Test that autocast args such as the dtype are preserved during non-reentrant
        checkpoint recomputation on CPU.
        """
        self._test_checkpointing_non_reentrant_autocast(device_type='cpu')

    @unittest.skipIf(
        not torch.cuda.is_available() or not torch.cuda.is_bf16_supported(),
        "Test requires CUDA bf16 support"
    )
    def test_checkpointing_non_reentrant_autocast_gpu(self):
        """
        Test that autocast args/kwargs such as the dtype are preserved during
        non-reentrant checkpoint recomputation on GPU.
        """
        self._test_checkpointing_non_reentrant_autocast(device_type='cuda')

    @unittest.skipIf(not torch.cuda.is_available(), "Test requires CUDA")
    @slowTest
    def test_checkpointing_without_reentrant_memory_savings(self):
        class MyModel(nn.Module):
            def __init__(self, n, use_checkpoint, use_reentrant):
                super().__init__()
                self.n = n
                self.use_checkpoint = use_checkpoint
                self.use_reentrant = use_reentrant
                self.layers = nn.ModuleList()
                for i in range(self.n):
                    layer = nn.Sequential(
                        nn.Linear(256, 256), nn.Linear(256, 256), nn.Linear(256, 256)
                    )
                    self.layers.append(layer)
                # pre-allocate the grad so that increased memory usage is mainly
                # due to activations.
                for layer in self.layers:
                    for lin in layer:
                        lin.weight.grad = torch.ones_like(lin.weight)
                        lin.bias.grad = torch.ones_like(lin.bias)

            def forward(self, x):
                for i in range(self.n):
                    if not self.use_checkpoint:
                        x = self.layers[i](x)
                    else:
                        x = checkpoint(self.layers[i], x, use_reentrant=self.use_reentrant)

                return x

        model_no_checkpoint = MyModel(8, use_checkpoint=False, use_reentrant=False).cuda()
        model_reentrant_checkpoint = MyModel(8, use_checkpoint=True, use_reentrant=True).cuda()
        model_no_reentrant_checkpoint = MyModel(8, use_checkpoint=True, use_reentrant=False).cuda()

        x = torch.randn(100, 256, requires_grad=True, device='cuda')

        torch.cuda.reset_peak_memory_stats()
        loss = model_no_checkpoint(x.clone()).sum()
        loss.backward()
        mem_no_checkpoint = torch.cuda.max_memory_allocated()

        torch.cuda.reset_peak_memory_stats()
        loss = model_reentrant_checkpoint(x.clone()).sum()
        loss.backward()
        mem_reentrant_checkpoint = torch.cuda.max_memory_allocated()

        torch.cuda.reset_peak_memory_stats()
        loss = model_no_reentrant_checkpoint(x.clone()).sum()
        loss.backward()
        mem_no_reentrant_checkpoint = torch.cuda.max_memory_allocated()

        self.assertTrue(mem_reentrant_checkpoint < mem_no_checkpoint)
        self.assertTrue(mem_no_reentrant_checkpoint < mem_no_checkpoint)

    def test_checkpointing_without_reentrant_custom_function_works(self):

        class MyFunc(torch.autograd.Function):
            @staticmethod
            def forward(ctx, x, y, z):
                w = x * y * z
                out = w + w
                ctx.save_for_backward(x, y, z, w, out)
                return out

            @staticmethod
            def backward(ctx, grad_out):
                x, y, z, w, out = ctx.saved_tensors
                # Accessing the saved Tensors a second time is fine
                # as they get cleared only when the SavedVariable
                # get cleared which happens after this function returns
                x_2, y_2, z_2, w_2, out_2 = ctx.saved_tensors
                return x, y, z

        x = torch.tensor(1., requires_grad=True)
        y = torch.tensor(2., requires_grad=True)
        z = torch.tensor(3., requires_grad=True)

        def foo(x, y, z):
            x = x * y * z
            y = y * y * z
            z = z * z
            out = MyFunc.apply(x, y, z)
            return out

        out = checkpoint(foo, x, y, z, use_reentrant=False)
        out.sum().backward()

    def test_access_saved_tensor_twice_without_recomputation_works(self):

        def foo(a):
            b = a * a
            c = a * b
            d = torch.exp(a)
            return d

        a = torch.randn(5, requires_grad=True)
        d = checkpoint(foo, a, use_reentrant=False)
        # First access
        d.grad_fn._saved_result
        # Second access still works as the saved variable was not cleared
        d.grad_fn._saved_result
        # Backward clears the saved variable
        d.sum().backward()
        # Now it raises an error
        with self.assertRaisesRegex(
            RuntimeError,
            "or directly access saved tensors after they have already been freed"
        ):
            d.grad_fn._saved_result

    @slowTest
    @parametrize("input_requires_grad", [True, False])
    def test_checkpointing_without_reentrant(self, input_requires_grad):
        """
        Basic test for checkpoint without reentrant autograd.
        """
        num_inp = 2000
        nz_inp = 10
        nz_out = 10
        nz_bottleneck = 1000

        # small proxy network for some complex reasoning we want to do per input
        module = nn.Sequential(
            nn.Linear(nz_inp, nz_bottleneck),
            nn.ReLU(),
            nn.Linear(nz_bottleneck, nz_inp)
        )

        # Module holder for testing activation checkpointing with no_reentrant
        # supports kwargs.
        class MyModule(nn.Module):
            def __init__(self, mod):
                super().__init__()
                self.module = mod

            def forward(self, data):
                return self.module(data)

        module = MyModule(mod=module)

        # Run model with and without checkpointing and verify gradients are
        # equivalent, regardless of if inputs require grads or not.
        module_copy = deepcopy(module)

        feat_combined = []
        feat_combined_no_checkpoint = []
        for r in range(num_inp):
            data_r = torch.empty(1, nz_inp)
            data_r.uniform_()
            data_r.requires_grad = input_requires_grad
            data_r_copy = data_r.clone()
            feat_r = checkpoint(module, data=data_r, use_reentrant=False)
            feat_combined.append(feat_r)
            feat_r_no_checkpoint = module_copy(data_r)
            feat_combined_no_checkpoint.append(feat_r_no_checkpoint)


        # compute mean as a proxy for some joint reasoning
        mean_combined = torch.stack(feat_combined).mean()
        mean_combined.backward()
        mean_combined_no_checkpoint = torch.stack(feat_combined_no_checkpoint).mean()
        mean_combined_no_checkpoint.backward()

        for checkpoint_param, param in zip(module.parameters(), module_copy.parameters()):
            self.assertEqual(checkpoint_param.grad, param.grad)

    def test_checkpoint_valid_reset_on_error(self):
        a = torch.randn(2, 2, requires_grad=True)

        with self.assertRaisesRegex(Exception, "Checkpointing is not compatible with .grad()"):
            b = checkpoint(torch.exp, a).sum()
            torch.autograd.grad(b, (a,))

        c = checkpoint(torch.exp, a).sum()
        c.backward()

    @parametrize("use_reentrant", [True, False])
    def test_checkpointing_without_reentrant_detached_tensor(self, use_reentrant):
        class NoGradModule(torch.nn.Module):
            def __init__(self):
                super().__init__()
                self.linear = nn.Linear(2, 2, bias=False)
                self.lin2 = nn.Linear(2, 2, bias=False)

            def forward(self, x):
                with torch.no_grad():
                    return self.lin2(self.linear(x))

        module = NoGradModule()

        err_ctx = (
            self.assertRaisesRegex(
                RuntimeError,
                "none of output has requires_grad=True"
            )
            if use_reentrant
            else contextlib.suppress()
        )

        a = torch.randn(2, 2, requires_grad=True)
        for _ in range(3):
            with err_ctx:
                # out does not require grad
                out = checkpoint(module, a, use_reentrant=use_reentrant)
                # Make loss require grad, otherwise we would run into
                # "element 0 of tensors does not require grad and does not have a grad_fn"
                out += a
                out.sum().backward()

    def test_checkpointing_without_reentrant_correct_grad(self):
        """
        Verifies that correct gradients are calculated for checkpoint
        without reentrant autograd, for both backward() and autograd.grad().
        """
        a = torch.randn(2, 2, requires_grad=True)

        b = torch.exp(a).sum()
        b.backward()
        b_grad = a.grad

        a.grad = None
        c = checkpoint(torch.exp, a, use_reentrant=False).sum()
        c.backward()
        c_grad = a.grad

        a.grad = None
        d = checkpoint(torch.exp, a, use_reentrant=False).sum()
        d_grad, = torch.autograd.grad(d, (a,))

        self.assertEqual(b_grad, c_grad)
        self.assertEqual(b_grad, d_grad)

    def test_checkpointing_without_reentrant_dataparallel(self):
        """
        Verifies gradient correctness when checkpoint without reentrant autograd
        is used in conjunction with DataParallel.
        """
        class LinearModule(torch.nn.Module):
            def __init__(self):
                super().__init__()
                self.linear = nn.Linear(2, 2, bias=False)

            def forward(self, inp):
                return self.linear(inp)

        a = torch.randn(2, 2, requires_grad=True)
        if torch.cuda.is_available():
            a = a.cuda()

        model = LinearModule()
        if torch.cuda.is_available():
            model = model.cuda()

        b = deepcopy(model)(a).sum()
        b.backward()
        b_grad = a.grad

        a.grad = None

        module = torch.nn.DataParallel(deepcopy(model))
        c = checkpoint(module, a, use_reentrant=False).sum()
        c.backward()
        c_grad = a.grad

        self.assertEqual(b_grad, c_grad)

    def test_checkpointing_without_reentrant_parameter_used_in_an_out(self):
        """
        Ensures that gradient hooks are only called once per tensor.
        """
        w = torch.randn(10, 10, requires_grad=True)
        count = 0

        def hook(grad):
            nonlocal count
            count += 1

        w.register_hook(hook)
        x = torch.rand(10, 10, requires_grad=True)
        h = w * x  # Using w outside the checkpoint
        out = checkpoint(lambda x: w * x, h, use_reentrant=False)  # Using w inside the checkpoint

        out.sum().backward()
        # should only call hook once
        self.assertEqual(count, 1)

    def test_checkpointing_without_reentrant_arbitrary_input_output(self):
        """
        Ensures checkpointing without reentrant autograd works with functions
        with arbitrary input/output structures.
        """

        class MyModel(torch.nn.Module):
            def __init__(self):
                super().__init__()
                self.layer = torch.nn.Linear(5, 5, bias=False)

            def forward(self, dict_input):
                tensor = dict_input["tensor"]
                return {
                    "result": self.layer(tensor)
                }

        model_no_checkpoint = MyModel()
        model_checkpoint_without_reentrant = deepcopy(model_no_checkpoint)

        inp = {
            "tensor": torch.randn(5, 5)
        }

        out_no_checkpoint = model_no_checkpoint(inp)["result"].sum()

        out_checkpoint = checkpoint(
            model_checkpoint_without_reentrant,
            inp,
            use_reentrant=False
        )["result"].sum()

        self.assertEqual(out_checkpoint, out_no_checkpoint)

        out_no_checkpoint.backward()
        out_checkpoint.backward()

        for param, checkpoint_param in zip(model_no_checkpoint.parameters(), model_checkpoint_without_reentrant.parameters()):
            self.assertEqual(param.grad, checkpoint_param.grad)

    def test_callback_adds_callback(self):
        called = [0]

        def callback_final():
            called[0] += 1

        def callback_adds_callback():
            called[0] += 1
            Variable._execution_engine.queue_callback(callback_final)

        class MyFunc(Function):
            @staticmethod
            def forward(ctx, input):
                return input

            @staticmethod
            @once_differentiable
            def backward(ctx, grad):
                Variable._execution_engine.queue_callback(callback_adds_callback)
                return grad

        a = torch.rand((3, 3), requires_grad=True)
        b = MyFunc.apply(a)
        b.sum().backward()

        self.assertEqual(called[0], 2)

    def _test_reentrant_with_callbacks(self, install_callbacks_in_depths):
        counter = {}
        counter["inner"] = 0
        counter["outer"] = 0

        def inc_inner_counter():
            counter["inner"] += 1

        def inc_outer_counter():
            counter["outer"] += 1

        class MyFunc(Function):
            @staticmethod
            def forward(ctx, input):
                return input

            @staticmethod
            @once_differentiable
            def backward(ctx, input):
                if 1 in install_callbacks_in_depths:
                    # Add a callback to execute.
                    Variable._execution_engine.queue_callback(inc_inner_counter)

                return input

        class MyReentrantFunc(Function):
            @staticmethod
            def forward(ctx, input):
                return input

            @staticmethod
            @once_differentiable
            def backward(ctx, input):
                if 0 in install_callbacks_in_depths:
                    # Add a callback to execute.
                    Variable._execution_engine.queue_callback(inc_outer_counter)
                # Reentrant backward call.
                tmp_inp = input.detach().requires_grad_()
                with torch.enable_grad():
                    tmp_out = (MyFunc.apply(tmp_inp)).sum()
                tmp_out.backward()
                return input

        t1 = torch.rand((3, 3), requires_grad=True)
        t2 = MyReentrantFunc.apply(t1)
        t3 = t2.sum()
        torch.autograd.backward([t3])

        return counter

    def test_reentrant_with_callbacks_depth_0(self):
        # Verify callback is called only once.
        ret = self._test_reentrant_with_callbacks([0])
        self.assertEqual(1, ret["outer"])
        self.assertEqual(0, ret["inner"])

    def test_reentrant_with_callbacks_depth_1(self):
        # Verify callback is called only once.
        ret = self._test_reentrant_with_callbacks([1])
        self.assertEqual(0, ret["outer"])
        self.assertEqual(1, ret["inner"])

    def test_reentrant_with_callbacks_both_depths(self):
        # Verify callback is called twice.
        ret = self._test_reentrant_with_callbacks([0, 1])
        self.assertEqual(1, ret["outer"])
        self.assertEqual(1, ret["inner"])

    def test_reentrant_with_leaf_variable_hook(self):
        handle = None
        param = torch.rand(10, requires_grad=True)

        def add_gradient_penalty_to_grad(grad):
            handle.remove()
            old_param_grad = grad
            param.grad = None
            # Add some sort of gradient penalty by directly updating the gradients
            with torch.enable_grad():
                g = grad.detach().requires_grad_()
                new_param = param.detach().requires_grad_()
                out = ((g * 2) + new_param).sum()
                out.backward()
            res = g.grad + grad
            param.grad = old_param_grad
            return res

        handle = param.register_hook(add_gradient_penalty_to_grad)
        # Forward pass
        tmp = (param * param)
        loss = tmp.sum()
        # Compute the gradients
        loss.backward()

    def test_reentrant_with_non_leaf_variable_hook(self):
        handle = None
        param = torch.rand(10, requires_grad=True)

        def manual_increase_gradient(grad):
            handle.remove()
            # Add some sort of gradient penalty by directly updating the gradients
            with torch.enable_grad():
                g = grad.detach().requires_grad_()
                out = ((g * 2) + 5).sum()
                out.backward()
            res = g.grad + grad
            return res

        # Forward pass
        tmp = (param * param)
        handle = tmp.register_hook(manual_increase_gradient)
        loss = tmp.sum()
        # Compute the gradients
        loss.backward()
        self.assertEqual(param.grad, 6 * param)

    def test_grad_fn_attr_bindings(self):
        # Check that the getter of each type returns what we want
        # See `gen_autograd_functions.py` for how the getters are generated
        #
        # This test is only meant to check if the codegen'd bindings work
        # Please help update this test if you update the names of any the fields we check!
        #
        a = torch.ones(1, requires_grad=True)
        b = torch.ones(1, requires_grad=True)
        out = torch.stack([a, b], dim=0)
        self.assertEqual(out.grad_fn._saved_tensors, (a, b))              # TensorList -> Tuple[Tensor]
        self.assertIsInstance(out.grad_fn._saved_tensors[0], torch.Tensor)
        self.assertIsInstance(out.grad_fn._raw_saved_tensors[0], torch._C._autograd.SavedTensor)
        self.assertEqual(out.grad_fn._saved_dim, 0)                       # int64_t -> int
        self.assertIsInstance(out.grad_fn._saved_dim, int)

        out.grad_fn._raw_saved_tensors[0].register_hooks(lambda x: x, lambda x: x)

        out.sum().backward()
        with self.assertRaisesRegex(RuntimeError, "after they have already been freed"):
            out.grad_fn._saved_tensors
        with self.assertRaisesRegex(RuntimeError, "after they have already been freed"):
            out.grad_fn._raw_saved_tensors
        self.assertEqual(out.grad_fn._saved_dim, 0)

        a = torch.ones(2, 2, requires_grad=True)
        indices = torch.tensor([0, 1])
        out = a[:, indices]
        self.assertEqual(out.grad_fn._saved_indices, (None, indices))     # c10::List<c10::optional<Tensor>> -> Tuple[Tensor?]
        self.assertIsInstance(out.grad_fn._saved_indices[1], torch.Tensor)
        self.assertIsInstance(out.grad_fn._raw_saved_indices[1], torch._C._autograd.SavedTensor)
        self.assertEqual(out.grad_fn._saved_self_sizes, a.shape)          # IntArrayRef -> Tuple[int]
        self.assertIsInstance(out.grad_fn._saved_self_sizes[0], int)

        out.grad_fn._raw_saved_indices[1].register_hooks(lambda x: x, lambda x: x)
        with self.assertRaisesRegex(RuntimeError, "None is forbidden"):
            out.grad_fn._raw_saved_indices[0].register_hooks(lambda x: x, lambda x: x)

        a = torch.ones(2, 2, requires_grad=True)
        out = a * a
        out.grad_fn._raw_saved_self.register_hooks(lambda x: x, lambda x: x)
        out.sum().backward()
        with self.assertRaisesRegex(RuntimeError, "after it has been freed"):
            out.grad_fn._raw_saved_self.register_hooks(lambda x: x, lambda x: x)

        a = torch.ones(1, 1, 2, requires_grad=True)
        out = torch.nn.functional.interpolate(a, 4, mode="linear")
        self.assertEqual(out.grad_fn._saved_output_size, (4,))            # c10::optional<IntArrayRef> -> int[]?
        self.assertIsInstance(out.grad_fn._saved_output_size[0], int)
        self.assertEqual(out.grad_fn._saved_align_corners, False)         # bool -> bool
        self.assertIsInstance(out.grad_fn._saved_align_corners, bool)
        if hasattr(out.grad_fn, '_saved_scale_factors'):
            self.assertIsNone(out.grad_fn._saved_scale_factors)           # c10::optional<ArrayRef<double>> -> float[]?
        else:
            self.assertIsNone(out.grad_fn._saved_scales)                  # c10::optional<ArrayRef<double>> -> float[]?

        out = torch.nn.functional.interpolate(a, scale_factor=0.5, mode="linear")
        self.assertIsNone(out.grad_fn._saved_output_size)
        self.assertEqual(out.grad_fn._saved_scale_factors, (0.5,))
        self.assertIsInstance(out.grad_fn._saved_scale_factors[0], float)

        a = torch.ones(2, 2, requires_grad=True)
        out = torch.pdist(a, p=1)
        self.assertEqual(out.grad_fn._saved_p, 1.)                        # double -> float
        self.assertIsInstance(out.grad_fn._saved_p, float)

        a = torch.ones(1, 1, 2, requires_grad=True)
        out = torch.logit(a, 1.)
        self.assertEqual(out.grad_fn._saved_eps, 1.)                      # c10:optional<double> -> float?
        self.assertIsInstance(out.grad_fn._saved_eps, float)
        out = torch.logit(a)
        self.assertIsNone(out.grad_fn._saved_eps)

        if torch._C.has_lapack:
            a = torch.ones(1, 1, requires_grad=True)
            q, r = torch.linalg.qr(a, mode="reduced")
            self.assertEqual(q.grad_fn._saved_mode, "reduced")                # std::string -> str

        a = torch.tensor([1.], requires_grad=True)
        out = torch.div(a, 2., rounding_mode="trunc")
        self.assertEqual(out.grad_fn._saved_rounding_mode, "trunc")       # c10::optional<std::string> -> str?
        out = torch.div(a, 2., rounding_mode=None)
        self.assertIsNone(out.grad_fn._saved_rounding_mode)               # c10::optional<std::string> -> str?

        x = torch.zeros(5, requires_grad=True)
        out = torch.threshold(x, threshold=(1 + 0j), value=(1 + 0j))
        self.assertIsInstance(out.grad_fn._saved_threshold, complex)      # Scalar(complex double) -> complex
        cfloat = torch.tensor(1 + 0j, dtype=torch.complex64)
        out = torch.threshold(x, threshold=cfloat, value=(1 + 0j))
        self.assertIsInstance(out.grad_fn._saved_threshold, complex)      # Scalar(complex float) -> complex
        out = torch.threshold(x, threshold=1., value=1.)
        self.assertIsInstance(out.grad_fn._saved_threshold, float)        # Scalar(floating point) -> float
        out = torch.threshold(x, threshold=1, value=1)
        self.assertIsInstance(out.grad_fn._saved_threshold, int)          # Scalar(integral) -> int
        out = torch.threshold(x, threshold=False, value=False)
        self.assertIsInstance(out.grad_fn._saved_threshold, bool)         # Scalar(bool) -> bool

        a = torch.ones(2, 2, requires_grad=True)
        out = a.as_strided((3,), (1,), 1)
        self.assertEqual(out.grad_fn._saved_storage_offset, 1)            # c10:optional<int64_t> -> int?
        self.assertIsInstance(out.grad_fn._saved_storage_offset, int)
        out = a.as_strided((3,), (1,))
        self.assertIsNone(out.grad_fn._saved_storage_offset)

        a = torch.ones(2, requires_grad=True)
        out = torch.tanh(a)
        self.assertEqual(out, out.grad_fn._saved_result)                  # saved variable when output

        a = torch.randn(3, 5, requires_grad=True)
        b = torch.tensor([1, 0, 4])
        loss = nn.NLLLoss()
        out = loss(a, b)
        self.assertIsNone(out.grad_fn._saved_weight)
        loss = nn.NLLLoss(weight=torch.ones((5,)))
        out = loss(a, b)
        self.assertEqual(out.grad_fn._saved_weight, torch.ones((5,)))     # c10:optional<Tensor> -> Tensor?

        out.sum().backward()
        with self.assertRaisesRegex(RuntimeError, "after they have already been freed"):
            out.grad_fn._saved_weight

    def test_cant_create_saved_tensors(self):
        with self.assertRaisesRegex(RuntimeError, "Trying to create a SavedTensor object from Python is forbidden"):
            torch.autograd.SavedTensor()

    def test_custom_function_saved_tensors(self):
        def getFn(save=True):
            class MyFn(Function):
                @staticmethod
                def forward(ctx, x):
                    if save:
                        ctx.save_for_backward(x, None)
                    return x

                @staticmethod
                def backward(ctx, g):
                    return g

            return MyFn

        a = torch.randn(5, requires_grad=True)

        y = getFn(True).apply(a)

        self.assertEqual((a, None), y.grad_fn.saved_tensors)
        saved = y.grad_fn._raw_saved_tensors
        self.assertIsInstance(saved[0], torch._C._autograd.SavedTensor)
        # We can't tell the underlying tensor is None without unpacking it
        self.assertIsInstance(saved[1], torch._C._autograd.SavedTensor)

        # We catch that error when the user calls register_hooks on it
        with self.assertRaisesRegex(RuntimeError, "None is forbidden"):
            saved[1].register_hooks(lambda x: x, lambda x: x)

        with self.assertRaisesRegex(TypeError, "incompatible function arguments"):
            saved[0].register_hooks(lambda x: x)
        with self.assertRaisesRegex(TypeError, "incompatible function arguments"):
            saved[0].register_hooks(1, 1)
        saved[0].register_hooks(lambda x: x, lambda x: x)
        with self.assertRaisesRegex(RuntimeError, "already been set"):
            saved[0].register_hooks(lambda x: x, lambda x: x)
        y.sum().backward()

        # Using a reference to the SavedTensor object after the
        # saved variables have been released can lead to undefined behavior
        del saved
        with self.assertRaisesRegex(RuntimeError, "after they have already been freed"):
            y.grad_fn._raw_saved_tensors
        with self.assertRaisesRegex(RuntimeError, "after they have already been freed"):
            y.grad_fn.saved_tensors

        y = getFn(False).apply(a)
        self.assertEqual(y.grad_fn.saved_tensors, ())
        self.assertEqual(y.grad_fn._raw_saved_tensors, ())

    def test_autograd_views_codegen(self):
        # This is not necessarily the absolute correct behavior, but this is the current
        # one. This test is here to make sure that any change to this behavior is detected
        # and not silent. The TODOs below mark the places with unexpected behavior.
        # Note that any change in these test will be BC-breaking and should be done carefully.

        # This test checks the behavior of two codegen functions (view_as and unbind)
        # with respect to view tracking and inplace operation on the output.

        def run_test(grad_mode, requires_grad, is_view, should_raise_tuple):
            def maybe_check_raise(fn, should_raise):
                self.assertTrue(should_raise is None or isinstance(should_raise, str))
                if should_raise is not None:
                    with self.assertRaisesRegex(RuntimeError, should_raise):
                        fn()
                else:
                    fn()

            inp = torch.rand(2, requires_grad=requires_grad).clone()
            with torch.set_grad_enabled(grad_mode):
                out = inp.view_as(inp)
            # Are they differentiable views?
            self.assertTrue(out._is_view() == is_view)
            # Are inplace allowed?
            maybe_check_raise(lambda: out.add_(1), should_raise_tuple[0])

            inp = torch.rand(2, requires_grad=requires_grad).clone()
            with torch.set_grad_enabled(grad_mode):
                out = inp.unbind()
            # Are they differentiable views?
            self.assertTrue(out[0]._is_view() == is_view)
            self.assertTrue(out[1]._is_view() == is_view)
            # Are inplace allowed?
            maybe_check_raise(lambda: out[0].add_(1), should_raise_tuple[1])
            maybe_check_raise(lambda: out[1].add_(1), should_raise_tuple[2])

        # should_raise contains None if it should not raise
        # should_raise contains a string of the error if it should raise
        # The 3 elements are for view_as, first output of unbind and second output of unbind
        run_test(grad_mode=True, requires_grad=False, is_view=True,
                 should_raise_tuple=(None, None, None))
        inp_change_err = "Output {} of UnbindBackward0 is a view and is being modified inplace."
        run_test(grad_mode=True, requires_grad=True, is_view=True,
                 should_raise_tuple=(None, inp_change_err.format("0"), inp_change_err.format("1")))
        leaf_grad_err = "A view was created in no_grad mode and is being modified inplace"
        run_test(grad_mode=False, requires_grad=True, is_view=True,
                 should_raise_tuple=(leaf_grad_err, leaf_grad_err, leaf_grad_err))
        run_test(grad_mode=False, requires_grad=False, is_view=True,
                 should_raise_tuple=(None, None, None))

    def test_inplace_not_requires_grad(self):
        class MyFn(torch.autograd.Function):
            @staticmethod
            def forward(ctx, inp):
                return inp.view_as(inp)

            @staticmethod
            def backward(ctx, grad):
                return grad

        # Original Tensor does not require grad
        a = torch.rand(1, 2)

        # Tensor being written does require grad
        b = torch.rand(1, requires_grad=True)

        # Take an invalid view on 'a' that should raise an error (warns during deprecation)
        view_a = MyFn.apply(a)

        with self.assertRaisesRegex(RuntimeError, "This view was created inside a custom Function"):
            view_a += b

        # Extra test for copy_ that is a manual implementation and could be easily
        # forgotten when the codegen is updated (warns during deprecation)
        a = torch.rand(1, 2)
        b = torch.rand(1, requires_grad=True)
        view_a = MyFn.apply(a)

        with self.assertRaisesRegex(RuntimeError, "This view was created inside a custom Function"):
            view_a.copy_(b)

        # Functions that should throw must properly throw
        a = torch.rand(1, 2)
        b = torch.rand(1, requires_grad=True)
        view_a = a.unbind()[0]
        with self.assertRaisesRegex(RuntimeError, "This view is the output of a function that returns "
                                                  "multiple views."):
            view_a.copy_(b)

        # Sanity check that views that should work still work
        a = torch.rand(1, 2)
        b = torch.rand(1, requires_grad=True)
        a.select(1, 0).copy_(b)

    def _do_test_autograd_simple_views_python(self, dtype):
        # This is not necessarily the absolute correct behavior, but this is the current
        # one. This test is here to make sure that any change to this behavior is detected
        # and not silent. The TODOs below mark the places with unexpected behavior.
        # Note that any change in these test will be BC-breaking and should be done carefully.

        # This checks the autograd.Function behavior when we return one or multiple outputs
        # while one of these is an input, a view of an input or of a temporary tensor.

        # This indicator is used to track how many times the backward function was called
        bw_called = [0]
        # This indicator is used to check if the argument `ga` contains non-zero values
        ga_nz = [False]

        class IdOneOutput(Function):
            @staticmethod
            def forward(ctx, a, b, make_view):
                if make_view:
                    a = a.narrow(0, 0, 2)
                else:
                    a = a.clone()
                return a

            @staticmethod
            def backward(ctx, ga):
                bw_called[0] += 1
                return ga, None, None

        class IdTwoOutput(Function):
            @staticmethod
            def forward(ctx, a, b, make_view):
                if make_view:
                    a = a.narrow(0, 0, 2)
                else:
                    a = a.clone()
                return a, a + b

            @staticmethod
            def backward(ctx, ga, gab):
                bw_called[0] += 1
                if ga.eq(0).all():
                    ga_nz[0] = False
                else:
                    ga_nz[0] = True
                return ga + gab, gab, None

        class ViewOfTemp(Function):
            @staticmethod
            def forward(ctx, a, make_view):
                ctx.save_for_backward(a)
                if make_view:
                    a = a.narrow(0, 0, 2)
                else:
                    a = a.clone()
                b = a.clone()
                return b.select(0, 0)

            @staticmethod
            def backward(ctx, grad):
                bw_called[0] += 1
                a, = ctx.saved_tensors
                res = torch.zeros_like(a)
                res.select(0, 0).copy_(grad)
                return res, None

        fn_id_to_inplace_on_view_err_msg = {
            "one_output": ("Output 0 of IdOneOutputBackward is a view and is being "
                           "modified inplace. This view was created inside a custom Function"),
            "two_output": ("Output 0 of IdTwoOutputBackward is a view and is being modified inplace."
                           " This view is the output of a function that returns multiple views."),
            "view_of_temp": ("Output 0 of ViewOfTempBackward is a view and is being "
                             "modified inplace. This view was created inside a custom Function")
        }

        for fn_id in ["one_output", "two_output", "view_of_temp"]:
            for inplace in [True, False]:
                for make_view in [True, False]:
                    # Used for special casing the tests below
                    output_is_a_view = (make_view or fn_id == "view_of_temp")

                    def fn(a, b):
                        # never modify a, b inplace for gracheck
                        a = a.clone()
                        b = b.clone()
                        if fn_id == "two_output":
                            tmp1, tmp2 = IdTwoOutput.apply(a, b, make_view)
                            if inplace:
                                tmp1 += 3
                                tmp2 += 3
                            else:
                                tmp1 = tmp1 + 3
                                tmp2 = tmp2 + 3
                            tmp = tmp1 * tmp2
                        else:
                            if fn_id == "one_output":
                                tmp = IdOneOutput.apply(a, b, make_view)
                            else:
                                tmp = ViewOfTemp.apply(a + b, make_view)
                            if inplace:
                                tmp += 3
                            else:
                                tmp = tmp + 3

                        return tmp.sum()

                    a = torch.ones(2, dtype=dtype, requires_grad=True)
                    b = torch.ones(2, dtype=dtype, requires_grad=True)

                    err_msg = fn_id_to_inplace_on_view_err_msg[fn_id]

                    if not inplace or not output_is_a_view:
                        gradcheck(fn, (a, b), check_batched_grad=False)

                    # Was the custom backward called properly
                    bw_called[0] = 0
                    ga_nz[0] = True  # For the case where the backward is called

                    if inplace and output_is_a_view:
                        with self.assertRaisesRegex(RuntimeError, err_msg):
                            fn(a, b)
                    else:
                        fn(a, b).backward()

                    expected_called = 1
                    expected_ga_nz = True

                    if output_is_a_view and inplace:
                        expected_called = 0

                    self.assertTrue(bw_called[0] == expected_called)
                    self.assertTrue(ga_nz[0] == expected_ga_nz)

    def test_autograd_simple_views_python(self):
        self._do_test_autograd_simple_views_python(torch.double)
        self._do_test_autograd_simple_views_python(torch.cdouble)

    def test_autograd_inplace_views_creation_meta(self):
        # Tests creation_meta properly handled for inplace views

        class Func(torch.autograd.Function):
            @staticmethod
            def forward(ctx, x):
                return x.view_as(x)

            @staticmethod
            def backward(ctx, x):
                return x
        view_custom = Func.apply

        def run_test(fn, fn_type, grad_mode_view, grad_mode_iview, requires_grad, error1, error2):
            # This test checks the behavior of inplace-view functions when
            # the views are created in grad mode or not
            base = torch.rand(2, 3, requires_grad=requires_grad).clone()
            # 1. Create a view with `grad_mode=grad_mode_view`
            with torch.set_grad_enabled(grad_mode_view):
                if fn_type == "multi_view":
                    inp = base.unbind()[0]
                elif fn_type == "custom" :
                    inp = view_custom(base)
                else:
                    inp = base.view_as(base)

            # 2. Perform inplace view with `grad_mode=grad_mode_iview`
            with torch.set_grad_enabled(grad_mode_iview):
                if error1 is not None:
                    with self.assertRaisesRegex(RuntimeError, error1):
                        fn(inp)
                    return
                else:
                    # If error is None, check that runs without error
                    fn(inp)
            # 3. Do inplace on the (new) view
            if error2 is not None:
                with self.assertRaisesRegex(RuntimeError, error2):
                    inp.add_(1)
            else:
                # If error is None, check that runs without error
                inp.add_(1)

        no_grad_err = "A view was created in no_grad mode"
        multi_view_err = "function that returns multiple views"
        custom_err = "view was created inside a custom Function"

        def run_tests(fn):
            for fn_type in ("normal", "multi_view", "custom"):
                for grad_mode_view in (True, False):
                    for grad_mode_iview in (True, False):
                        for requires_grad in (True, False):
                            error1 = None  # expected error when we do inplace_view on original view
                            error2 = None  # expected error when we do inplace on the resulting view

                            if requires_grad:
                                if not grad_mode_view and grad_mode_iview:
                                    error1 = no_grad_err
                                if not grad_mode_view and not grad_mode_iview:
                                    error2 = no_grad_err

                                if fn_type == "multi_view":
                                    if grad_mode_view and grad_mode_iview:
                                        error1 = multi_view_err
                                    if grad_mode_view and not grad_mode_iview:
                                        error2 = multi_view_err

                                if fn_type == "custom":
                                    if grad_mode_view and grad_mode_iview:
                                        error1 = custom_err
                                    if grad_mode_view and not grad_mode_iview:
                                        error2 = custom_err

                            run_test(fn, fn_type, grad_mode_view, grad_mode_iview, requires_grad, error1, error2)

        # This list was created by logging gen_inplace_or_view_type.py
        #   detach_ is excluded for this test because it cannot be applied to
        #   views and thus does not return a view
        run_tests(lambda v: v.as_strided_((1, 0), (2, 2)))
        run_tests(lambda v: v.transpose_(0, 0))
        run_tests(lambda v: v.t_())
        run_tests(lambda v: v.squeeze_(0))
        run_tests(lambda v: v.unsqueeze_(0))
        run_tests(lambda v: v.swapdims_(0, 0))
        run_tests(lambda v: v.swapaxes_(0, 0))

    # TODO This is not the correct behavior -
    # See https://github.com/pytorch/pytorch/issues/49825#issuecomment-794466627
    def test_autograd_inplace_views_cross_dtype(self):
        # This test is here to make sure that any change to this behavior is detected
        # and not silent. The TODOs below mark the places with unexpected behavior.
        a_orig = torch.rand(3, 3, requires_grad=True, dtype=torch.complex64)
        a = a_orig.clone()
        b = torch.view_as_real(a)
        b = b.transpose(0, 1)
        b += 1
        b.backward(torch.arange(0, 18, dtype=torch.float).view(3, 3, 2))
        non_inplace_grad = a_orig.grad

        a_orig = torch.rand(3, 3, requires_grad=True, dtype=torch.complex64)
        a = a_orig.clone()
        b = torch.view_as_real(a)
        b.transpose_(0, 1)
        b += 1
        b.backward(torch.arange(0, 18, dtype=torch.float).view(3, 3, 2))
        inplace_grad = a_orig.grad

        # TODO: this is a bug!
        # once this is fixed, it should have the transpose removed:
        # self.assertEqual(non_inplace_grad, inplace_grad)
        self.assertEqual(non_inplace_grad.T, inplace_grad)

    def test_autograd_multiple_views_python(self):
        # This is not necessarily the absolute correct behavior, but this is the current
        # one. This test is here to make sure that any change to this behavior is detected
        # and not silent. The TODOs below mark the places with unexpected behavior.
        # Note that any change in these test will be BC-breaking and should be done carefully.

        # This checks that multiples views in the forward are properly traced and how they
        # behave with respect to inplace operations.

        # This indicator is used to track how many times the backward function was called
        bw_called = [0]

        class ComplexView(Function):
            @staticmethod
            def forward(ctx, a, idx):
                res = a.narrow(0, idx, 1)
                res = a.select(0, idx)
                ctx.save_for_backward(a)
                ctx.idx = idx
                return res

            @staticmethod
            def backward(ctx, grad):
                bw_called[0] += 1
                a, = ctx.saved_tensors
                res = torch.zeros_like(a)
                res.select(0, ctx.idx).copy_(grad)
                return res, None

        a = torch.ones(2, requires_grad=True)
        idx = 1

        bw_called[0] = 0
        out = ComplexView.apply(a.clone(), idx)
        out.sum().backward()
        self.assertTrue(bw_called[0] == 1)

        out = ComplexView.apply(a.clone(), idx)
        with self.assertRaisesRegex(RuntimeError,
                                    "Output 0 of ComplexViewBackward is a view and is being modified inplace"):
            out += 1

    def test_autograd_python_custom_function_inplace(self):
        # This is not necessarily the absolute correct behavior, but this is the current
        # one. This test is here to make sure that any change to this behavior is detected
        # and not silent. The TODOs below mark the places with unexpected behavior.
        # Note that any change in these test will be BC-breaking and should be done carefully.

        # This test checks custom autograd.Function that perform inplace operations

        bw_called = [0]

        # I) Single output
        class MyAdder(Function):
            @staticmethod
            def forward(ctx, a, b):
                a.add_(b)
                ctx.mark_dirty(a)
                return a

            @staticmethod
            def backward(ctx, grad):
                bw_called[0] += 1
                return grad, grad


        a = torch.ones(2, requires_grad=True)
        b = torch.ones(2, requires_grad=True)

        # No extra inplace
        c = MyAdder.apply(a.clone(), b)
        c.sum().backward()
        self.assertTrue(bw_called[0] == 1)

        # With extra inplace on the output
        bw_called[0] = 0
        c = MyAdder.apply(a.clone(), b)
        c += 2
        c.sum().backward()
        self.assertTrue(bw_called[0] == 1)

        # The input is a view
        bw_called[0] = 0
        c = MyAdder.apply(a.clone().view_as(a), b)
        c.sum().backward()
        self.assertTrue(bw_called[0] == 1)

        # Should not give non-inputs to mark_dirty
        class MyAdderBad(Function):
            @staticmethod
            def forward(ctx, a, b):
                c = 3 * a
                c.add_(b)
                ctx.mark_dirty(c)
                return c

            @staticmethod
            def backward(ctx, grad):
                bw_called[0] += 1
                grad = 3 * grad
                return grad, grad

        a = torch.ones(2, requires_grad=True)
        b = torch.ones(2, requires_grad=True)

        with warnings.catch_warnings(record=True) as w:
            MyAdderBad.apply(a.clone(), b)
        self.assertEqual(len(w), 1)

        # II) Multiple outputs
        class MyBadAdder(Function):
            @staticmethod
            def forward(ctx, a, b):
                a.add_(b)
                ctx.mark_dirty(a)
                return a, a + b

            @staticmethod
            def backward(ctx, ga, gab):
                bw_called[0] += 1
                return ga + gab, ga + gab

        # No extra inplace
        bw_called[0] = 0
        c, d = MyBadAdder.apply(a.clone(), b)
        (c * d).sum().backward()
        self.assertTrue(bw_called[0] == 1)

        # With extra inplace on the output
        bw_called[0] = 0
        c, d = MyBadAdder.apply(a.clone(), b)
        c += 2
        (c * d).sum().backward()
        self.assertTrue(bw_called[0] == 1)

        # The input is a view
        inplace_on_view_err = "your Function modifies inplace an input that is a view of another Tensor"
        with self.assertRaisesRegex(RuntimeError, inplace_on_view_err):
            c, d = MyBadAdder.apply(a.clone().view_as(a), b)

        # III) Inplace + other op
        class MyOutPlaceAdder(Function):
            @staticmethod
            def forward(ctx, a, b):
                a.add_(b)
                ctx.mark_dirty(a)
                return a.clone(), a + b

            @staticmethod
            def backward(ctx, ga, gab):
                bw_called[0] += 1
                return ga + gab, ga + 2 * gab

        # We don't reuse the input
        def fn(a, b):
            orig_a = a.clone().view_as(a)
            c, d = MyOutPlaceAdder.apply(orig_a, b)
            return (c * d).sum()

        bad_mark_dirty_err = "Some elements marked as dirty during the forward method were not returned as output."
        with self.assertRaisesRegex(RuntimeError, bad_mark_dirty_err):
            fn(a, b)

    def test_named_tensor_for_complex_views(self):
        names = ["batch", "height", "width", "complex"]
        z = torch.ones((5, 12, 14, 2), requires_grad=True)
        z_named = z.refine_names(*names)
        z_complex = torch.view_as_complex(z_named.rename(None)).refine_names(*names[:-1])
        z_complex.sum().backward()
        self.assertEqual(z.grad, torch.view_as_real(torch.ones_like(z_complex).rename(None)))

    def test_custom_function_return_view_in_nograd(self):
        class Alias(Function):
            @staticmethod
            def forward(ctx, x):
                return x[:]

            @staticmethod
            def backward(ctx, gx):
                return gx

        inp = torch.rand(2, requires_grad=True)

        with torch.no_grad():
            output = Alias.apply(inp)

        with torch.no_grad():
            expected_output = inp[:]

        # Calling the custom function should operate as if we called an equivalent op
        self.assertEqual(output.requires_grad, expected_output.requires_grad)

        # Check that in-place modification on view throws
        leaf_grad_err = "A view was created in no_grad mode and is being modified inplace"
        with self.assertRaisesRegex(RuntimeError, leaf_grad_err):
            output.zero_()

    def test_grad_mode_restored_reentrant(self):
        class MyFunction(Function):
            @staticmethod
            def forward(ctx, inp):
                return inp.clone()

            @staticmethod
            def backward(ctx, go):
                original = torch._C.is_grad_enabled()
                with torch.enable_grad():
                    self.assertTrue(torch._C.is_grad_enabled())
                    foo = torch.rand(go.size(), requires_grad=True)
                    grad, = torch.autograd.grad(
                        foo ** 3, foo, grad_outputs=go
                    )
                    self.assertTrue(torch._C.is_grad_enabled())
                self.assertTrue(torch._C.is_grad_enabled() == original)
                return grad

        inp = torch.rand(3, requires_grad=True)

        # Case where original==False
        MyFunction.apply(inp).sum().backward()
        # Case where original==True
        MyFunction.apply(inp).sum().backward(create_graph=True)

    def test_power_function(self):
        a = torch.tensor([0., 0., 0.])
        b = torch.tensor([-1., 0., 1.], requires_grad=True)
        c = torch.sum(a**b)
        c.backward()
        self.assertEqual(b.grad, torch.tensor([-inf, 0., 0.]))

        s = 0
        b = torch.tensor([-1., 0., 1.], requires_grad=True)
        c = torch.sum(s**b)
        c.backward()
        self.assertEqual(b.grad, torch.tensor([-inf, 0., 0.]))

    def test_custom_function_error(self):
        class BadFw(Function):
            @staticmethod
            def backward(ctx, foo):
                return foo

        class BadBw(Function):
            @staticmethod
            def forward(ctx, foo):
                return foo.clone()

        class BadBw2(Function):
            @staticmethod
            def forward(ctx, foo):
                return foo.clone()

            @staticmethod
            def backward(ctx, foo):
                return foo

            @staticmethod
            def vjp(ctx, foo):
                return foo

        class BadJvp(Function):
            @staticmethod
            def forward(ctx, foo):
                return foo.clone()

        inp = torch.rand(1, requires_grad=True)
        with self.assertRaisesRegex(NotImplementedError, "must implement the forward"):
            BadFw.apply(inp)

        with self.assertRaisesRegex(RuntimeError, "must implement either the backward"):
            BadBw.apply(inp).sum().backward()

        with self.assertRaisesRegex(RuntimeError, "Implementing both 'backward' and 'vjp'"):
            BadBw2.apply(inp).sum().backward()

        with self.assertRaisesRegex(RuntimeError, "must implement the jvp function"):
            with fwAD.dual_level():
                d = fwAD.make_dual(inp, torch.rand_like(inp))
                res = BadJvp.apply(d)

    def test_custom_function_forward_mode_view_checks(self):
        flag_to_error = {
            "ok": None,
            "not_a_view": "jvp is not returning a view",
            "not_a_view_of_inp": "jvp is not returning a view of the given",
            "not_a_view_of_inp_base": "jvp is not returning a view of the same base",
        }

        class ViewFn(Function):
            @staticmethod
            def forward(ctx, foo, flag):
                ctx.flag = flag
                ctx.size = foo.size()
                return foo.narrow(0, 0, 2)

            @staticmethod
            def vjp(ctx, gO):
                gI = gO.new_zeros(ctx.size)
                gI.narrow(0, 0, 2).copy_(gO)
                return gI, None

            @staticmethod
            def jvp(ctx, gI, _):
                res = gI.narrow(0, 0, 2)
                if ctx.flag != "ok":
                    # Break the view in the gradients!
                    res = res.clone()
                if ctx.flag in ["not_a_view_of_inp", "not_a_view_of_inp_base"]:
                    # Result should be a view, just of the wrong thing
                    res = res.view_as(res)
                return res

        inp = torch.rand(4, 4, dtype=torch.double, requires_grad=True)

        for flag, msg in flag_to_error.items():
            def test_fn(inp):
                if flag == "not_a_view_of_inp_base":
                    inp = inp.view_as(inp)
                return ViewFn.apply(inp, flag)

            if msg is None:
                gradcheck(test_fn, inp, check_forward_ad=True)
            else:
                with self.assertRaisesRegex(RuntimeError, msg):
                    gradcheck(test_fn, inp, check_forward_ad=True)

    def test_custom_function_forward_mode_inplace_checks(self):
        class InplaceFn(Function):
            @staticmethod
            def forward(ctx, foo, flag):
                ctx.mark_dirty(foo)
                ctx.flag = flag
                foo.mul_(2)
                return foo

            @staticmethod
            def vjp(ctx, gO):
                return 2 * gO, None

            @staticmethod
            def jvp(ctx, gI, _):
                if ctx.flag:
                    # Don't do the change inplace
                    return 2 * gI
                else:
                    gI.mul_(2)
                    return gI

        inp = torch.rand(4, 4, dtype=torch.double, requires_grad=True)

        def test_fn(inp, flag):
            inp = inp.clone()
            return InplaceFn.apply(inp, flag)

        gradcheck(test_fn, (inp, False), check_forward_ad=True)

        with self.assertRaisesRegex(RuntimeError, "inplace custom Function is not modifying the forward mode gradients inplace"):
            gradcheck(test_fn, (inp, True), check_forward_ad=True)

    def test_custom_function_forward_mode_wrong_formula(self):
        class UserFn(Function):
            @staticmethod
            def forward(ctx, foo, should_fail):
                ctx.should_fail = should_fail
                return foo * 2

            @staticmethod
            def vjp(ctx, gO):
                return 2 * gO, None

            @staticmethod
            def jvp(ctx, gI, _):
                if ctx.should_fail:
                    # Wrong gradient formula
                    return 3 * gI
                else:
                    return 2 * gI

        inp = torch.rand(10, dtype=torch.double, requires_grad=True)
        gradcheck(UserFn.apply, (inp, False), check_forward_ad=True)

        with self.assertRaisesRegex(RuntimeError, "Jacobian computed with forward mode mismatch for output 0"):
            gradcheck(UserFn.apply, (inp, True), check_forward_ad=True)

    def test_custom_function_forward_mode_non_tensor_before_tensor_args(self):
        class MyFn(torch.autograd.Function):
            @staticmethod
            def forward(ctx, nt, x, nt2, y):
                return x * 2 + y * 3

            @staticmethod
            def jvp(ctx, nt, x_t, nt2, y_t):
                self.assertIsNone(nt)
                self.assertIsNone(nt2)
                return x_t * 2 + y_t * 3

        x = torch.tensor(1., dtype=torch.double)
        t = torch.tensor(1., dtype=torch.double)
        y = torch.tensor(1., dtype=torch.double)

        with fwAD.dual_level():
            dual_x = fwAD.make_dual(x, t)
            MyFn.apply(1, dual_x, 1, y)

        gradcheck(MyFn.apply, (1, x.requires_grad_(True), 1, y.requires_grad_(True)), check_forward_ad=True,
                  check_backward_ad=False, check_batched_grad=False)

    def test_custom_function_forward_mode_forward_is_no_op(self):
        error_regex = "A custom Function's forward is returning a view \\(or an input as-is\\)"

        return_lambdas = {
            # If we return an input as-is in forward, that is treated
            # as if self.view_as(self) is performed. If jvp returns x.view_as(x),
            # this is OK.
            "view_as": lambda x: x.view_as(x),
            # Expect this to raise an error
            "self": lambda x: x,
            # Expect this to raise the same error
            "mul_by_2": lambda x: x * 2,
        }

        for k, fn in return_lambdas.items():
            class MyFn(torch.autograd.Function):
                @staticmethod
                def forward(ctx, x, y):
                    return x + y, x

                @staticmethod
                def vjp(ctx, gO1, gO2):
                    return gO1 + gO2, gO1

                @staticmethod
                def jvp(ctx, x_t, y_t):
                    return x_t + y_t, fn(x_t)

            a = torch.tensor(1., dtype=torch.double, requires_grad=True)
            t = torch.tensor(1., dtype=torch.double)
            b = torch.tensor(1., dtype=torch.double, requires_grad=True)

            c = torch.tensor(1., dtype=torch.double)
            t2 = torch.tensor(1., dtype=torch.double)
            d = torch.tensor(1., dtype=torch.double)

            with fwAD.dual_level():
                a_dual = fwAD.make_dual(a, t)
                c_dual = fwAD.make_dual(c, t2)

                if k == "view_as":
                    _, out2 = MyFn.apply(a_dual, b)
                    self.assertTrue(fwAD.unpack_dual(out2).tangent._base is t)

                    _, out2 = MyFn.apply(c_dual, d)
                    self.assertTrue(fwAD.unpack_dual(out2).tangent._base is t2)
                else:
                    with self.assertRaisesRegex(RuntimeError, error_regex):
                        MyFn.apply(a_dual, b)

                    with self.assertRaisesRegex(RuntimeError, error_regex):
                        MyFn.apply(c_dual, d)

            if k == "view_as":
                gradcheck(MyFn.apply, (a, c), check_forward_ad=True)
            else:
                with self.assertRaisesRegex(RuntimeError, error_regex):
                    gradcheck(MyFn.apply, (a, c), check_forward_ad=True)

    def test_custom_function_save_for_forward(self):
        class Func(torch.autograd.Function):
            @staticmethod
            def forward(ctx, x: torch.Tensor, y: torch.Tensor, z: int):
                ctx.save_for_backward(x, y)
                ctx.save_for_forward(x, y)
                ctx.z = z
                ctx.prod = x * y
                return z * ctx.prod

            @staticmethod
            def jvp(ctx, x_t, y_t, _):
                x_p, y_p = ctx.saved_tensors
                z = ctx.z
                return z * (y_p * x_t + x_p * y_t)

            @staticmethod
            def vjp(ctx, grad_out):
                x, y = ctx.saved_tensors
                z = ctx.z
                return z * grad_out * y, z * grad_out * x, None

        a = torch.tensor(1., requires_grad=True, dtype=torch.double)
        t = torch.tensor(1., dtype=torch.double)
        b = torch.tensor(2., requires_grad=True, dtype=torch.double)
        c = 4

        with fwAD.dual_level():
            a_dual = fwAD.make_dual(a, t)
            out = Func.apply(a_dual, b, c)
            out.backward()

        gradcheck(Func.apply, (a, b, c), check_forward_ad=True)

        # When saved for backward, but not saved for forward
        class Func(torch.autograd.Function):
            @staticmethod
            def forward(ctx, x: torch.Tensor):
                ctx.save_for_backward(x)
                return x.clone()

            @staticmethod
            def jvp(ctx, x_t):
                self.assertEqual(len(ctx.saved_tensors), 0)
                return x_t

            @staticmethod
            def vjp(ctx, grad_out):
                x, = ctx.saved_tensors
                self.assertEqual(len(ctx.saved_tensors), 1)
                return grad_out

        with fwAD.dual_level():
            a_dual = fwAD.make_dual(a, t)
            out = Func.apply(a_dual)
            out.backward()

        gradcheck(Func.apply, (a,), check_forward_ad=True)

    def test_custom_function_local_inplace(self):
        class MyFn(torch.autograd.Function):
            @staticmethod
            def forward(ctx, inp, inplace):
                view = inp.clone()[:3]
                if inplace:
                    view += 2
                return view

            @staticmethod
            def backward(ctx, grad):
                return grad, None

        base = torch.rand(10, requires_grad=True)

        foo = MyFn.apply(base, False)
        self.assertEqual(foo.grad_fn.__class__.__name__, "MyFnBackward")

        foo = MyFn.apply(base, True)
        self.assertEqual(foo.grad_fn.__class__.__name__, "MyFnBackward")

    def test_integer_outputs(self):
        inp = torch.rand(4, requires_grad=True)

        out = inp.argmax()
        self.assertFalse(out.dtype.is_floating_point)
        self.assertFalse(out.requires_grad)

        out = inp.argmin()
        self.assertFalse(out.dtype.is_floating_point)
        self.assertFalse(out.requires_grad)

        out = inp.argsort()
        self.assertFalse(out.dtype.is_floating_point)
        self.assertFalse(out.requires_grad)

        val = torch.rand((), requires_grad=True)

        out = torch.searchsorted(inp, val)
        self.assertFalse(out.dtype.is_floating_point)
        self.assertFalse(out.requires_grad)

        bins = torch.linspace(0, 1.0, steps=100, requires_grad=True)
        vals = torch.rand(5, 5, requires_grad=True)
        out = torch.bucketize(vals, bins)
        self.assertFalse(out.dtype.is_floating_point)
        self.assertFalse(out.requires_grad)

        val = torch.empty(5).requires_grad_()
        out = val.count_nonzero()
        self.assertFalse(out.requires_grad)

        def assert_only_first_requires_grad(res):
            if not isinstance(res, tuple):
                res = (res,)
            self.assertTrue(res[0].requires_grad)
            for out in res[1:]:
                if out is not None:
                    self.assertFalse(out.requires_grad)

        for sort in [True, False]:
            for return_inverse in [True, False]:
                for return_counts in [True, False]:
                    res = torch.unique(inp, sorted=sort, return_inverse=return_inverse,
                                       return_counts=return_counts)
                    assert_only_first_requires_grad(res)

                    res = torch.unique(inp, sorted=sort, return_inverse=return_inverse,
                                       return_counts=return_counts, dim=0)
                    assert_only_first_requires_grad(res)

                    res = torch.unique_consecutive(inp, return_inverse=return_inverse,
                                                   return_counts=return_counts)
                    assert_only_first_requires_grad(res)

                    res = torch.unique_consecutive(inp, return_inverse=return_inverse,
                                                   return_counts=return_counts, dim=0)
                    assert_only_first_requires_grad(res)

                    # Here we test the internal functions to make sure all of them are
                    # covered on top of the public API
                    res = torch._unique(inp, sorted=sort, return_inverse=return_inverse)
                    assert_only_first_requires_grad(res)

                    # This looks public but is actually manually deleted from the
                    # torch namespace in torch/functional.py
                    res = torch._VF.unique_dim(inp, dim=0, sorted=sort, return_inverse=return_inverse,
                                               return_counts=return_counts)
                    assert_only_first_requires_grad(res)

                    # We don't test `unique_dim_consecutive` here.
                    # It looks public but the python binding is actually manually disabled in
                    # tools/autograd/gen_python_functions.py

                    res = torch._unique2(inp, sorted=sort, return_inverse=return_inverse,
                                         return_counts=return_counts)
                    assert_only_first_requires_grad(res)

    def test_custom_function_cycle(self):
        class MyFn(Function):
            @staticmethod
            def forward(ctx, x, metadata):
                x = x.clone()
                ctx.meta = metadata
                ctx.save_for_backward(x)
                return x

            @staticmethod
            def backward(ctx, gO):
                x, = ctx.saved_tensors
                self.assertEqual(x, 3.14)
                self.assertEqual(ctx.meta["foo"], 3.14)
                return gO * x, None

        def get_refs(with_backward):
            a = torch.tensor(3.14, requires_grad=True)

            metadata = {}
            out = MyFn.apply(a, metadata)

            metadata["foo"] = out

            if with_backward:
                out.sum().backward()
                self.assertEqual(a.grad, a)

            return torch._C._WeakTensorRef(out)

        with disable_gc():
            ref = get_refs(False)
            self.assertFalse(ref.expired())
        gc.collect()
        self.assertTrue(ref.expired())

        # The backward clears the saved_variables but not the __dict__
        with disable_gc():
            ref = get_refs(True)
            self.assertFalse(ref.expired())
        gc.collect()
        self.assertTrue(ref.expired())

    def test_create_graph_and_full_backward_hook_cycle(self):
        # If BackwardHook saves grad_output, it can create a cycle when we perform backward
        # with create_graph=True
        #
        #   grad_output -> grad_output.grad_fn -> graph -> hook -> grad_output
        #
        class TestCls():
            # Dummy class for the purpose of creating a weakref
            pass

        def get_ref(input_requires_grad, nb_hooks):
            t = torch.randn(10, requires_grad=input_requires_grad)
            a = torch.tensor(1., requires_grad=True)

            class Test(nn.Module):
                def forward(self, x):
                    return x ** 2 * a ** 2
            mod = Test()

            for _ in range(nb_hooks):
                mod.register_full_backward_hook(lambda a, b, c: None)

            tmp = mod(t)

            # Save dummy object to graph and get a weak ref to it
            test = TestCls()
            ref = weakref.ref(test)
            tmp.grad_fn.metadata["a"] = test

            with set_warn_always_context(True):
                with warnings.catch_warnings(record=True) as w:
                    tmp.exp().sum().backward(create_graph=True)
                    self.assertTrue(len(w) == 1)
                    self.assertTrue("Using backward() with create_graph=True" in str(w[0].message))

            # Remove the backward + create_graph=True cycle
            a.grad = None
            t.grad = None

            return ref

        for nb_hooks in (1, 2, 3):
            for input_requires_grad in (True, False):
                ref_ = get_ref(
                    input_requires_grad=input_requires_grad,
                    nb_hooks=nb_hooks,
                )
                gc.collect()
                self.assertIsNone(ref_())


    def test_input_buffer_accum(self):
        leaf = torch.rand(2, 2, requires_grad=True)

        # An op that returns sparse gradients
        ind = torch.tensor([[0, 0]], dtype=torch.long)
        out2 = leaf.gather(0, ind, sparse_grad=True)

        # An op that returns the gradients as-is
        out1 = leaf.clone()

        grad_out1_original = torch.rand_like(out1)
        grad_out1 = grad_out1_original.clone()
        grad_out2 = torch.rand_like(out2)

        torch.autograd.backward((out1, out2), (grad_out1, grad_out2))

        # Given gradients should not be modified inplace
        self.assertEqual(grad_out1, grad_out1_original)

    def test_no_unnecessary_unwrapping(self):
        a = torch.randn(5, requires_grad=True)
        a_orig = a.detach().clone()
        b = a * a
        c = a * b
        d = torch.exp(a)

        # a is leaf
        self.assertIs(b.grad_fn._saved_self, a)
        self.assertIs(b.grad_fn._saved_other, a)
        self.assertIs(c.grad_fn._saved_self, a)

        # b is not an output
        self.assertIs(c.grad_fn._saved_other, b)

        # d is an output
        self.assertEqual(d.grad_fn._saved_result, d)
        self.assertIsNot(d.grad_fn._saved_result, d)

        c.sum().backward()

        with self.assertRaisesRegex(RuntimeError, "after they have already been freed"):
            c.grad_fn._saved_self

        # a is left untouched
        self.assertEqual(a, a_orig)

    def test_saved_variable_version_counter(self):
        a = torch.rand(2, requires_grad=True)

        b = torch.exp(a)

        b_unpacked = b.grad_fn._saved_result
        self.assertEqual(b, b_unpacked)
        self.assertEqual(b._version, b_unpacked._version)

        with torch.no_grad():
            b += 1

        self.assertEqual(b, b_unpacked)
        self.assertEqual(b._version, b_unpacked._version)

    def test_saved_variable_packing_unpacking_saved_original_with_hooks(self):
        # Tests that packing/unpacking a SavedVariable works correctly with user-defined hooks
        # The saved_original / did_not_save_original distinction corresponds to the `save_original`
        # attribute of `SavedVariable`.

        def test(get_input, is_leaf):
            a = get_input()
            grad_fn = a.grad_fn
            y = a * a
            y.grad_fn._raw_saved_self.register_hooks(lambda x: 2 * x, lambda x: x / 2)
            self.assertEqual(a, y.grad_fn._saved_self)
            if not is_leaf:
                self.assertIs(grad_fn, y.grad_fn._saved_self.grad_fn)
                y.sum().backward()
            else:
                y.sum().backward()
                self.assertEqual(2 * a, a.grad)

            a = get_input()
            grad_fn = a.grad_fn
            y = a * a
            y.grad_fn._raw_saved_self.register_hooks(lambda x: 2 * x, lambda x: x)
            self.assertEqual(2 * a, y.grad_fn._saved_self)
            if not is_leaf:
                self.assertIs(grad_fn, y.grad_fn._saved_self.grad_fn)
                y.sum().backward()
            else:
                y.sum().backward()
                self.assertEqual(3 * a, a.grad)

            # double backward
            a = get_input()
            grad_fn = a.grad_fn
            y = a ** 3
            y.grad_fn._raw_saved_self.register_hooks(lambda x: x, lambda x: x)
            s = torch.sum(y)
            g, = torch.autograd.grad(s, (a, ), create_graph=True)
            if not is_leaf:
                self.assertIs(grad_fn, y.grad_fn._saved_self.grad_fn)
                g.sum().backward()
            else:
                g.sum().backward()
                self.assertEqual(6 * a, a.grad)

            a = get_input()
            y = a * a
            y.grad_fn._raw_saved_self.register_hooks(lambda x: x, lambda x: 1)
            with self.assertRaisesRegex(TypeError, "Output of saved tensor unpack_hook expected to be a Tensor"):
                print(y.grad_fn._saved_self)

            a = get_input()
            y = a * a
            with self.assertRaisesRegex(TypeError, "missing 1 required positional argument"):
                y.grad_fn._raw_saved_self.register_hooks(lambda x, b: x, lambda x: x)

            a = get_input()
            y = a * a
            with self.assertRaisesRegex(TypeError, "missing 1 required positional argument"):
                y.grad_fn._raw_saved_self.register_hooks(lambda x, b: (x, b), lambda x: x)

            def inplace_double(x):
                x *= 2
                return x

            a = get_input()
            t = a * a

            with self.assertRaisesRegex(RuntimeError, "A saved tensor pack hook is modifying its input in place."):
                t.grad_fn._raw_saved_self.register_hooks(inplace_double, lambda x: x / 2)

        # leaf
        test(lambda: torch.randn(5, requires_grad=True), True)

        # not leaf, not output
        test(lambda: (1 + torch.randn(5, requires_grad=True)), False)

    def test_saved_variable_packing_unpacking_did_not_save_original_with_hooks(self):
        # Tests that packing/unpacking a SavedVariable works correctly with user-defined hooks
        # The saved_original / did_not_save_original distinction corresponds to the `save_original`
        # attribute of `SavedVariable`.

        a = torch.randn(5, requires_grad=True)
        y = torch.exp(a)
        y.grad_fn._raw_saved_result.register_hooks(lambda x: x, lambda x: x)
        self.assertEqual(y, y.grad_fn._saved_result)
        self.assertIs(y.grad_fn, y.grad_fn._saved_result.grad_fn)
        y.sum().backward()
        self.assertEqual(a.grad, y)

    def test_saved_variable_packing_unpacking_saved_original_with_default_hooks(self):
        # Tests that default hooks are properly registered, used and reset
        # The saved_original / did_not_save_original distinction corresponds to the `save_original`
        # attribute of `SavedVariable`.
        # See also:
        #  - test_saved_variable_packing_unpacking_saved_original_with_hooks

        def pack(x):
            warnings.warn("pack")
            return x

        with torch.autograd.graph.saved_tensors_hooks(pack, lambda x: x):
            a = torch.ones(5, requires_grad=True)

            warnings.simplefilter('always')
            with warnings.catch_warnings(record=True) as w:
                y = a * a
                # should raise two warnings from a being saved twice
                self.assertEqual(len(w), 2)

        with torch.autograd.graph.saved_tensors_hooks(lambda x: x, lambda x: x):
            a = torch.randn(5, requires_grad=True)
            y = a * a
            self.assertEqual(a, y.grad_fn._saved_self)
            self.assertEqual(a, y.grad_fn._saved_other)
            y.sum().backward()
            self.assertEqual(2 * a, a.grad)

        with torch.autograd.graph.saved_tensors_hooks(lambda x: 2 * x, lambda x: x / 2):
            a = torch.randn(5, requires_grad=True)
            y = a * a
            self.assertEqual(a, y.grad_fn._saved_self)
            self.assertEqual(a, y.grad_fn._saved_other)
            y.sum().backward()
            self.assertEqual(2 * a, a.grad)

        with torch.autograd.graph.saved_tensors_hooks(lambda x: 2 * x, lambda x: x):
            a = torch.randn(5, requires_grad=True)
            y = a * a
            self.assertEqual(2 * a, y.grad_fn._saved_self)
            self.assertEqual(2 * a, y.grad_fn._saved_other)
            y.sum().backward()
            self.assertEqual(4 * a, a.grad)

        # Exited hooks correctly
        a = torch.randn(5, requires_grad=True)
        y = a * a
        self.assertEqual(a, y.grad_fn._saved_self)
        self.assertEqual(a, y.grad_fn._saved_other)
        y.sum().backward()
        self.assertEqual(2 * a, a.grad)

    def test_saved_variable_packing_unpacking_did_not_save_original_with_default_hooks(self):
        # See also test_saved_variable_packing_unpacking_did_not_save_original_with_hooks

        with torch.autograd.graph.saved_tensors_hooks(lambda x: x, lambda x: x):
            a = torch.randn(5, requires_grad=True)
            y = torch.exp(a)
            self.assertEqual(y, y.grad_fn._saved_result)
            y.sum().backward()
            self.assertEqual(a.grad, y)

    def test_setting_default_saved_variable_hooks_twice_should_not_fail(self):
        with torch.autograd.graph.saved_tensors_hooks(lambda x: x, lambda x: x):
            with torch.autograd.graph.saved_tensors_hooks(lambda x: x, lambda x: x):
                pass

    def test_setting_default_saved_variable_hooks_twice_should_use_inner(self):
        with torch.autograd.graph.saved_tensors_hooks(lambda x: 3 * x, lambda x: 3 * x):
            b = torch.randn(5, requires_grad=True)
            with torch.autograd.graph.saved_tensors_hooks(lambda x: 5 * x, lambda x: 5 * x):
                a = torch.randn(5, requires_grad=True)
                y = a * a
            z = b * b
        y.sum().backward()
        z.sum().backward()
        self.assertEqual(2 * 5 * 5 * a, a.grad)
        self.assertEqual(2 * 3 * 3 * b, b.grad)

    def test_save_on_cpu_and_checkpoint(self):
        a = torch.randn(2, 2, requires_grad=True)

        b = a.pow(2).pow(2).pow(2).pow(2)
        b.sum().backward()
        b_grad = a.grad.clone()
        a.grad.zero_()

        with torch.autograd.graph.save_on_cpu():
            h = a.pow(2)
            h = checkpoint(lambda x: x.pow(2).pow(2), h, use_reentrant=False)
            c = h.pow(2)
        c.sum().backward()
        c_grad = a.grad.clone()
        a.grad.zero_()

        def f(a):
            h = a.pow(2)
            with torch.autograd.graph.save_on_cpu():
                h = h.pow(2).pow(2)
            return h.pow(2)

        d = checkpoint(f, a, use_reentrant=False)
        d.sum().backward()
        d_grad = a.grad.clone()

        self.assertEqual(b_grad, c_grad)
        self.assertEqual(b_grad, d_grad)

    def test_pack_hook_with_inplace_modification_should_fail(self):
        a = torch.randn(5, requires_grad=True)

        def inc(x):
            x += 1
            return x
        with torch.autograd.graph.saved_tensors_hooks(inc, lambda x: x):
            with self.assertRaisesRegex(RuntimeError, "A saved tensor pack hook is modifying its input in place."):
                y = torch.exp(a)

        y = torch.exp(a)
        with self.assertRaisesRegex(RuntimeError, "A saved tensor pack hook is modifying its input in place."):
            y.grad_fn._raw_saved_result.register_hooks(inc, lambda x: x)

    def test_saving_variable_to_disk(self):
        with tempfile.TemporaryDirectory() as tmp_dir:
            def pack(x):
                name = os.path.join(tmp_dir, str(uuid.uuid4()))
                torch.save(x, name)
                return name

            def unpack(name):
                return torch.load(name)

            with torch.autograd.graph.saved_tensors_hooks(pack, unpack):
                a = torch.ones(5, requires_grad=True)
                y = a * a
                self.assertEqual(a, y.grad_fn._saved_self)

                y.sum().backward()
                self.assertEqual(2 * a, a.grad)

    def test_default_saved_variable_hooks_double_backward(self):
        with torch.autograd.graph.saved_tensors_hooks(lambda x: x, lambda x: x):
            a = torch.randn(5, requires_grad=True)
            y = a ** 3
            s = torch.sum(y)
            g, = torch.autograd.grad(s, (a, ), create_graph=True)
            g.sum().backward()
            self.assertEqual(6 * a, a.grad)


        with torch.autograd.graph.saved_tensors_hooks(lambda x: 2 * x, lambda x: x):
            a = torch.randn(5, requires_grad=True)
            y = a ** 3
            s = torch.sum(y)
        g, = torch.autograd.grad(s, (a, ), create_graph=True)
        g.sum().backward()
        # factor 2 because only a is saved once
        self.assertEqual(6 * 2 * a, a.grad)


        a = torch.randn(5, requires_grad=True)
        y = a ** 3
        s = torch.sum(y)
        with torch.autograd.graph.saved_tensors_hooks(lambda x: 2 * x, lambda x: x):
            g, = torch.autograd.grad(s, (a, ), create_graph=True)
            g.sum().backward()
            # factor 4 because pow_backward is grad * (exp * self.pow(exp - 1))
            # so grad is saved and self (i.e. a) is saved
            self.assertEqual(6 * 4 * a, a.grad)


        with torch.autograd.graph.saved_tensors_hooks(lambda x: 2 * x, lambda x: x):
            a = torch.randn(5, requires_grad=True)
            y = a ** 3
            s = torch.sum(y)
            g, = torch.autograd.grad(s, (a, ), create_graph=True)
            g.sum().backward()
            # combining the two above blocks: 2 * 4 = 8
            # note that in that sense, a is saved twice
            self.assertEqual(6 * 8 * a, a.grad)

    def test_graph_save_on_cpu(self):
        def test(get_input, cuda, pin_memory):
            with torch.autograd.graph.save_on_cpu(pin_memory):
                a = get_input()
                if cuda:
                    a.cuda()
                y = a * a
                self.assertEqual(a, y.grad_fn._saved_self)
                self.assertEqual(a, y.grad_fn._saved_other)
                self.assertEqual(a.dtype, y.grad_fn._saved_self.dtype)
                self.assertEqual(a.layout, y.grad_fn._saved_self.layout)
                if y.is_sparse:
                    y = y.to_dense()
                y.sum().backward()

                actual = 2 * a
                expected = a.grad
                if a.is_sparse:
                    actual = actual.coalesce()
                    expected = expected.coalesce()

                self.assertEqual(actual, expected)

        for cuda in [False] + ([True] if torch.cuda.is_available() else []):
            for pin_memory in [True, False]:
                # FloatTensor
                test(lambda: torch.randn(5, requires_grad=True), cuda, pin_memory)
                # DoubleTensor
                test(lambda: torch.randn(5, requires_grad=True, dtype=torch.double), cuda, pin_memory)
                # Sparse tensor
                x = torch.sparse_coo_tensor(torch.tensor([[1, 1]]).long(), torch.tensor([1., 1.]), requires_grad=True)
                test(lambda: x, cuda, pin_memory)

    @unittest.skipIf(not TEST_CUDA, "test requires CUDA")
    def test_graph_save_on_cpu_cuda(self):
        def f(x):
            a = x + 1
            return a * a

        # with grad
        a = torch.ones(1, requires_grad=True, device="cuda")
        y = f(a)
        memory_with_grad = torch.cuda.memory_allocated()

        del a
        del y

        # without grad
        a = torch.ones(1, requires_grad=True, device="cuda")
        with torch.no_grad():
            y = f(a)
        memory_without_grad = torch.cuda.memory_allocated()

        self.assertGreater(memory_with_grad, memory_without_grad)

        del a
        del y

        # with hooks
        with torch.autograd.graph.save_on_cpu():
            a = torch.ones(1, requires_grad=True, device="cuda")
            y = f(a)
            memory_with_hooks = torch.cuda.memory_allocated()
            self.assertEqual(memory_with_hooks, memory_without_grad)

    def test_pynode_destruction_deadlock(self):
        script = """
import torch

class Foo(torch.autograd.Function):
    @staticmethod
    def forward(ctx, x):
        return x.clone()

    @staticmethod
    def forward(ctx, gO):
        return gO.clone()

def get_out():
    inp = torch.rand(2, requires_grad=True)

    # The python function is first so that it runs
    # last in the backward pass
    right = Foo.apply(inp)

    # An op that creates new memory
    left1 = inp.clone()
    # An op that saves its input
    left2 = left1 ** 2

    # Inplace modify so that the backward for
    # left2 always raises an error
    left1 += 1

    # An op that takes both side as input.
    # After running, both side's last op will be in
    # the ready queue
    # And the op for left will run first as it was
    # executed last during the forward
    out = left2 + right

    return out

# Nothing should be global variables here as, from what
# I can see, python leaks all the global objects
get_out().sum().backward()

# This used to deadlock when the PyNode is being destroyed after
# the error is raised.
"""
        try:
            subprocess.check_output(
                [sys.executable, '-c', script],
                stderr=subprocess.STDOUT,
                # On Windows, opening the subprocess with the default CWD makes `import torch`
                # fail, so just set CWD to this script's directory
                cwd=os.path.dirname(os.path.realpath(__file__)),
                # It is ok to have an extra long timeout here as a timeout means the test failed
                timeout=20)
        except subprocess.TimeoutExpired as e:
            self.fail(msg="Example code timed out! See the code sample in the test for details.")
        except subprocess.CalledProcessError as e:
            err_msg = "RuntimeError: one of the variables needed for gradient computation"
            self.assertTrue(err_msg in e.output.decode("utf-8"))

def index_perm_variable(shape, max_indices):
    if not isinstance(shape, tuple):
        shape = (shape,)

    index = torch.randperm(max_indices).narrow(0, 0, reduce(mul, shape)).view(shape)
    return index

def bernoulli_scalar():
    return torch.tensor(0, dtype=torch.uint8).bernoulli_()


class TestAutogradForwardModeBatchedGrad(TestCase):
    def test_out_of_place_basic(self):
        a = torch.rand(4, 4, dtype=torch.double, requires_grad=True)
        b = torch.rand(4, 4, dtype=torch.double, requires_grad=True)
        self.assertTrue(gradcheck(torch.sin, a, check_forward_ad=True, check_batched_grad=True,
                                  check_batched_forward_grad=True))
        self.assertTrue(gradcheck(torch.add, (a, b), check_forward_ad=True, check_batched_grad=True,
                                  check_batched_forward_grad=True))

    def test_out_of_place_not_same_layout(self):
        input = torch.zeros([2, 2]).transpose(0, 1)
        tangent = torch.zeros([2, 2, 2])

        def jvp(tangent):
            with fwAD.dual_level():
                x = fwAD.make_dual(input, tangent)
                return fwAD.unpack_dual(x)[1]
        x_tangent = torch._vmap_internals._vmap(jvp, 0, 0)(tangent)

        self.assertIsNot(x_tangent, tangent)

    def test_inplace_on_view_same_layout(self):
        input = torch.zeros([2, 2])
        tangent = torch.zeros([2, 2, 2])
        base = torch.zeros([2, 2])
        view = base.view_as(base)

        def jvp(tangent):
            with fwAD.dual_level():
                x = fwAD.make_dual(input, tangent)
                view.copy_(x)
                return fwAD.unpack_dual(x)[1], fwAD.unpack_dual(view)[1], fwAD.unpack_dual(view._base)[1]
        x_tangent, view_tangent, base_tangent = torch._vmap_internals._vmap(jvp, 0, 0)(tangent)

        self.assertFalse(view_tangent._is_view())  # Optimization to share the same tensor!
        self.assertIs(view_tangent, base_tangent)
        self.assertIs(x_tangent, tangent)

    def test_inplace_on_view_not_same_layout(self):
        input = torch.zeros([2, 2])
        tangent = torch.zeros([2, 2, 2])
        view = torch.zeros([2, 2]).transpose(0, 1)

        def jvp(tangent):
            with fwAD.dual_level():
                x = fwAD.make_dual(input, tangent)
                view.copy_(x)
                return fwAD.unpack_dual(x)[1], fwAD.unpack_dual(view)[1], fwAD.unpack_dual(view._base)[1]
        x_tangent, view_tangent, base_tangent = torch._vmap_internals._vmap(jvp, 0, 0)(tangent)

        self.assertIs(view_tangent._base, base_tangent)
        self.assertIs(x_tangent, tangent)
        self.assertIsNot(view_tangent, tangent)

    def test_metadata_check_for_storage_numel_skipped(self):
        # See: test_metadata_check_checks_storage_numel for the reverse of this test
        primal = torch.randn(5)[:4].detach()
        self.assertEqual(len(primal.storage()), 5)
        tangent = torch.randn(10, 4)

        def jvp(tangent):
            with fwAD.dual_level():
                dual = fwAD.make_dual(primal, tangent)
                _, unpacked_tangent = fwAD.unpack_dual(dual)

                # No copy is made
                self.assertIs(tangent, unpacked_tangent)

                # as_strided raises
                with self.assertRaisesRegex(RuntimeError, "can access memory outside of `tensor`"):
                    dual.as_strided((5,), (1,), 0)
            return unpacked_tangent

        torch._vmap_internals._vmap(jvp, 0, 0)(tangent)


class TestAutogradForwardMode(TestCase):
    def tearDown(self):
        # Ensure that a failing test won't make others fail
        while fwAD._current_level >= 0:
            fwAD.exit_dual_level()

        super().tearDown()

    def test_forward_level_cleanup(self):
        def get_tensor_and_weak_ref():
            # Create a new Tensor and weak reference
            t = torch.rand(2, requires_grad=True)
            return t, torch._C._WeakTensorRef(t)

        # Sanity check that the helper function works as expected
        t, t_ref = get_tensor_and_weak_ref()
        self.assertFalse(t_ref.expired())

        del t
        self.assertTrue(t_ref.expired())

        # Main test code
        foo = torch.rand(2)

        with fwAD.dual_level():
            tangent, tangent_ref = get_tensor_and_weak_ref()
            self.assertFalse(tangent_ref.expired())

            dual = fwAD.make_dual(foo, tangent)
            self.assertFalse(tangent_ref.expired())

            # Make sure that the tangent we provided has been re-used as is
            self.assertTrue(fwAD.unpack_dual(dual)[1] is tangent)

            # Make sure that dual is keeping the tangent alive
            del tangent
            self.assertFalse(tangent_ref.expired())

            # Make sure that the dual level does not keep the c++
            # version of the tangent alive
            del dual
            self.assertTrue(tangent_ref.expired())

    def test_size_check(self):
        foo = torch.rand(2)
        tangent = torch.rand(3)

        with fwAD.dual_level():
            with self.assertRaisesRegex(RuntimeError, "Trying to set a forward gradient that has a different size"):
                dual = fwAD.make_dual(foo, tangent)

            dual = fwAD.make_dual(foo, tangent[1:])

    def test_metadata_check_checks_storage_numel(self):
        primal = torch.randn(5)[:4].detach()
        self.assertEqual(len(primal.storage()), 5)
        tangent = torch.randn(4)

        with fwAD.dual_level():
            dual = fwAD.make_dual(primal, tangent)
            _, unpacked_tangent = fwAD.unpack_dual(dual)

            # # Verify that mutating unpacked tangent does not affect the original tangent
            tangent_clone = tangent.clone()
            unpacked_tangent *= 2
            self.assertTrue(torch.allclose(tangent_clone, tangent))

            # as_strided runs without error
            dual.as_strided((5,), (1,), 0)

    def test_metadata_check_checks_ignores_size_zero(self):
        a = torch.ones(0).as_strided((0, 1,), (1, 1,), 0)
        b = torch.ones(0).as_strided((0, 1,), (1, 0,), 0)

        with fwAD.dual_level():
            dual = fwAD.make_dual(a, b)
            torch.diagonal(dual, offset=0)

        input = torch.rand([0, 1], dtype=torch.complex128, requires_grad=True)
        func = partial(torch.diagonal, offset=0)
        torch.autograd.gradcheck(func, (input,), check_forward_ad=True)

    def test_metadata_check_when_primal_has_conj_bit(self):
        # Make sure the _has_same_storage_numel is a fallthrough, so that
        # conj bit does not materialize. If it materializes it would
        # cause the layout check to fail for views that do not index the
        # the entire storage.
        a = torch.randn(2, 2, dtype=torch.cdouble).conj()
        b = torch.rand_like(a)

        self.assertTrue(torch.is_conj(a))
        self.assertEqual(len(a.storage()), len(b.storage()))

        with fwAD.dual_level():
            dual = fwAD.make_dual(a, b)
            dual[1:]

    def test_metadata_check_when_primal_has_neg_bit(self):
        # Make sure the _has_same_storage_numel is a fallthrough, so that
        # conj bit does not materialize. If it materializes it would
        # cause the layout check to fail for views that do not index the
        # the entire storage.
        a = torch.randn(2, 2, dtype=torch.cdouble).conj().imag
        b = torch.randn(2, 2, dtype=torch.cdouble).imag

        self.assertTrue(torch.is_neg(a))
        self.assertEqual(len(a.storage()), len(b.storage()))

        with fwAD.dual_level():
            dual = fwAD.make_dual(a, b)
            dual[1:]

    def test_metadata_check_check_conj(self):
        keys = {
            "NEITHER": lambda x: x,
            "CONJ": lambda x: x.conj(),
            "NEG": lambda x: x._neg_view()
        }

        for primal_key, tangent_key in product(keys, keys):
            x = keys[primal_key](torch.randn(2, 3, 4, dtype=torch.cdouble))
            t = keys[tangent_key](torch.randn(2, 3, 4, dtype=torch.cdouble))

            if primal_key == tangent_key:
                with fwAD.dual_level():
                    dual = fwAD.make_dual(x, t)
                    self.assertTrue(fwAD.unpack_dual(dual).tangent is t)
                    torch.real(dual)
                    torch.imag(dual)
            else:
                with fwAD.dual_level():
                    dual = fwAD.make_dual(x, t)
                    self.assertTrue(fwAD.unpack_dual(dual).tangent is not t)
                    torch.real(dual)
                    torch.imag(dual)

    def test_metadata_check_ignore_storage_offset_for_zero_numel_tensor(self):
        # See https://github.com/pytorch/pytorch/issues/80507
        a = torch.tensor([1.]).as_strided((0,), (1,), 1)
        b = torch.tensor([1.]).as_strided((0,), (1,), 2)

        with fwAD.dual_level():
            dual_input = fwAD.make_dual(a, b)
            # Check that no copy is made
            self.assertIs(fwAD.unpack_dual(dual_input).tangent, b)

        a = torch.tensor([1.]).as_strided((1,), (2,), 0)
        b = torch.tensor([1.]).as_strided((1,), (1,), 0)

        with fwAD.dual_level():
            dual_input = fwAD.make_dual(a, b)
            dual_input[1:]

    # The following test functions want to ensure all the following behaviors:
    #   - Ensure that default level system in the python binding works
    #   - Ensure that only level 0 exists and nesting is properly disabled
    #   - Ensure that printing works fine
    #   - Ensure that basic packing/unpacking works
    #   - Ensure that advanced packing/unpacking works
    #     - For memory / version counter share
    #     - For backward AD (regular ops)
    #   - Ensure that view + inplace for both modes work fine
    #   - Ensure we do proper cleanup on exit of a level


    def test_default_level(self):
        foo = torch.rand(2)
        bar = torch.rand(2)

        with fwAD.dual_level():
            baz = fwAD.make_dual(foo, bar)
            baz_primal, baz_tangent = fwAD.unpack_dual(baz)
        self.assertEqual(baz_primal, foo)
        # We don't actually need to enforce that these two are the exact same python
        # object, feel free to relax in the future
        self.assertIs(baz_tangent, bar)

        baz_primal, baz_tangent = fwAD.unpack_dual(baz)
        self.assertEqual(baz_primal, foo)
        self.assertEqual(baz_tangent, None)

    def test_nested_level(self):
        with fwAD.dual_level() as level:
            # For now only level 0 exists
            self.assertEqual(level, 0)

        with fwAD.dual_level():
            with self.assertRaisesRegex(RuntimeError, "Nested forward mode AD is not supported at the moment"):
                nest_level = fwAD.enter_dual_level()

    def test_set_fw_grad_having_own_fw_grad_at_same_level(self):
        foo = torch.rand(2)
        bar = torch.rand(2)
        baz = torch.rand(2)

        with fwAD.dual_level():
            dual = fwAD.make_dual(foo, bar)
            with self.assertRaisesRegex(RuntimeError, "has a forward gradient at the same level"):
                fwAD.make_dual(baz, dual)

    def test_codegen_ignores_undefined_outputs(self):
        # This test checks that codegen silently ignores undefined outputs
        # Below, grad_input is specified as False in grad_output_mask, so
        # convolution backward will return a undefined tensor in that position.
        # Note that for this test to work we need to make sure either grad_output
        # or weight to be a dual tensor, so grad_input requires forward grad
        weight = torch.randn(6, 1, 30, 30)
        inp = torch.rand((1, 1, 32, 32))
        out = torch.nn.functional.conv2d(inp, weight)
        grad_out = torch.ones_like(out)

        with fwAD.dual_level():
            dual_weight = fwAD.make_dual(weight, torch.ones_like(weight))
            grad_input, _, _ = torch.ops.aten.convolution_backward(
                grad_out, inp, dual_weight, (0,),
                (1, 1), (0, 0), (1, 1), False, (0, 0), 1, (False, True, False))
        self.assertIsNone(grad_input)

    def test_make_dual_inference_tensor_in_inference_mode(self):
        with torch.inference_mode():
            foo = torch.rand(2)
            bar = torch.rand(2)
            foo_copy = foo.clone()

            with fwAD.dual_level():
                dual = fwAD.make_dual(foo, bar)
                self.assertFalse(dual._is_view())

                dual += 1
                self.assertFalse(torch.allclose(foo, foo_copy))

    def test_make_dual_torch_dispatch(self):
        counter = [0]

        class MySubclass(torch.Tensor):
            def __new__(cls, data=None):
                return torch.Tensor._make_subclass(cls, data)

            __torch_function__ = torch._C._disabled_torch_function_impl

            @classmethod
            def __torch_dispatch__(cls, func, types, args=(), kwargs=None):
                if func.overloadpacket == torch.ops.aten.alias:
                    counter[0] += 1

                    # Make sure we can re-enable autograd here
                    with torch.overrides.enable_reentrant_dispatch():
                        foo = torch.rand(1, requires_grad=True)
                        self.assertIsNotNone(foo.exp().grad_fn)

                with no_dispatch():
                    return func(*args, **kwargs)

        a = torch.tensor(1.)
        s = MySubclass(a)

        with fwAD.dual_level():
            # Only the primal has "alias" called on it
            fwAD.make_dual(s, torch.rand_like(s))
            self.assertEqual(counter[0], 1)
            fwAD.make_dual(torch.rand_like(s), s)
            self.assertEqual(counter[0], 1)

    def test_make_dual_forbid_integral_dtype(self):
        primal_f = torch.ones(2, 2, dtype=torch.float)
        primal_l = torch.ones(2, 2, dtype=torch.long)

        tangent_f = torch.ones(2, 2, dtype=torch.float)
        tangent_l = torch.ones(2, 2, dtype=torch.long)

        with fwAD.dual_level():
            # Float Primal and Long Tangent
            with self.assertRaisesRegex(ValueError, "Expected tangent to be floating point or complex"):
                fwAD.make_dual(primal_f, tangent_l)

            # Long Primal and Long Tangent
            with self.assertRaisesRegex(ValueError, "Expected primal to be floating point or complex"):
                fwAD.make_dual(primal_l, tangent_l)

            # Long Primal and Float Tangent
            with self.assertRaisesRegex(ValueError, "Expected primal to be floating point or complex"):
                fwAD.make_dual(primal_l, tangent_f)

    def test_print(self):
        with fwAD.dual_level() as level:
            a = torch.rand(3)
            self.assertFalse("tangent=" in str(a))

            b = fwAD.make_dual(a, torch.rand(3))
            self.assertFalse("tangent=" in str(a))
            self.assertTrue("tangent=" in str(b))

            b_primal, b_tangent = fwAD.unpack_dual(b)
            self.assertFalse("tangent=" in str(b_primal))
            self.assertFalse("tangent=" in str(b_tangent))

    def test_basic_packing_unpacking(self):
        foo = torch.rand(2)
        bar = torch.rand(2)

        with fwAD.dual_level():
            baz = fwAD.make_dual(foo, bar)
            baz_primal, baz_tangent = fwAD.unpack_dual(baz)
            self.assertEqual(baz_primal, foo)
            self.assertIs(baz_tangent, bar)

            # Check unpacked dual is returned as a named tuple
            # NB: Every invocation of unpack_dual returns a new tensor view
            self.assertIsNot(baz_primal, fwAD.unpack_dual(baz).primal)
            self.assertEqual(baz_primal, fwAD.unpack_dual(baz).primal)
            self.assertIs(baz_tangent, fwAD.unpack_dual(baz).tangent)

            # Check that packing/unpacking did not change the input
            foo_primal, foo_tangent = fwAD.unpack_dual(foo)
            self.assertEqual(foo_primal, foo)
            self.assertIsNone(foo_tangent)

    def test_advanced_packing_unpacking(self):
        foo = torch.rand(2)
        bar = torch.ones(2)

        # Memory and version counter check
        with fwAD.dual_level():
            dual = fwAD.make_dual(foo, bar)

            # Ensure that they are sharing memory and version counter
            self.assertEqual(dual.storage().data_ptr(), foo.storage().data_ptr())

            # Ensure we properly share the version counter
            self.assertEqual(foo._version, dual._version)
            foo.add_(1)
            self.assertEqual(foo._version, dual._version)

            # Unpacking should only create aliases as well
            dual_primal, dual_tangent = fwAD.unpack_dual(dual)
            self.assertEqual(dual_primal.storage().data_ptr(), foo.storage().data_ptr())
            self.assertEqual(dual_tangent.storage().data_ptr(), bar.storage().data_ptr())
            # And the tangent is actually re-used as-is so it is still the same Tensor
            self.assertIs(dual_tangent, bar)

            # Ensure we properly share the version counter
            self.assertEqual(foo._version, dual_primal._version)
            foo.add_(1)
            self.assertEqual(foo._version, dual_primal._version)
            self.assertEqual(bar._version, dual_tangent._version)
            bar.add_(1)
            self.assertEqual(bar._version, dual_tangent._version)

        # backward mode check
        with fwAD.dual_level():
            foo.requires_grad_()
            bar.requires_grad_()

            # Check that backward gradients properly propagates through packing/unpacking
            dual = fwAD.make_dual(foo, bar)
            p, t = fwAD.unpack_dual(dual)

            gfoo, gbar = torch.autograd.grad(p.sum(), (foo, bar), retain_graph=True, allow_unused=True)
            self.assertEqual(gfoo, torch.ones_like(foo))
            self.assertIsNone(gbar)

            gfoo, gbar = torch.autograd.grad(t.sum(), (foo, bar), retain_graph=True, allow_unused=True)
            self.assertIsNone(gfoo)
            self.assertEqual(gbar, torch.ones_like(bar))

            # Check that forward gradients are impacted by detach()
            detached_dual = dual.detach()
            out = detached_dual * 2
            p, t = fwAD.unpack_dual(out)
            self.assertFalse(p.requires_grad)
            self.assertEqual(p, foo * 2)
            self.assertIsNone(t)

            # Check that forward gradients are not impacted by no_grad
            with torch.no_grad():
                out = dual * 3
            p, t = fwAD.unpack_dual(out)
            self.assertFalse(p.requires_grad)
            self.assertFalse(t.requires_grad)
            self.assertEqual(p, foo * 3)
            self.assertEqual(t, bar * 3)

            # Check that forward gradients are not impacted by inplace detach
            dual = dual.clone()
            dual.detach_()
            out = dual * 2
            p, t = fwAD.unpack_dual(out)
            self.assertFalse(p.requires_grad)
            self.assertEqual(p, foo * 2)
            self.assertIsNone(t)

    def test_view_inplace_non_differentiable_views(self):
        original_foo = torch.rand(2, dtype=torch.double)
        original_bar = torch.ones(2, dtype=torch.double)

        # Do clones to be able to compare the values updated inplace
        # with the original content of these Tensors
        foo = original_foo.clone()
        bar = original_bar.clone()

        with fwAD.dual_level():
            # Note that in this test, we use "update" to mean computing the right tangent for the dual
            # All the inplace operations here are expected to update the primal value of the Tensors but
            # not always their tangents.
            # Also all mentions of "non differentiable view" here means non forward differentiable view
            # unless specified otherwise.
            # See note [Forward Grad View/inplace] for more details on how these views work.

            # Check that inplace ops do not update non-differentiable views
            # Non differentiable view
            dual = fwAD.make_dual(foo, bar)
            dual *= 2
            # Check that non differentiable view's tangent was not updated
            self.assertIsNone(fwAD.unpack_dual(foo)[1])
            # Check that the computed result is correct
            self.assertEqual(bar, original_bar * 2)
            self.assertEqual(fwAD.unpack_dual(dual)[1], original_bar * 2)
            self.assertEqual(foo, original_foo * 2)
            self.assertEqual(fwAD.unpack_dual(dual)[0], original_foo * 2)
            # Other non differentiable view
            dual_primal, dual_tangent = fwAD.unpack_dual(dual)
            self.assertIsNone(fwAD.unpack_dual(dual_primal)[1])
            self.assertIsNone(fwAD.unpack_dual(dual_tangent)[1])
            dual_primal *= 2
            # Ensure dual's tangent did not change
            self.assertEqual(fwAD.unpack_dual(dual)[0], original_foo * 4)
            self.assertEqual(fwAD.unpack_dual(dual)[1], original_bar * 2)
            dual_tangent *= 2
            # Ensure dual's primal did not change
            self.assertEqual(fwAD.unpack_dual(dual)[0], original_foo * 4)
            self.assertEqual(fwAD.unpack_dual(dual)[1], original_bar * 4)


    def test_view_inplace_differentiable_views(self):
        original_foo = torch.rand(2)
        original_bar = torch.ones(2)

        # Do clones to be able to compare the values updated inplace
        # with the original content of these Tensors
        foo = original_foo.clone()
        bar = original_bar.clone()

        with fwAD.dual_level():
            # Check that inplace ops do update differentiable view but stop at non differentiable ones
            # A non differentiable view
            dual = fwAD.make_dual(foo, bar)
            # A differentiable view
            view = dual.narrow(0, 0, 1)
            view *= 2
            # Check that non differentiable view was not updated
            self.assertIsNone(fwAD.unpack_dual(foo)[1])
            # Check that differentiable view was updated
            self.assertEqual(fwAD.unpack_dual(dual)[1], torch.tensor([2., 1.]))
            self.assertEqual(fwAD.unpack_dual(view)[1], torch.tensor([2.]))

            # Check that we track differentiable view even for Tensors that are not dual
            baz = torch.rand(2)
            baz += dual
            self.assertEqual(fwAD.unpack_dual(baz)[1], fwAD.unpack_dual(dual)[1])
            # Updates on view should as well
            baz = torch.rand(2)
            baz[0] = dual[0]
            self.assertEqual(fwAD.unpack_dual(baz)[1][0], fwAD.unpack_dual(dual)[1][0])
            # Unused values get a gradient of 0
            self.assertEqual(fwAD.unpack_dual(baz)[1][1], 0.)

            # Check that forward non-differentiable views do prevent gradient update
            baz = torch.rand(2)
            view = baz.detach()
            view += dual
            self.assertIsNone(fwAD.unpack_dual(baz)[1])

    def test_view_inplace_always_creates_a_view(self):
        # See https://github.com/pytorch/pytorch/issues/67800
        # The codepath may depend on the op. At the time writing, when self is not a dual tensor
        # the resulting forward grad for self for...
        # - add_ has the same layout as self
        # - mul_ has the same layout as other
        # This is kind of fragile because the above depends on how the forward grad expression
        # is written. For add and mul at least, the output inherits the layout of LHS.
        # We want to handle at least these two cases.
        inplace_binary_ops = (  # Add more to this list?
            lambda x, y: x.add_(y),
            lambda x, y: x.mul_(y),
            lambda x, y: x.copy_(y),
        )

        for inplace_binary_op in inplace_binary_ops:
            base = torch.randn(2, 2)
            view = base.transpose(0, 1)

            primal = torch.randn(2, 2)
            tangent = torch.randn(2, 2)

            with fwAD.dual_level():
                dual = fwAD.make_dual(primal, tangent)
                inplace_binary_op(view, dual)

                # Verify that a view relationship is created for both the primal and tangent
                p, t = fwAD.unpack_dual(base)
                p_clone = p.clone()
                t_clone = t.clone()
                view *= 2
                p, t = fwAD.unpack_dual(base)

                self.assertTrue(torch.allclose(p_clone * 2, p))
                self.assertTrue(torch.allclose(t_clone * 2, t))

    def test_grad_cleanup(self):
        foo = torch.rand(2)
        bar = torch.rand(2)
        baz = torch.rand(2)

        with fwAD.dual_level():
            dual = fwAD.make_dual(foo, bar)
            self.assertIsNone(fwAD.unpack_dual(foo)[1])
            self.assertIs(fwAD.unpack_dual(dual)[1], bar)

        self.assertIsNone(fwAD.unpack_dual(dual)[1])

        with fwAD.dual_level():
            self.assertIsNone(fwAD.unpack_dual(foo)[1])
            new_dual = fwAD.make_dual(foo, baz)

            dual_primal, dual_tangent = fwAD.unpack_dual(dual)
            new_dual_primal, new_dual_tangent = fwAD.unpack_dual(new_dual)
            self.assertEqual(dual_primal, new_dual_primal)
            self.assertIsNone(dual_tangent)
            self.assertEqual(new_dual_tangent, baz)

    def test_detach_view_tracking(self):
        # Default detach is both forward and backward non-differentiable
        foo = torch.rand(2)
        foo_weak = torch._C._WeakTensorRef(foo)

        out = foo.detach()

        del foo
        self.assertTrue(foo_weak.expired())

    def test_out_variant(self):

        with fwAD.dual_level():
            foo = fwAD.make_dual(torch.rand(2), torch.rand(2))
            bar = torch.rand(2)

            with self.assertRaisesRegex(RuntimeError, "out= function"):
                torch.add(bar, bar, out=foo)

            with self.assertRaisesRegex(RuntimeError, "out= function"):
                torch.add(foo, bar, out=bar)

    def test_non_differentiable(self):
        with fwAD.dual_level():
            foo = fwAD.make_dual(torch.rand(2), torch.rand(2))
            bar = torch.rand(2)

            # No differentiable outputs, shouldn't error
            eq = foo == bar

            # Inplace
            foo.eq_(bar)

    def test_create_new_zeros_with_same_meta(self):
        new_zeroes_fn = torch.ops.aten._new_zeros_with_same_feature_meta

        def check(a, b):
            def assert_same_meta(t, target):
                for num_bdim in range(t.dim()):
                    result = new_zeroes_fn(t, target, self_num_batch_dims=num_bdim)

                    self.assertEqual(result.dim(), target.dim() + num_bdim)

                    # Check size/strides match for feature dims only
                    for i in range(num_bdim, result.dim()):
                        self.assertEqual(result.size()[i], target.size()[i - num_bdim])
                        self.assertEqual(result.stride()[i], target.stride()[i - num_bdim])

                    # Check that we generate strides reasonably
                    if target.is_contiguous():
                        self.assertTrue(result.is_contiguous())

                    self.assertEqual(result.storage_offset(), target.storage_offset())

                    prod_of_t_bdims = reduce(operator.mul, t.size()[:num_bdim], 1)
                    self.assertEqual(len(result.storage()), len(target.storage()) * prod_of_t_bdims)

                    # TensorOptions is same
                    self.assertEqual(result.dtype, target.dtype)

            assert_same_meta(a, b)
            assert_same_meta(b, a)

        a = torch.randn(5, dtype=torch.float)
        b = torch.randn(2, 3, 4, dtype=torch.double)
        check(a, b)

        # non-contiguous case
        a = torch.randn(2, 3, 4).transpose(0, 1).contiguous().transpose(0, 1)
        b = torch.randn(2, 3, 4)
        check(a, b)

        a = torch.randn(5).narrow(0, 1, 2)
        b = torch.randn(2)
        check(a, b)

        # tensor is not a view, but still does not index entirety of storage
        a = torch.randn(5).resize_(4)
        b = torch.randn(4)
        check(a, b)

        # Zero-numel tensors
        a = torch.randn(1, 0, 2)
        b = torch.randn(1, 2)
        check(a, b)

        # Scalar tensor
        a = torch.tensor(1.)
        b = torch.randn(1, 2)
        check(a, b)

    def test_backward_graph_destruction(self):
        def fn():
            a = torch.rand(10, requires_grad=True)

            da = fwAD.make_dual(torch.rand_like(a), a)

            # Create an object with a c++ cycle as:
            # db -> AutogradMeta -> ForwardGrad -> db's grad
            # db's grad -> AutogradMeta -> MulBackward
            # MulBackward -> SavedVariable -> db
            db = da.exp()

        with fwAD.dual_level():
            fn()
        # This test make sure that we don't deadlock on exit of this
        # context manager. If you do, there is something wrong with the
        # locking of the forward ad level most likely

# Generic device type autograd tests.
class TestAutogradDeviceType(TestCase):

    def test_min_max_median_backprops_to_all_values(self, device):
        for f in [torch.min, torch.max, torch.median, torch.nanmedian]:
            x1 = torch.tensor([1., 0., 1., 0., 1., 0.], device=device, requires_grad=True)
            x2 = torch.tensor([float('nan'), float('nan'), float('nan')], requires_grad=True)
            for x in [x1, x2]:
                y = f(x)
                y.backward()
                self.assertEqual(x.grad.sum(), 1.)
                self.assertEqual((x.grad == 1 / 3).sum(), 3)

    def test_scatter_index_reduce_amin_amax_backprops_to_all_values(self, device):
        # tests that gradients are evenly distributed when there are multiple max/min values
        # tested here instead of adding a SampleInput as the backward for this case is non-differentiable for gradgrad
        # as is the case for test_min_max_median_backprops_to_all_values above
        fns = (torch.scatter_reduce, torch.index_reduce)
        reduces = ('amin', 'amax')
        for fn, reduction in product(fns, reduces):
            input = torch.randn((2, 3), device=device, dtype=torch.float64, requires_grad=True)
            src = input.clone().detach_().requires_grad_(True)
            idx = torch.arange(2).to(dtype=torch.long, device=device)
            if fn == torch.scatter_reduce:
                idx = idx.unsqueeze(-1).expand((2, 3))

            gradcheck(fn, (input, 0, idx, src, reduction), check_batched_grad=False)

    def test_scatter_index_reduce_prod_gradgrad_error(self, device):
        # test that double backward raises an error for the case where 2 zeros in src
        # are scattered to the same position in self
        input = torch.tensor([1.], device=device, dtype=torch.float64, requires_grad=True)
        src = torch.tensor([0., 0.], device=device, dtype=torch.float64, requires_grad=True)
        idx = torch.tensor([0, 0], device=device, dtype=torch.long)

        for fn in (torch.scatter_reduce, torch.index_reduce):
            # check that this case passes on gradcheck
            gradcheck(fn, (input, 0, idx, src, 'prod'), check_batched_grad=False)
            with self.assertRaisesRegex(RuntimeError, "Double backward is unsupported for"):
                gradgradcheck(fn, (input, 0, idx, src, 'prod'))

    @skipIfMps  # the test doesn't work on MPS as double types are not supported
    def test_parameter_resize(self, device):
        asd = torch.nn.Parameter(torch.ones(16, dtype=torch.double, device=device))

        for i in range(2):
            with torch.no_grad():
                asd.set_(asd[1:])
                asd.grad = None

            m = torch.cat((asd, asd))
            m.sum().backward()

    @skipIfMps  # the test doesn't work on MPS as double types are not supported
    @dtypes(torch.double, torch.cdouble)
    def test_sparse_ctor_getter_backward(self, device, dtype):
        # See NOTE [ Sparse: autograd and API ] on the expected behavior of this test
        def _test(size, sparse_dim, nnz, device):
            v_size = [nnz] + list(size[sparse_dim:])
            i = torch.rand(sparse_dim, nnz)
            i.mul_(torch.tensor(size[:sparse_dim]).unsqueeze(1).to(i))
            i = i.to(torch.long)

            inp = torch.randn(v_size, dtype=torch.double, device=device, requires_grad=True)
            other = self.genSparseTensor(size, sparse_dim, nnz, is_uncoalesced=True, device=device,
                                         dtype=dtype)[0]

            def fn(v):
                x = torch.sparse_coo_tensor(i, v, size, dtype=dtype, device=device)
                y = (x + other).coalesce()
                yv = y.values()
                new_v = yv.tanh()
                z = torch.sparse_coo_tensor(y.indices(), new_v, y.size())
                return z.coalesce().values()

            gradcheck(fn, (inp,), check_batched_grad=False)
            # FIXME: make gradgradcheck work.
            # gradgradcheck(fn, (inp,), check_batched_grad=False)

            # assert that _values is non-differentiable
            with self.assertRaisesRegex(RuntimeError, "does not have a grad_fn"):
                other.detach().requires_grad_()._values().backward(torch.ones_like(other._values()))

        for empty_i, empty_v, empty_nnz in product([True, False], repeat=3):
            sparse_size = [] if empty_i else [2, 1]
            dense_size = [1, 0, 2] if empty_v else [1, 2]
            nnz = 0 if empty_nnz else 5
            _test(sparse_size + dense_size, len(sparse_size), nnz, device)

    @skipMeta
    @skipIfMps
    @dtypes(torch.double, torch.cdouble)
    def test_sparse_backward(self, device, dtype):
        class FixedGradientFunction(Function):
            @staticmethod
            def forward(ctx, x, grad_x):
                ctx.save_for_backward(grad_x)
                return x

            @staticmethod
            def backward(ctx, grad_x):
                saved_grad_x, = ctx.saved_tensors
                return saved_grad_x, None

        size = torch.Size([6, 3, 2])
        i1 = torch.tensor([
            [0, 3, 4],
            [0, 2, 2],
        ], dtype=torch.long)
        v1 = make_tensor([3, 2], dtype=dtype, device=device)
        sparse_grad1 = torch.sparse_coo_tensor(i1, v1, size, dtype=dtype, device=device)
        i2 = torch.tensor([
            [0, 1, 3, 4],
            [0, 1, 2, 2],
        ], dtype=torch.long)
        v2 = make_tensor([4, 2], dtype=dtype, device=device)
        sparse_grad2 = torch.sparse_coo_tensor(i2, v2, size, dtype=dtype, device=device)
        dense_grad = torch.rand(size, device=device, dtype=dtype)
        fn = FixedGradientFunction

        # sparse first
        x = torch.randn(size, dtype=dtype, device=device, requires_grad=True)
        (fn.apply(x, sparse_grad1) + fn.apply(x, dense_grad) + fn.apply(x, sparse_grad2)).sum().backward()
        self.assertEqual(x.grad, dense_grad + sparse_grad1 + sparse_grad2)
        # dense first
        x = torch.randn(size, dtype=dtype, device=device, requires_grad=True)
        (fn.apply(x, dense_grad) + fn.apply(x, sparse_grad1) + fn.apply(x, sparse_grad2)).sum().backward()
        self.assertEqual(x.grad, dense_grad + sparse_grad1 + sparse_grad2)
        # sparse only
        x = torch.randn(size, dtype=dtype, device=device, requires_grad=True)
        (fn.apply(x, sparse_grad1) + fn.apply(x, sparse_grad2)).sum().backward()
        self.assertEqual(x.grad, sparse_grad1 + sparse_grad2)

    # autograd tests via common_method_invocations don't allow input tensors to
    # be sparse (RuntimeError: gradcheck expects all tensor inputs are dense when
    # check_sparse_nnz is set to False.)
    @skipIfMps
    def test_sparse_mask_autograd(self, device):
        tensor = torch.randn(3, requires_grad=True, device=device)
        mask = torch.ones(3, device=device)
        mask[1] = 0
        mask = mask.to_sparse()
        converted = tensor.sparse_mask(mask).to_dense()
        converted.sum().backward()
        self.assertEqual(tensor.grad, mask.to_dense())

    @skipIfMps  # the test doesn't work on MPS as double types are not supported
    def test_pyscalar_conversions(self, device):
        def _test_pyscalar_conversions(t, integral_conv):
            # integral -> integral
            l = t(torch.zeros(1, 1, 1, dtype=torch.long))
            pyscalar = -12345
            l[0] = pyscalar
            self.assertEqual(integral_conv(l), pyscalar)

            # floating point -> floating point
            f = Variable(t(torch.randn(1, 1, dtype=torch.double)))
            pyscalar = -12345.1
            f[0] = pyscalar
            self.assertEqual(float(f), pyscalar)
            f[0] = nan
            self.assertTrue(math.isnan(float(f)))
            f[0] = inf
            self.assertEqual(float(f), inf)
            f[0] = -inf
            self.assertEqual(float(f), -inf)

            # integral -> floating point
            # check we can convert something that loses precision
            pyscalar = 1234567890123456789
            self.assertNotEqual(pyscalar, integral_conv(float(pyscalar)))
            l[0] = pyscalar
            self.assertEqual(float(l), float(pyscalar))

            # floating point -> integral
            f[0] = nan
            self.assertRaises(ValueError, lambda: integral_conv(f[0]))
            f[0] = inf
            self.assertRaises(OverflowError, lambda: integral_conv(f[0]))
            f[0] = -inf
            self.assertRaises(OverflowError, lambda: integral_conv(f[0]))
            f[0] = sys.float_info.max
            self.assertEqual(integral_conv(f), sys.float_info.max)

            # bool, nonzero
            def test_nonzero(tensor, value, expected):
                tensor[0] = value
                self.assertEqual(expected, bool(tensor))
                self.assertEqual(expected, True if tensor else False)

            test_nonzero(l, 0, False)
            test_nonzero(l, -2, True)
            test_nonzero(f, 0.0, False)
            test_nonzero(f, sys.float_info.min, True)
            test_nonzero(f, nan, bool(nan))
            test_nonzero(f, inf, bool(inf))
            test_nonzero(f, -inf, bool(-inf))


        _test_pyscalar_conversions(lambda x: x.to(device), lambda x: int(x))

    @dtypesIfMPS(torch.float32)
    @dtypesIfCUDA(torch.half, torch.float, torch.double, torch.int8, torch.int16, torch.int32, torch.int64)
    @dtypes(torch.float, torch.double, torch.int8, torch.int16, torch.int32, torch.int64)
    def test_set_requires_grad_only_for_floats(self, device, dtype):
        def f1():
            a = torch.ones(1, dtype=dtype, device=device)
            a.requires_grad_()

        def f2():
            a = torch.ones(1, dtype=dtype, device=device)
            a.requires_grad = True

        def f3():
            torch.ones(1, dtype=dtype, device=device, requires_grad=True)

        a = torch.ones(1, dtype=dtype, device=device)
        a.requires_grad = False  # should always work
        a.requires_grad_(False)

        for f in [f1, f2, f3]:
            if dtype.is_floating_point:
                f()
            else:
                with self.assertRaisesRegex(RuntimeError, 'floating point', msg="dt: {} device: {}".format(a.dtype, a.device)):
                    f()

    @onlyCUDA
    def test_advanced_indexing_backwards_large(self, device):
        # See https://github.com/pytorch/pytorch/issues/22843
        n = (1 << 16)
        x = torch.rand(n, 1, device=device, requires_grad=True)
        a = x[:, [0]]
        a.sum().backward()
        self.assertEqual(x.grad, torch.ones(n, 1, device=device))

    def test_advanced_indexing_backwards_memory_format(self, device):
        # See https://github.com/pytorch/pytorch/issues/36956
        shape = (2, 8, 1, 2)
        i = torch.randint(1, shape, device=device).contiguous(memory_format=torch.channels_last)
        x = torch.randn(shape, requires_grad=True, device=device)
        x[i].sum().backward()

    def _test_reentrant_parent_error_on_cpu(self, device):
        t1 = torch.rand([3, 3], requires_grad=True)
        t2 = torch.rand([3, 3], device=device, requires_grad=True)
        t3 = torch.rand([3, 3], device=device, requires_grad=True)

        # Parent graph cpu graph.
        t4 = t1 * t1
        t5 = TestAutograd.SimulateBackwardError.apply(t4)

        # Child gpu graph (much longer than parent graph).
        prev = t2 * t2
        for i in range(10):
            prev = prev * t2
        reentrant_root = prev

        class ReentrantFunc(Function):
            @staticmethod
            def forward(ctx, inp):
                return inp.clone()

            @staticmethod
            def backward(ctx, grad):
                # Reentrant backward in child will take much longer.
                reentrant_root.backward()
                return grad

        # Parent gpu graph.
        t6 = ReentrantFunc.apply(t3)
        t7 = t6 * t6

        # Parent graph will error out first, while child graph will continue executing.
        with self.assertRaisesRegex(Exception, "Simulate error"):
            torch.autograd.backward([t5.sum(), t7.sum()])

        # No grads should be accumulated since child graph will stop execution
        # after parent receives error.
        self.assertIsNone(t2.grad)
        self.assertIsNone(t1.grad)
        self.assertIsNone(t3.grad)

    @onlyCUDA
    def test_reentrant_parent_error_on_cpu(self, device):
        def _get_cuda_memory_usage():
            # we don't need CUDA synchronize because the statistics are not tracked at
            # actual freeing, but at when marking the block as free.
            num_devices = torch.cuda.device_count()
            gc.collect()
            return tuple(torch.cuda.memory_allocated(i) for i in range(num_devices))

        before = _get_cuda_memory_usage()

        # Run as separate function so that gc can clean up everything when we
        # check for memory usage.
        self._test_reentrant_parent_error_on_cpu(device)

        # Wait for autograd thread to cleanup failed tasks.
        after = _get_cuda_memory_usage()
        start = time.time()
        while before != after and time.time() - start < 30:
            time.sleep(0.1)
            after = _get_cuda_memory_usage()

        self.assertEqual(before, after)

    @skipIfMps  # the test doesn't work on MPS
    # TODO: see if these tests can be ported to OpInfos or moved to where's test suite
    def test_where_functional(self, device):
        x = torch.randn(5, 5, dtype=torch.double, device=device, requires_grad=True)
        y = torch.randn(5, 5, dtype=torch.double, device=device, requires_grad=True)
        cond = mask_not_all_zeros((5, 5)).to(device=device)

        def where(cond, x, y):
            return torch.where(cond, x, y)

        gradcheck(where, [cond, x, y], raise_exception=True)
        gradgradcheck(where, [cond, x, y], [torch.randn(5, 5, device=device)])

        x = torch.randn(5, 1, 5, dtype=torch.double, device=device, requires_grad=True)
        y = torch.randn(5, 5, 1, dtype=torch.double, device=device, requires_grad=True)
        gradcheck(where, [cond, x, y], raise_exception=True)
        gradgradcheck(where, [cond, x, y], [torch.randn(5, 5, 5, device=device)])

    @skipIfMps  # the test doesn't work on MPS
    def test_where_scalar(self, device):
        x = torch.randn(5, 5, dtype=torch.double, device=device, requires_grad=True)
        scalar = 4.
        cond = mask_not_all_zeros((5, 5)).to(device=device)

        def where_scalar_first(cond, x):
            return torch.where(cond, scalar, x)

        def where_scalar_second(cond, x):
            return torch.where(cond, x, scalar)

        gradcheck(where_scalar_first, (cond, x))
        gradgradcheck(where_scalar_first, (cond, x))

        gradcheck(where_scalar_second, (cond, x))
        gradgradcheck(where_scalar_second, (cond, x))

    @onlyCUDA
    def test_free_unneeded_tensor(self, device):
        x = torch.randn(2, 3, 10, 10, device=device, requires_grad=True)
        m = torch.randn(1, 3, 1, 1, device=device)

        z = x.sum()
        base_mem = torch.cuda.memory_allocated()
        z = ((x + 2) * m).sum()
        end_mem = torch.cuda.memory_allocated()

        # In the end the memory usage should remain equal, because neither of
        # (x + 2) and ((x + 2) * m) should be kept alive for backward, while the
        # previous allocation of z had the same size as the current one.
        self.assertEqual(base_mem, end_mem)

    @onlyCUDA
    def test_pin_memory(self, device):
        x = torch.randn(2, 2, dtype=torch.double, requires_grad=True)
        self.assertEqual(x, x.pin_memory())
        self.assertIsNot(x, x.pin_memory())
        self.assertTrue(x.pin_memory().requires_grad)
        gradcheck(lambda x: x.pin_memory(), [x])
        gradgradcheck(lambda x: x.pin_memory(), [x])

    @onlyCUDA
    def test_profiler_emit_nvtx(self, device):
        # This test is not intended to ensure correctness of nvtx ranges.
        # That would require something a great deal more complex (you'd have to create a
        # profile in a subprocess, open it, and parse the sql somehow).
        # This test is merely intended to catch if emit_nvtx breaks on construction.
        a = torch.tensor([1, 2, 3], dtype=torch.float32, device=device)
        with torch.cuda.profiler.profile():
            with emit_nvtx():
                a.add(1.0)

    @onlyCUDA
    def test_rnn_backward_to_input_but_not_parameters(self, device):
        # this checks whether it is possible to not require
        # weight parameters, but require inputs, see #7722
        l = torch.nn.LSTM(2, 3).to(device)
        for p in l.parameters():
            p.requires_grad = False
        s = torch.randn(1, 1, 2, requires_grad=True, device=device)
        out, _ = l(s)
        out.sum().backward()
        self.assertFalse(s.grad is None or s.grad.abs().sum().item() == 0)

    @skipIfMps  # the test doesn't work as randn is not supported with type long
    @deviceCountAtLeast(1)
    def test_grad_assignment(self, devices):
        x = torch.randn(5, 5, device=devices[0])

        # Tests that the wrong type raises
        with self.assertRaisesRegex(TypeError, "expected to be a Tensor or None"):
            x.grad = 0

        # Tests that the wrong shape raises
        with self.assertRaises(RuntimeError):
            x.grad = torch.randn(2, 2, device=devices[0])

        # Tests that the wrong dtype raises
        with self.assertRaises(RuntimeError):
            x.grad = torch.randn(5, 5, dtype=torch.long, device=devices[0])

        # Tests that self-assignment raises
        with self.assertRaises(RuntimeError):
            x.grad = x

        # Tests device -> cpu grad assignment raises
        if self.device_type != 'cpu':
            with self.assertRaises(RuntimeError):
                t_cpu = torch.rand(5, 5)
                t_cpu.grad = torch.randn(5, 5, device=devices[0])

        # Tests half type on CUDA
        if self.device_type == 'cuda':
            x = x.to(dtype=torch.half, device=devices[0])
            x.grad = torch.zeros_like(x)

        # Tests cross-device assignment raises
        if len(devices) > 1:
            x = torch.randn(5, 5, device=devices[0])
            with self.assertRaises(RuntimeError):
                x.grad = torch.randn(5, 5, device=devices[1])

    @dtypesIfMPS(torch.float32)
    @deviceCountAtLeast(1)
    @dtypes(torch.float, torch.double)
    def test_requires_grad_factory(self, devices, dtype):
        fns = [torch.ones_like, torch.randn_like]
        x = torch.randn(2, 3, dtype=dtype, device=devices[0])

        for fn in fns:
            for requires_grad in [True, False]:
                output = fn(x, dtype=dtype, device=devices[0], requires_grad=requires_grad)
                self.assertEqual(requires_grad, output.requires_grad)
                self.assertIs(dtype, output.dtype)
                self.assertEqual(devices[0], str(x.device))

    @deviceCountAtLeast(2)
    def test_unused_output_device(self, devices):
        from torch.nn.parallel._functions import Broadcast
        x = torch.randn(5, 5, dtype=torch.float, device=devices[0], requires_grad=True)
        outputs = Broadcast.apply(list(range(len(devices))), x)
        y = outputs[-1] * 2
        y.sum().backward()
        # TODO(#38095): Replace assertEqualIgnoreType. See issue #38095
        self.assertEqualIgnoreType(x.grad, torch.ones(5, 5) * 2)

    @deviceCountAtLeast(2)
    def test_backward_device(self, devices):
        # check that current device matches the variable's device
        device = [None]

        class Identity(torch.autograd.Function):
            @staticmethod
            def forward(ctx, x):
                return x.clone()

            @staticmethod
            def backward(ctx, grad_output):
                device[0] = grad_output.device
                return grad_output.clone()

        v = torch.randn(1, device=devices[1], requires_grad=True)
        Identity.apply(v).backward()
        self.assertEqual(str(device[0]), devices[1])

    @deviceCountAtLeast(2)
    def test_inputbuffer_add_multidevice(self, devices):
        input = torch.randn(1, device=devices[0], requires_grad=True)
        output = input.to(device=devices[1]) + input.to(device=devices[1])
        output.backward()

    @onlyCPU
    def test_copy_(self, device):
        # At the time of writing this test, copy_ is not generated from native_functions.yaml
        # there was a bug that bfloat16 was not recognized as floating.
        x = torch.randn(10, device=device, requires_grad=True)
        floating_dt = floating_types_and(torch.half, torch.bfloat16)
        for dt in floating_dt:
            y = torch.empty(10, device=device, dtype=dt)
            y.copy_(x)
            self.assertTrue(y.requires_grad)
            z = x.to(torch.bfloat16)
            self.assertTrue(z.requires_grad)

    def test_copy_forward_ad_broadcasting(self, device):
        # copy_ allows the src to have a different shape from self as long as src is
        # broadcastable to self. Make sure forward AD handles this case.
        primal = torch.rand(3, 3, device=device)
        tangent = torch.rand(3, 3, device=device)
        non_dual = torch.rand(1, 3, 3, device=device)

        with fwAD.dual_level():
            dual = fwAD.make_dual(primal, tangent)
            non_dual.copy_(dual)

    def test_copy_forward_ad_same_layout_copies_grad(self, device):
        primal = torch.tensor([[3.], [4.]], device=device)
        tangent = torch.tensor([[5.], [6.]], device=device)

        with fwAD.dual_level():
            x_dual = fwAD.make_dual(primal, tangent)
            non_dual = torch.tensor([[1.], [2.]])
            non_dual.copy_(x_dual)
            self.assertTrue(fwAD.unpack_dual(non_dual).tangent is not tangent)

    @onlyCUDA
    def test_simple_reentrant_cross_device(self, device):
        class ReentrantFunc(Function):
            _cpu_mode = True

            @staticmethod
            def forward(ctx, x):
                return x * (x + 2)

            @staticmethod
            def backward(ctx, grad_output):
                with torch.enable_grad():
                    if ReentrantFunc._cpu_mode:
                        new_param = torch.randn(2, 2, requires_grad=True)
                        (new_param ** 2).sum().backward()
                    else:
                        new_param = torch.randn(2, 2, device=device, requires_grad=True)
                        (new_param ** 2).sum().backward()
                return grad_output

        # Reentrant starts on GPU thread, finishs on GPU thread
        x = torch.randn(2, 2, device=device, requires_grad=True)
        out = ReentrantFunc.apply(x)
        out.sum().backward()

        # Reentrant starts on CPU thread, finishs on GPU thread
        x = torch.randn(2, 2, requires_grad=True)
        # set ReentrantFunc node to GPU to emit tasks to GPU queue
        ReentrantFunc._cpu_mode = False
        out = ReentrantFunc.apply(x)
        out.sum().backward()

        # Reentrant starts on GPU thread, finishs on CPU thread
        x = torch.randn(2, 2, device=device, requires_grad=True)
        # set ReentrantFunc node to CPU to emit tasks to CPU queue
        ReentrantFunc._cpu_mode = True
        out = ReentrantFunc.apply(x)
        out.sum().backward()

    @onlyCUDA
    def test_cross_device_reentrant_autograd(self, device):
        # Output on gpu so that this task will be associated with the gpu thread
        def fn_on_gpu(inp):
            # Artificially increase the priority of the next op to make sure it runs
            # as soon as we reach it before the ops of branch1.
            dummy = inp * 2 * 2 * 2 * 2
            return inp.to(device=device)

        def parent_on_cpu(inp):
            # Slow branch of ops on gpu so that the work queue for the gpu thread
            # won't empty too quickly. They also have smaller priorities than the
            # ones created by fn_on_gpu
            branch1 = inp.to(device=device)
            branch1 = branch1 / branch1
            branch1 = branch1 / branch1
            branch1 = branch1 / branch1
            # Perform checkpoint on cpu tensors. So the last op performed in the reentrant
            # autograd is an AccumulateGrad that runs on the cpu thread for the gpu thread.
            # So the cpu thread will notify the gpu thread with an empty NodeTask.
            branch2 = checkpoint(fn_on_gpu, inp)
            out = branch2 + branch1
            return out

        inp = torch.rand(2, requires_grad=True)
        out = parent_on_cpu(inp)
        # This will segfault if the empty NodeTask is not handled properly in the
        # gpu thread ReadyQueue
        out.sum().backward()

    def test_inplace_on_view_backprop_base(self, device):
        # modify view and back-prop through base
        root = torch.randn(2, 2, device=device, requires_grad=True)
        x = root.clone()
        v1 = x.narrow(0, 0, 1)
        v1.mul_(2)
        x.sum().backward()
        self.assertEqual(root.grad.tolist(), [[2, 2], [1, 1]])

    def test_inplace_on_view_backprop_view_of_view(self, device):
        # modify view and backprop through view-of-view
        root = torch.randn(2, 2, device=device, requires_grad=True)
        x = root.clone()
        v1 = x.narrow(0, 0, 1)
        v2 = x.narrow(0, 0, 1)
        v1.mul_(2)
        v2.sum().backward()
        self.assertEqual(root.grad.tolist(), [[2, 2], [0, 0]])

    def test_inplace_on_view_of_view(self, device):
        # modify view-of-view and backprop through base
        root = torch.randn(2, 2, device=device, requires_grad=True)
        x = root.clone()

        v1 = x.narrow(0, 0, 1)
        v2 = v1.narrow(1, 1, 1)
        v2.mul_(2)
        x.sum().backward()
        self.assertEqual(root.grad.tolist(), [[1, 2], [1, 1]])

    @skipIfMps  # the test doesn't work on MPS as double types are not supported
    def test_inplace_on_view_then_no_grad(self, device):
        # Perform an in-place operation on a view of a non-leaf variable.
        a = torch.ones(3, 1, dtype=torch.double, device=device, requires_grad=True)
        b = a * 2
        c = b.view_as(b)
        c[0][0] = 3

        # Force a graph update with grad disabled.
        with torch.no_grad():
            c.grad_fn

        c.sum().backward()

    @skipIfMps  # the test doesn't work on MPS as double types are not supported
    def test_inplace_on_view_gradcheck(self, device):
        # gradcheck modifications to views
        a = torch.randn(4, 4, dtype=torch.double, device=device, requires_grad=True)
        b = torch.randn(2, 2, dtype=torch.double, device=device, requires_grad=True)

        def func(root, b):
            x = root.clone()
            x.narrow(1, 2, 2).narrow(0, 1, 2).mul_(b)
            x.narrow(1, 0, 2).narrow(0, 1, 2).mul_(b)
            return x

        gradcheck(func, [a, b], raise_exception=True)
        go = torch.randn(a.size(), dtype=torch.double, device=device, requires_grad=True)
        gradgradcheck(func, (a, b), (go,))

    def test_inplace_on_view_multiple_outputs(self, device):
        root = torch.arange(9., dtype=torch.double).reshape(3, 3).requires_grad_()
        x = root.clone()
        v1 = x.unbind()
        with self.assertRaises(RuntimeError):
            v1[0].mul_(2)

    @skipIfMps  # the test doesn't work on MPS as double types are not supported
    def test_inplace_on_view_of_multiple_output_view(self, device):
        a = torch.rand(10, dtype=torch.double, device=device, requires_grad=True).clone()
        b = a.unbind(0)
        c = b[0].view_as(b[0])
        with self.assertRaises(RuntimeError):
            c.mul_(2)

    @skipIfMps  # MPS backend doesn't support double types
    def test_inplace_multiple_output_view_of_view(self, device):
        a = torch.rand(10, dtype=torch.double, device=device, requires_grad=True).clone()
        b = a.view_as(a)
        c = b.unbind(0)
        with self.assertRaises(RuntimeError):
            c[0].mul_(2)

    @skipIfMps  # MPS backend doesn't support double types
    def test_inplace_on_view_makes_base_require_grad(self, device):
        # in-place modification to view makes base require grad
        a = torch.randn(4, 4, dtype=torch.double, device=device, requires_grad=False)
        b = torch.randn(4, 2, dtype=torch.double, device=device, requires_grad=True)

        def func(root, b):
            x = root.clone()
            self.assertFalse(x.requires_grad)
            x.narrow(1, 2, 2).mul_(b)
            self.assertTrue(x.requires_grad)
            return x

        gradcheck(func, [a, b], raise_exception=True)
        go = torch.randn(a.size(), dtype=torch.double, device=device, requires_grad=True)
        gradgradcheck(func, (a, b), (go,))

    def test_inplace_on_view_backprop_view(self, device):
        # modify view and backprop through view
        a = torch.tensor([2., 5.], device=device, requires_grad=False)
        b = torch.tensor([3.], device=device, requires_grad=True)
        res = a.narrow(0, 1, 1).mul_(b)
        res.sum().backward()
        self.assertEqual(b.grad.tolist(), [5])
        self.assertIsNone(a.grad)

    @skipIfMps  # the test doesn't work on MPS as double types are not supported
    def test_inplace_on_view_modify_base(self, device):
        # Test that an in-place operation on a base that forced it to require
        # grad also forces any previous views to require grad and backprop
        # correctly
        r = torch.ones(1, dtype=torch.double, device=device, requires_grad=True)

        def fn(r):
            x = torch.ones(5, dtype=torch.double, device=device)
            v = x.select(0, 1)
            self.assertFalse(v.requires_grad)
            self.assertIsNone(v.grad_fn)
            x.add_(r)  # v is now dependent on r due to the in-place op on x
            self.assertTrue(v.requires_grad)
            return v

        gradcheck(fn, [r])
        gradgradcheck(fn, [r])

    @skipIfMps  # the test doesn't work on MPS as double types are not supported
    def test_inplace_on_view_python(self, device):
        # in-place modifications of Python-autograd created view
        a = torch.randn(4, 4, dtype=torch.double, device=device, requires_grad=True)
        b = torch.randn(2, 2, dtype=torch.double, device=device, requires_grad=True)

        class PyAdd(torch.autograd.Function):
            @staticmethod
            def forward(ctx, x, y):
                ctx.mark_dirty(x)
                x.add_(y)
                return x

            @staticmethod
            def backward(ctx, grad):
                return grad, grad

        def func(root, b):
            x = root.clone()
            PyAdd.apply(x.narrow(1, 2, 2).narrow(0, 1, 2), b)
            PyAdd.apply(x.narrow(1, 0, 2).narrow(0, 1, 2), b)
            return x

        gradcheck(func, [a, b], raise_exception=True)
        go = torch.randn(a.size(), dtype=torch.double, device=device, requires_grad=True)
        gradgradcheck(func, (a, b), (go,))

    def test_inplace_on_view_non_contig(self, device):
        root = torch.ones(2, 3, 2, device=device).select(2, 1).t().requires_grad_(True)
        x = root.clone()
        v1 = x.narrow(0, 0, 1)
        v2 = v1.narrow(1, 1, 1)
        v2.mul_(2)
        x.sum().backward()
        self.assertEqual(root.grad.tolist(), [[1, 2], [1, 1], [1, 1]])

    def test_inplace_on_view_multi_output_unsafe(self, device):
        for f in [lambda t: t.unsafe_split(1),
                  lambda t: t.unsafe_split_with_sizes((1, 1, 1)),
                  lambda t: t.unsafe_chunk(3)]:
            a = torch.randn(3, 3, device=device, requires_grad=True)
            b = a + a
            s1, s2, s3 = f(b)
            s1.mul_(s2)
            s1.sum().backward()

    def test_inplace_on_view_multi_output_safe(self, device):
        for f in [lambda t: t.split(1),
                  lambda t: t.split_with_sizes((1, 1, 1)),
                  lambda t: t.chunk(3)]:
            a = torch.randn(3, 3, device=device, requires_grad=True)
            b = a + a
            s1, s2, s3 = f(b)
            error_msg = 'This view is the output of a function that returns multiple views.'
            with self.assertRaisesRegex(RuntimeError, error_msg):
                s1.mul_(s2)

    @skipIfMps  # the test doesn't work on MPS as double types are not supported
    def test_mv_grad_stride_0(self, device):
        # Reference: https://github.com/pytorch/pytorch/issues/38315
        mat = torch.randn(2, 2, dtype=torch.double, device=device)
        vec = torch.randn(1, dtype=torch.double, device=device).requires_grad_(True)

        def fn(vec):
            # Expand inside the function to make sure the input to
            # gradcheck does not have overlapping memory
            vec = vec.expand(2)
            return (mat @ vec).sum()

        gradcheck(fn, (vec))
        gradgradcheck(fn, (vec))

    @onlyCUDA
    def test_gradcheck_input_output_different_device(self, device):
        x = torch.ones((1,), dtype=torch.double, device="cuda", requires_grad=True)
        gradcheck(lambda x: x.to("cpu"), (x,))

        x = torch.ones((1,), dtype=torch.double, device="cpu", requires_grad=True)
        gradcheck(lambda x: x.to("cuda"), (x,))

    def test_strided_leaf_grad_layout(self, device):
        # (1) If leaf is non-overlapping and dense, grad's layout should match its leaf.
        for fmt_a in (torch.contiguous_format, torch.channels_last):
            for fmt_b in (torch.contiguous_format, torch.channels_last):
                a = torch.rand((2, 3, 4, 5), device=device).to(memory_format=fmt_a)
                b = torch.rand((2, 3, 4, 5), device=device).to(memory_format=fmt_b)
                a.requires_grad_()
                b.requires_grad_()
                # checks (1) for broadcasted gradients
                a.sum().backward()
                self.assertEqual(a.grad.stride(), a.stride())
                b.sum().backward()
                self.assertEqual(b.grad.stride(), b.stride())
                # checks (1) for non-broadcasted gradients
                a.grad = None
                b.grad = None
                (a * b).sum().backward()
                self.assertEqual(a.grad.stride(), a.stride())
                self.assertEqual(b.grad.stride(), b.stride())

        # (2) If leaf isn't dense, checks that grads are rowmajor contiguous.
        c = torch.empty_strided((2, 2), (4, 2), device=device).copy_(torch.rand((2, 2), device=device))
        c.requires_grad_()
        d = torch.rand((2, 2), device=device)
        # checks (2) for broadcasted gradients
        c.sum().backward()
        self.assertEqual(c.grad.stride(), (2, 1))
        # checks (2) for non-broadcasted gradients
        c.grad = None
        (c * d).sum().backward()
        self.assertEqual(c.grad.stride(), (2, 1))

    @skipIfMps
    def test_copy_r_to_c(self, device):
        out_c = torch.empty(3, 2, dtype=torch.cdouble, device=device)
        inp_r = torch.randn(3, 2, dtype=torch.double, device=device,
                            requires_grad=True)

        def do_test():
            out_c.copy_(inp_r)
            out_c.sum().backward()
            self.assertEqual(inp_r.grad, torch.ones_like(inp_r))

        self.assertNotWarn(do_test)

    def test_to_r_to_c(self, device):
        def do_test():
            inp_r = torch.randn(3, 2, dtype=torch.double, device=device,
                                requires_grad=True)
            out = inp_r.to(torch.complex128)
            out.sum().backward()
            self.assertEqual(inp_r.grad, torch.ones_like(inp_r))

        self.assertNotWarn(do_test)

    def test_non_differentiable_ops(self, device):
        # Just make sure the op doesn't raise an error
        # and resulting tensor has requires_grad=False.
        x = torch.tensor([[1, 2], [3, 4.]], requires_grad=True, device=device)
        out = torch.isin(x, torch.tensor([2, 3], device=device))
        self.assertFalse(out.requires_grad)

        x = torch.randn(3, 3, requires_grad=True)
        out = torch.signbit(x)
        self.assertFalse(out.requires_grad)

    def test_warning_in_backward(self, device):
        # Test warning during backward are always propagated as python warnings (gh-50209)
        # NOTE: For device=cuda, warning gets propagated from a worker thread
        a = torch.zeros((), device=device, requires_grad=True)
        b = torch._C._nn._test_warn_in_autograd(a)

        with self.assertWarnsRegex(UserWarning, "Warn from backward"):
            b.backward()


class TestAutogradInferenceMode(TestCase):
    def _is_inference_tensor(self, tensor):
        try:
            err_msg = "Inference tensors do not track version counter"
            with self.assertRaisesRegex(RuntimeError, err_msg):
                tensor._version
            return True
        except AssertionError as e:
            return False

    def test_inference_mode_context_manager(self):
        self.assertFalse(torch.is_inference_mode_enabled())
        with torch.inference_mode():
            self.assertTrue(torch.is_inference_mode_enabled())
            with torch.inference_mode(False):
                self.assertFalse(torch.is_inference_mode_enabled())
            self.assertTrue(torch.is_inference_mode_enabled())
        self.assertFalse(torch.is_inference_mode_enabled())

    def test_inference_mode_decorator(self):
        for mode in (True, False):
            @torch.inference_mode(mode)
            def func(x):
                self.assertEqual(torch.is_inference_mode_enabled(), mode)
                return x * x

            for requires_grad in (True, False):
                c = torch.ones(1, 2, 3, requires_grad=requires_grad)
                d = func(c)
                self.assertTrue(not mode or torch.is_inference(d))
                self.assertEqual(d.requires_grad, requires_grad and not mode)

    def test_inference_mode_tensor_creation(self):
        with torch.inference_mode():
            # new tensors created through constructors are inference tensors
            c = torch.ones(1, 2, 3)
            self.assertFalse(c.requires_grad)
            self.assertTrue(torch.is_inference(c))

            # requires_grad doesn't change inference tensor behavior in InferenceMode
            tmp = torch.ones(1, 2, 3, requires_grad=True)
            self.assertTrue(tmp.requires_grad)
            self.assertTrue(torch.is_inference(tmp))

            tmp = torch.ones(1, 2, 3).requires_grad_(False)
            self.assertFalse(tmp.requires_grad)
            self.assertTrue(torch.is_inference(tmp))

    def test_inference_mode_existing_autograd_session(self):
        s = torch.ones(1, 2, 3, requires_grad=True)
        a = s.clone()

        # `a` gets saved outside of inference mode
        out = a * a
        with torch.inference_mode():
            a.add_(2)

        self.assertFalse(torch.is_inference(a))
        # tensors created outside of inference mode aren't
        # inference tensors, so they will still have their
        # version counters tracked
        err_msg = ("one of the variables needed for gradient computation has been "
                   "modified by an inplace operation")
        with self.assertRaisesRegex(RuntimeError, err_msg):
            out.backward(torch.ones_like(out))

    def test_inference_mode_inf_tensor_in_inf_mode_functional_op(self):
        def functional_op(x):
            return x * x

        with torch.inference_mode():
            for requires_grad in (True, False):
                c = torch.ones(1, 2, 3, requires_grad=requires_grad)

                # performing a non-view operation produces a inference tensor
                # that does not require grad
                func_out = functional_op(c)
                self.assertTrue(torch.is_inference(func_out))
                self.assertFalse(func_out.requires_grad)

    def test_inference_mode_inf_tensor_in_inf_mode_inplace_op(self):
        @torch.inference_mode()
        def run_test(fn):
            for requires_grad in (True, False):
                c = torch.ones(1, 2, 3, requires_grad=requires_grad)

                # after performing inplace operation, tensor is still
                # an inference tensor
                fn(c)
                self.assertTrue(torch.is_inference(c))
                self.assertEqual(c.requires_grad, requires_grad)
        run_test(lambda x: x.add_(2))
        run_test(lambda x: x.transpose_(0, 1))

    def test_inference_mode_inf_tensor_in_inf_mode_view_op(self):
        with torch.inference_mode():
            for requires_grad in (True, False):
                c = torch.ones(1, 2, 3, requires_grad=requires_grad)

                # perform view operation produces inference tensor
                # that does not require grad
                view_out = c.view(-1)
                self.assertTrue(torch.is_inference(view_out))
                self.assertFalse(view_out.requires_grad)

    def test_inference_mode_inf_tensor_in_normal_mode_functional_op(self):
        def functional_op(x):
            return x * x

        for requires_grad in (True, False):
            with torch.inference_mode():
                c = torch.ones(1, 2, 3, requires_grad=requires_grad)

        func_out = functional_op(c)
        self.assertFalse(torch.is_inference(func_out))
        self.assertFalse(func_out.requires_grad)
        self.assertTrue(func_out.is_leaf)

    def test_inference_mode_inf_tensor_in_normal_mode_inplace_op(self):
        def run_test(fn):
            for requires_grad in (False, True):
                with torch.inference_mode():
                    c = torch.ones(1, 2, 3, requires_grad=requires_grad)

                if requires_grad:
                    # leaf variable that requires grad is being used in an inplace
                    # operation when requires_grad=True
                    pass
                else:
                    err_msg = "Inplace update to inference tensor outside InferenceMode"
                    with self.assertRaisesRegex(RuntimeError, err_msg):
                        fn(c)
        run_test(lambda x: x.add_(2))
        run_test(lambda x: x.transpose_(0, 1))

    def test_inference_mode_inf_tensor_in_normal_mode_view_op(self):
        for requires_grad in (True, False):
            with torch.inference_mode():
                c = torch.ones(1, 2, 3, requires_grad=requires_grad)

            out = c.view(-1)
            self.assertTrue(torch.is_inference(out))
            self.assertFalse(out.requires_grad)
            self.assertFalse(out._is_view())
            self.assertTrue(out.is_leaf)

    def test_normal_tensor_inplace_output_in_inference_mode(self):
        def run_test(fn):
            for requires_grad in (True, False):
                s = torch.ones(1, 2, 3, requires_grad=requires_grad)
                a = s.clone()

                with torch.inference_mode():
                    fn(a)
                    self.assertFalse(torch.is_inference(a))
                    self.assertEqual(a.requires_grad, requires_grad)

                    # inplace -> inplace
                    fn(a)
                    self.assertFalse(torch.is_inference(a))
                    self.assertEqual(a.requires_grad, requires_grad)

                    # inplace -> inplace -> view
                    view_out = a.view(-1)
                    self.assertFalse(torch.is_inference(view_out))
                    self.assertEqual(view_out.requires_grad, requires_grad)
        run_test(lambda x: x.add_(2))
        run_test(lambda x: x.transpose_(0, 1))

    def test_normal_tensor_inplace_output_in_normal_mode(self):
        def run_test(fn):
            for requires_grad in (True, False):
                s = torch.ones(1, 2, 3, requires_grad=requires_grad)
                a = s.clone()

                with torch.inference_mode():
                    fn(a)
                    self.assertFalse(torch.is_inference(a))
                    self.assertEqual(a.requires_grad, requires_grad)

                fn(a)
                self.assertFalse(torch.is_inference(a))
                self.assertEqual(a.requires_grad, requires_grad)

                # inplace -> inplace
                fn(a)
                self.assertFalse(torch.is_inference(a))
                self.assertEqual(a.requires_grad, requires_grad)

                # inplace -> inplace -> view
                view_out = a.view(-1)
                self.assertFalse(torch.is_inference(view_out))
                self.assertEqual(view_out.requires_grad, requires_grad)
            run_test(lambda x: x.add_(2))
            run_test(lambda x: x.transpose_(0, 1))

    def test_normal_tensor_view_output_in_inference_mode(self):
        for requires_grad in (True, False):
            s = torch.ones(1, 2, 3, requires_grad=requires_grad)
            a = s.clone()

            with torch.inference_mode():
                out = a.view(-1)
                self.assertFalse(torch.is_inference(out))
                self.assertEqual(out.requires_grad, requires_grad)
                self.assertTrue(out._is_view())

                # view -> view
                tmp = out.view(-1)
                self.assertFalse(torch.is_inference(tmp))
                self.assertEqual(tmp.requires_grad, requires_grad)
                self.assertTrue(tmp._is_view())
                self.assertTrue(tmp.is_leaf)

                # view -> view -> inplace
                self.assertTrue(torch.is_inference_mode_enabled())
                tmp.add_(2)
                self.assertFalse(torch.is_inference(tmp))
                self.assertEqual(tmp.requires_grad, requires_grad)
                # Accessing is_leaf in python tries to update grad_fn and raises:
                # A view was created in inference mode and its base or
                # another view of its base has been modified inplace in normal mode
                # tmp.is_leaf
                self.assertEqual(a._version, tmp._version)

    def test_normal_tensor_view_output_in_normal_mode(self):
        def functional_op(x):
            return x * x

        for requires_grad in (True, False):
            s = torch.ones(1, 2, 3, requires_grad=requires_grad)
            a = s.clone()

            with torch.inference_mode():
                out = a.view(-1)
                self.assertFalse(torch.is_inference(out))
                self.assertEqual(out.requires_grad, requires_grad)
                self.assertTrue(out._is_view())
                self.assertTrue(out.is_leaf)

            tmp = functional_op(out)
            self.assertFalse(torch.is_inference(tmp))
            self.assertEqual(tmp.requires_grad, requires_grad)

            if requires_grad:
                err_msg = "A view was created in inference mode and is being modified inplace"
                with self.assertRaisesRegex(RuntimeError, err_msg):
                    out.add_(2)
                pass
            else:
                out.add_(2)

            tmp = out.view(2, 3)
            self.assertFalse(torch.is_inference(tmp))
            self.assertEqual(tmp.requires_grad, requires_grad)

    def test_mix_inference_and_normal_tensor_functional_op(self):
        for requires_grad in (True, False):
            s = torch.ones(1, 2, 3, requires_grad=requires_grad)

            with torch.inference_mode():
                c = torch.ones(1, 2, 3, requires_grad=requires_grad)

            # add is safe since it doesn't save any variable for backward
            out = c.add(s)
            self.assertFalse(torch.is_inference(out))
            self.assertEqual(out.requires_grad, requires_grad)
            if requires_grad:
                # leaf inference tensor with requires_grad=True can still have gradient
                out.backward(torch.ones_like(out))
                self.assertEqual(c.grad, torch.ones_like(c))

            if requires_grad:
                err_msg = "Inference tensors cannot be saved for backward"
                with self.assertRaisesRegex(RuntimeError, err_msg):
                    c * s

                # inference tensor in TensorList input
                inputs = [s, c]
                with self.assertRaisesRegex(RuntimeError, err_msg):
                    torch.stack(inputs)


    def test_mix_inference_and_normal_tensor_inplace_op(self):
        for requires_grad in (True, False):
            s = torch.ones(1, 2, 3, requires_grad=requires_grad)
            a = s.clone()

            with torch.inference_mode():
                c = torch.ones(1, 2, 3)

            self.assertTrue(torch.is_inference(c))
            if requires_grad:
                err_msg = "Inference tensors cannot be saved for backward"
                with self.assertRaisesRegex(RuntimeError, err_msg):
                    a.mul_(c)

                # inference tensor in TensorList input
                err_msg = ("out=... arguments don't support automatic differentiation, "
                           "but one of the arguments requires grad")
                with self.assertRaisesRegex(RuntimeError, err_msg):
                    torch.mul(s, s, out=c)
            else:
                a.mul_(c)
                err_msg = "Inplace update to inference tensor outside InferenceMode is not allowed"
                with self.assertRaisesRegex(RuntimeError, err_msg):
                    torch.mul(s, s, out=c)

    def test_mix_inference_and_normal_tensor_view_op(self):
        for requires_grad in (True, False):
            s = torch.ones(1, 2, 3, requires_grad=requires_grad)

            with torch.inference_mode():
                c = torch.ones(1, 2, 3)

            # view_as is a composite op which calls view with only one
            # tensor argument. So there isn't a mixed inference and normal
            # tensor inputs for view ops
            tmp1 = c.view_as(s)
            self.assertTrue(torch.is_inference(tmp1))
            self.assertFalse(tmp1.requires_grad)

            # this is fine since its equivalent as s.view(c.sizes()) which
            # isn't a mixed input scenario
            tmp2 = s.view_as(c)
            self.assertFalse(torch.is_inference(tmp2))
            self.assertEqual(tmp2.requires_grad, requires_grad)

    def test_inference_mode_handle_direct_view_on_rebase(self):
        def run_test(fn):
            for requires_grad in (True, False):
                s = torch.ones(1, 2, 3, requires_grad=requires_grad)
                a = s.clone()

                with torch.inference_mode():
                    view_out = a.view_as(a)

                if requires_grad:
                    err_msg = "A view was created in inference mode and is being modified inplace"
                    with self.assertRaisesRegex(RuntimeError, err_msg):
                        fn(view_out)
                    pass
                else:
                    fn(view_out)
        run_test(lambda x: x.add_(2))
        run_test(lambda x: x.transpose_(0, 1))

    def test_inference_mode_handle_indirect_view_on_rebase(self):
        def run_test(fn):
            for requires_grad in (True, False):
                s = torch.ones(1, 2, 3, requires_grad=requires_grad)
                a = s.clone()

                with torch.inference_mode():
                    view_out = a.view(-1)

                fn(a)
                if requires_grad:
                    err_msg = "A view was created in inference mode and its base or another view "
                    with self.assertRaisesRegex(RuntimeError, err_msg):
                        view_out.grad_fn
                    pass
                else:
                    view_out.grad_fn
        run_test(lambda x: x.add_(2))
        run_test(lambda x: x.transpose_(0, 1))


class TestMultithreadAutograd(TestCase):
    def _run_py_multithread_fn(self, fn, args=(), num_threads=10, kwargs=None):

        class PropagatingThread(threading.Thread):
            '''Helper class to propagate exception from child
            thread to main thread on join.

            Reference: https://stackoverflow.com/a/31614591/5602957
            '''

            def run(self):
                self.exception = None
                try:
                    self.ret = super(PropagatingThread, self).run()
                except Exception as e:
                    self.exception = e

            def join(self, timeout=None):
                super(PropagatingThread, self).join(timeout)
                if self.exception:
                    raise self.exception from self.exception
                return self.ret

        threads = []
        for _ in range(num_threads):
            p = PropagatingThread(target=fn, args=args)
            p.start()
            threads.append(p)

        for p in threads:
            p.join()

    def test_multithreaded_exception_propagation(self):
        # Test whether exception in child thread
        # are propagated to main thread.
        def fn():
            self.assertTrue(False)

        with self.assertRaises(AssertionError):
            self._run_py_multithread_fn(fn)

    def test_simple_backward(self):
        # simple multithreaded backward that create threads in the beginning of training
        # and everything else is training separately, i.e. inputs, operations, etc.
        def train_fn():
            x = torch.ones(5, 5, requires_grad=True)
            y = (x + 3) * (x + 4) * 0.5
            y.sum().backward()
            self.assertEqual(x.grad, x + 3.5)

        self._run_py_multithread_fn(train_fn)

    def test_simple_backward_same_input(self):
        # simple multithreaded backward with only shared inputs (i.e. This is common
        # for things like Hogwild multithreaded training with multiple CPU threads)
        def train_fn_backward(x):
            y = (x + 3) * (x + 4) * 0.5
            y.sum().backward()

        x = torch.ones(5, 5, requires_grad=True)
        self._run_py_multithread_fn(train_fn_backward, (x,))
        # Since we are calling backward from multiple threads
        # and all threads share the same input, when we do backward
        # concurrently, different backwards will all accumulate to
        # the same .grad for each input, and the gradients should
        # be equal to num_threads * gradient
        self.assertEqual(x.grad, 10 * (x + 3.5))

        def train_fn_grad(x):
            y = (x + 3) * (x + 4) * 0.5
            grads = torch.autograd.grad(y.sum(), x)
            self.assertEqual(len(grads), 1)
            self.assertEqual(grads[0], x + 3.5)

        # since we use functional grad() api, gradients will not
        # be accumulate to the same place and should be the same
        self._run_py_multithread_fn(train_fn_grad, (x,))

    def test_multithread_saved_tensors_hooks(self):
        def pack(x):
            warnings.warn("pack")
            return x

        def registers_hooks_for_each_thread():
            with torch.autograd.graph.saved_tensors_hooks(pack, lambda x: x):
                x = torch.ones(5, 5, requires_grad=True)
                with warnings.catch_warnings(record=True) as w:
                    y = x * x
                    # should raise two warnings from x being saved twice
                    self.assertEqual(len(w), 2)
            y.sum().backward()

    def test_dataparallel_saved_tensors_hooks(self):
        def pack(x):
            warnings.warn("pack")
            return x

        _self = self

        class Model(torch.nn.Module):
            def forward(self, x):
                with warnings.catch_warnings(record=True) as w:
                    y = x * x
                    if torch.cuda.device_count() >= 2:
                        # DataParallel is calling the forward in different threads
                        # without progating TLS, so hooks should not be called here
                        _self.assertEqual(len(w), 0)
                    else:
                        # DataParallel only uses one thread
                        # so hooks should be called here
                        _self.assertGreater(len(w), 0)

        x = torch.ones(5, 5, requires_grad=True)
        model = torch.nn.DataParallel(Model())

        with torch.autograd.graph.saved_tensors_hooks(pack, lambda x: x):
            model(x)
            with warnings.catch_warnings(record=True) as w:
                y = x * x
                # hooks should be called here
                _self.assertGreater(len(w), 0)

    def test_python_thread_in_middle(self):
        # User might write a network that starts on one CPU thread, then runs its second half
        # concurrently with other threads (either via python threading or fork/join calls),
        # then calls backward()/grad() on BOTH threads, like a Y pattern from input at the
        # bottom to output at the top. This way part of the GraphTask is being shared across
        # different threads and we need to ensure user specify retain_graph=True, otherwise
        # error out with the correct error message

        # Case 1: multiple backward with python threads, retain_graph=False
        # should throw error in some threads with no retain_graph.
        success_vs_raises = [0, 0]

        def train_fn_no_retain_graph(x):
            y = x + x ** 2
            try:
                y.sum().backward()
                success_vs_raises[0] += 1
            except RuntimeError as error:
                success_vs_raises[1] += 1
                self.assertRegex(str(error), "Specify retain_graph=True")

        x_no_retain = torch.ones(5, 5, requires_grad=True)
        y_no_retain = x_no_retain + x_no_retain ** 2
        self._run_py_multithread_fn(train_fn_no_retain_graph, (y_no_retain,), num_threads=5)
        # at least one thread will be success in this case, all other threads should raise
        # with the error that throw to user to recommend them specify retain_graph=True
        self.assertTrue(success_vs_raises[0] >= 1)

        # multiple backward with python threads, no error with retain_graph=True
        def train_fn_retain_graph(x):
            y = x + x ** 2
            y.sum().backward(retain_graph=True)

        x_retain = torch.ones(5, 5, requires_grad=True)
        y_retain = x_retain + x_retain ** 2
        self._run_py_multithread_fn(train_fn_retain_graph, (y_retain,), num_threads=5)
        # result should equal to num_thread * gradients
        self.assertEqual(x_retain.grad, 5 * (4 * x_retain ** 3 + 6 * (x_retain ** 2) + 4 * x_retain + 1))

    def test_fork_join_in_middle(self):
        # multiple backward with jit threads (fork/join primitive)
        # similar to test_python_thread_in_middle, we test with retain_graph=False/True

        # Case 1: multiple grad() calls with jit threads, retain_graph=False
        # should throw error in some threads with no retain_graph.
        @torch.jit.script
        def train_fn_jit_no_retain(middle, orig_x):
            y = middle + middle ** 2
            return torch.autograd.grad([y.sum()], [orig_x])

        @torch.jit.script
        def train_fn_fork_join_calls_no_retain(x):
            y_no_retain = (x + 3) * (x + 4) * 0.5

            fut = torch.jit._fork(train_fn_jit_no_retain, y_no_retain, x)
            grad_hat = train_fn_jit_no_retain(y_no_retain, x)
            grad = torch.jit._wait(fut)
            return grad, grad_hat

        try:
            train_fn_fork_join_calls_no_retain(torch.randn(5, 5, requires_grad=True))
        except RuntimeError as error:
            self.assertRegex(str(error), "Specify retain_graph=True")

        # Case 2: no error with retain_graph=True
        @torch.jit.script
        def train_fn_jit_retain(middle, orig_x):
            y = middle + middle ** 2
            return torch.autograd.grad([y.sum()], [orig_x], retain_graph=True)

        @torch.jit.script
        def train_fn_fork_join_calls_retain(x):
            y_retain = (x + 3) * (x + 4) * 0.5
            fut1 = torch.jit._fork(train_fn_jit_retain, y_retain, x)
            fut2 = torch.jit._fork(train_fn_jit_retain, y_retain, x)
            grad = train_fn_jit_retain(y_retain, x)
            grad1 = torch.jit._wait(fut1)
            grad2 = torch.jit._wait(fut2)
            return grad, grad1, grad2

        grad, grad1, grad2 = train_fn_fork_join_calls_retain(torch.randn(5, 5, requires_grad=True))
        self.assertEqual(grad, grad1)
        self.assertEqual(grad, grad2)

    def test_preserve_backtrace(self):
        class Foo(torch.autograd.Function):
            @staticmethod
            def forward(ctx, input):
                return input

            @staticmethod
            def backward(ctx, *grad):
                raise ValueError("something")

        t = torch.rand(10, requires_grad=True)
        try:
            Foo.apply(t).sum().backward()
        except Exception:
            import traceback
            tb = sys.exc_info()[2]
            tb_str = "\n".join(traceback.format_tb(tb))
            self.assertTrue('raise ValueError("something")' in tb_str)

    # TODO(@anjali411): add an OpInfo based test for torch.cat
    # Issue: https://github.com/pytorch/pytorch/issues/51627
    def test_cat_r_to_c(self):
        inp_c = torch.rand(3, 2, dtype=torch.cdouble, requires_grad=True)
        inp_r = torch.randn(3, 2, dtype=torch.double, requires_grad=True)

        def fn(x1, x2):
            return torch.cat((x1, x2), dim=-1)

        torch.autograd.gradcheck(fn, [inp_r, inp_c], check_forward_ad=True)
        torch.autograd.gradcheck(fn, [inp_c, inp_r], check_forward_ad=True)

class TestAutogradMultipleDispatch(TestCase):
    def test_autograd_multiple_dispatch_registrations(self, device):
        t = torch.randn(3, 3, device=device, requires_grad=True)
        # using _test_autograd_multiple_dispatch.fullcoverage which has
        # registrations in derivatives.yaml for Default, AutogradCUDA and NestedTensorAutograd
        out = torch._test_autograd_multiple_dispatch(t)
        grad = torch.randn(3, 3, device=device)
        out.backward(grad)

        if 'cuda' not in device:
            # bogus default gradient registered for Autograd is grad + 1
            self.assertEqual(t.grad, grad + 1)
        else:
            # bogus gradient registered for AutogradCUDA is grad * 2
            self.assertEqual(t.grad, grad * 2)

        # test registered AutogradNestedTensor formula
        a = torch.arange(6, dtype=torch.float, device=device).reshape(2, 3).requires_grad_(True)
        b = torch.arange(8, dtype=torch.float, device=device).reshape(2, 4).requires_grad_(True)
        nt = torch.nested_tensor([a, b], dtype=torch.float, device=device)

        nt_out = torch._test_autograd_multiple_dispatch(nt)
        c = torch.randn(2, 3, device=device)
        d = torch.randn(2, 4, device=device)
        nt_grad = torch.nested_tensor([c, d], dtype=torch.float, device=device)
        nt_out.backward(nt_grad)

        # bogus gradient for AutogradNestedTensor is grad * grad
        self.assertEqual(a.grad, c * c)
        self.assertEqual(b.grad, d * d)

    def test_autograd_composite_implicit_and_dispatch_registration(self, device):
        t = torch.randn(3, 3, device=device, requires_grad=True)
        # using _test_autograd_multiple_dispatch.ntonly
        # which has registrations in derivatives.yaml for NestedTensorAutograd and otherwise is CompositeImplicit
        out = torch._test_autograd_multiple_dispatch(t, True)
        grad = torch.randn(3, 3, device=device)
        out.backward(grad)

        # t.grad is just out.grad by composite op since _test_autograd_multiple_dispatch is just a clone
        self.assertEqual(t.grad, grad)

        # test registered AutogradNestedTensor formula
        a = torch.arange(6, dtype=torch.float, device=device).reshape(2, 3).requires_grad_(True)
        b = torch.arange(8, dtype=torch.float, device=device).reshape(2, 4).requires_grad_(True)
        nt = torch.nested_tensor([a, b], dtype=torch.float, device=device)

        nt_out = torch._test_autograd_multiple_dispatch(nt, True)
        c = torch.randn(2, 3, device=device)
        d = torch.randn(2, 4, device=device)
        nt_grad = torch.nested_tensor([c, d], dtype=torch.float, device=device)
        nt_out.backward(nt_grad)

        # bogus gradient for AutogradNestedTensor is grad * grad + grad
        self.assertEqual(a.grad, c * c + c)
        self.assertEqual(b.grad, d * d + d)

    def test_foward_mode_AD(self, device):
        # check that forward mode AD is only registered for the Default
        # dispatch for _test_autograd_multiple_dispatch.fullcoverage and not AutogradCUDA

        primal = torch.randn(3, device=device)
        tangent = torch.randn(3, device=device)

        with fwAD.dual_level():
            dual_input = fwAD.make_dual(primal, tangent)

            err_msg = r"Trying to use forward AD with .* that does not support it"
            hint_msg = "Running forward AD for an OP that does not implement it should raise a NotImplementedError"

            if 'cuda' in device:
                with self.assertRaisesRegex(NotImplementedError, err_msg, msg=hint_msg):
                    torch._test_autograd_multiple_dispatch(dual_input)
            else:
                torch._test_autograd_multiple_dispatch(dual_input)

    def test_view_copy(self, device):
        # tests that view_copy derivative formulas are also generated per dispatch key
        # from their respective view ops in derivatives.yaml
        t = torch.randn(2, 2, device=device, requires_grad=True)
        t_ref = t.clone().detach().requires_grad_()
        # _test_autograd_multiple_dispatch_view does a .view(-1) on the input
        t_view = torch._test_autograd_multiple_dispatch_view(t_ref)
        t_view_copy = torch._test_autograd_multiple_dispatch_view_copy(t)

        grad = torch.randn(4, device=device)
        t_view_copy.backward(grad)
        t_view.backward(grad.clone())

        # forward and backward give the same shape + result
        self.assertEqual(t_view_copy, t_view)
        self.assertEqual(t.grad, t_ref.grad)
        # backward results are per-dispatch-key in derivatives.yaml
        if 'cuda' in device:
            # gradient registered to AutogradCUDA is grad.reshape_as(self) + 1
            self.assertEqual(t.grad, grad.reshape_as(t) + 1)
        else:
            # Default gradient registered is grad.reshape_as(self)
            self.assertEqual(t.grad, grad.reshape_as(t))

    @onlyCPU
    def test_per_dispatch_key_input_saving(self, device):
        # Tests that sum.dim_IntList's input is not saved for regular tensors but is saved for nested tensors
        def foo(x):
            # Don't modify the input inplace
            x = x.clone()
            res = x.sum(-1, keepdim=True)
            x.add_(x)
            return res

        inp = torch.rand(2, device=device, requires_grad=True)
        # sum's input is not saved for regular Tensors
        foo(inp).backward()

        # sum's input is saved for Nested Tensors
        nt = torch.nested_tensor([torch.rand(2), torch.rand(2)], device=device).requires_grad_()
        with self.assertRaisesRegex(RuntimeError, "modified by an inplace operation"):
            foo(nt).backward(torch.nested_tensor([torch.rand(1), torch.rand(1)], device=device))

# Import test cases from below autograd/ here. These are found
# implicitly by the loader, so Flake8 thinks they are unused, hence
# the suppressions.

from autograd.test_complex import TestAutogradComplex  # noqa: F401
from autograd.test_functional import TestAutogradFunctional  # noqa: F401

# e.g., TestAutogradDeviceTypeCPU and TestAutogradDeviceTypeCUDA
instantiate_device_type_tests(
    TestAutogradDeviceType,
    globals(),
    except_for=None
)

instantiate_device_type_tests(
    TestAutogradMultipleDispatch,
    globals(),
    only_for=('cpu', 'cuda')
)

instantiate_parametrized_tests(TestAutograd)

if __name__ == '__main__':
    run_tests()<|MERGE_RESOLUTION|>--- conflicted
+++ resolved
@@ -3717,8 +3717,6 @@
         del t
         self.assertIsNone(ref())
 
-<<<<<<< HEAD
-=======
     def test_anomaly_mode_no_check_nan(self):
         class MyFunc(torch.autograd.Function):
             @staticmethod
@@ -3746,21 +3744,6 @@
                 out.backward()
 
     # TODO: update these tests to use the linalg module and move to test_linalg.py
-    @skipIfNoLapack
-    def test_eig_no_eigenvectors(self):
-        A = torch.tensor([[1., 2.], [2., 4.]], dtype=torch.float32, requires_grad=True)
-        w, v = torch.eig(A, eigenvectors=False)
-        with self.assertRaisesRegex(RuntimeError, 'is not differentiable'):
-            torch.autograd.backward([w, v], [torch.ones_like(w), torch.ones_like(v)])
-
-    @skipIfNoLapack
-    def test_eig_complex_eigenvalues(self):
-        A = torch.tensor([[0., -1.], [1., 0.]], dtype=torch.float32, requires_grad=True)
-        w, v = torch.eig(A, eigenvectors=True)
-        with self.assertRaisesRegex(RuntimeError, 'does not support complex eigenvalues'):
-            torch.autograd.backward([w, v], [torch.ones_like(w), torch.ones_like(v)])
-
->>>>>>> 02c37813
     @skipIfNoLapack
     def test_symeig_no_eigenvectors(self):
         A = torch.tensor([[1., 2.], [2., 4.]], dtype=torch.float32, requires_grad=True)
