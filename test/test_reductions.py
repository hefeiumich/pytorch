# Owner(s): ["module: tests"]

import torch
import numpy as np

import math
from typing import Dict, List, Sequence
import random
from functools import partial
from itertools import product, combinations, permutations
import warnings

from torch._six import inf, nan
from torch.testing import make_tensor
from torch.testing._internal.common_dtype import (
    all_types_and_complex_and, get_all_math_dtypes, integral_types, complex_types, floating_types_and,
    integral_types_and, floating_and_complex_types_and, all_types_and,
)
from torch.testing._internal.common_utils import (
    TestCase, run_tests, skipIfNoSciPy, slowTest, torch_to_numpy_dtype_dict,
    IS_WINDOWS, first_sample)
from torch.testing._internal.common_device_type import (
    OpDTypes, expectedFailureMeta, instantiate_device_type_tests, onlyCPU, dtypes, dtypesIfCUDA, dtypesIfCPU,
    onlyNativeDeviceTypes, onlyCUDA, largeTensorTest, ops, precisionOverride)
from torch.testing._internal.common_methods_invocations import (
    ReductionOpInfo, reduction_ops, reference_masked_ops)

# TODO: replace with make_tensor
def _generate_input(shape, dtype, device, with_extremal):
    if shape == ():
        x = torch.tensor((), dtype=dtype, device=device)
    else:
        if dtype.is_floating_point or dtype.is_complex:
            # work around torch.randn not being implemented for bfloat16
            if dtype == torch.bfloat16:
                x = torch.randn(*shape, device=device) * random.randint(30, 100)
                x = x.to(torch.bfloat16)
            else:
                x = torch.randn(*shape, dtype=dtype, device=device) * random.randint(30, 100)
            x[torch.randn(*shape) > 0.5] = 0
            if with_extremal and dtype.is_floating_point:
                # Use extremal values
                x[torch.randn(*shape) > 0.5] = float('nan')
                x[torch.randn(*shape) > 0.5] = float('inf')
                x[torch.randn(*shape) > 0.5] = float('-inf')
            elif with_extremal and dtype.is_complex:
                x[torch.randn(*shape) > 0.5] = complex('nan')
                x[torch.randn(*shape) > 0.5] = complex('inf')
                x[torch.randn(*shape) > 0.5] = complex('-inf')
        elif dtype == torch.bool:
            x = torch.zeros(shape, dtype=dtype, device=device)
            x[torch.randn(*shape) > 0.5] = True
        else:
            x = torch.randint(15, 100, shape, dtype=dtype, device=device)

    return x

# TODO: replace with make_tensor
def _rand_shape(dim, min_size, max_size):
    shape = []
    for i in range(dim):
        shape.append(random.randint(min_size, max_size))
    return tuple(shape)

def _reduced_shape(shape, dim=None, keepdim=False):
    """Computes the expected reduced shape given dim and keepdim

    Args:
        shape: The shape to reduce
        dim : The dimensions to reduce
        keepdim: If true, reduced dimensions have size 1 in the reduced shape,
            otherwise they are removed from the reduced shape.

    Returns:
        The reduced shape
    """
    if dim is None:
        return [1] * len(shape) if keepdim else []

    # Wrap negative dims
    dim = dim if isinstance(dim, Sequence) else [dim]
    dim = set(i if i >= 0 else len(shape) + i for i in dim)

    result = []
    for i, size in enumerate(shape):
        if i not in dim:
            result.append(size)
        elif keepdim:
            result.append(1)

    return result

class TestReductions(TestCase):

    ###########################################################################
    # ReductionOpInfo unit tests
    ###########################################################################

    def _test_dim_keepdim(self, op: ReductionOpInfo, device, *, ndim, **dim_keepdim):
        """Tests output shape for input with ndim and dim and keepdim kwargs"""
        shape = torch.randint(2, 5, (ndim,)).tolist()
        t = make_tensor(shape, dtype=torch.float, device=device)
        args, kwargs = next(op.generate_args_kwargs(t, **dim_keepdim))
        result = op(t, *args, **dim_keepdim, **kwargs)
        expected_shape = _reduced_shape(shape, **dim_keepdim)
        self.assertEqual(result.shape, expected_shape, f"""
        expected output shape to be {expected_shape} but got {list(result.shape)}
        for input shape {shape} and {dim_keepdim}
        """)

    # TODO(@heitorschueroff) combine cases with and without keepdim once
    # there's support for a @parametrize decorator.

    @ops(reduction_ops, dtypes=OpDTypes.none)
    def test_dim_default(self, device, op: ReductionOpInfo):
        """Tests that the default dim reduces all dimensions."""
        for ndim in range(3):
            self._test_dim_keepdim(op, device, ndim=ndim)

    @ops(reduction_ops, dtypes=OpDTypes.none)
    def test_dim_default_keepdim(self, device, op: ReductionOpInfo):
        """Tests that the default dim, when keepdim=True, reduces all dimensions to size 1."""
        for ndim in range(3):
            self._test_dim_keepdim(op, device, ndim=ndim, keepdim=True)

    @ops(reduction_ops, dtypes=OpDTypes.none)
    def test_dim_none(self, device, op: ReductionOpInfo):
        """Tests that dim=None reduces all dimensions."""
        for ndim in range(3):
            self._test_dim_keepdim(op, device, ndim=ndim, dim=None)

    @ops(reduction_ops, dtypes=OpDTypes.none)
    def test_dim_none_keepdim(self, device, op: ReductionOpInfo):
        """Tests that dim=None, when keepdim=True, reduces all dimensions to size 1."""
        for ndim in range(3):
            self._test_dim_keepdim(op, device, ndim=ndim, dim=None, keepdim=True)

    @ops(reduction_ops, dtypes=OpDTypes.none)
    def test_dim_single(self, device, op: ReductionOpInfo):
        """Tests that dim=i reduces dimension i."""
        self._test_dim_keepdim(op, device, ndim=0, dim=0)
        self._test_dim_keepdim(op, device, ndim=1, dim=0)
        self._test_dim_keepdim(op, device, ndim=2, dim=-1)
        self._test_dim_keepdim(op, device, ndim=3, dim=1)

    @ops(reduction_ops, dtypes=OpDTypes.none)
    def test_dim_single_keepdim(self, device, op: ReductionOpInfo):
        """Tests that dim=i, when keepdim=True, reduces dimension i to size 1."""
        self._test_dim_keepdim(op, device, ndim=0, dim=0, keepdim=True)
        self._test_dim_keepdim(op, device, ndim=1, dim=0, keepdim=True)
        self._test_dim_keepdim(op, device, ndim=2, dim=-1, keepdim=True)
        self._test_dim_keepdim(op, device, ndim=3, dim=1, keepdim=True)

    @ops(filter(lambda op: op.supports_multiple_dims, reduction_ops), dtypes=OpDTypes.none)
    def test_dim_empty(self, device, op: ReductionOpInfo):
        """Tests that dim=[] is a no-op"""
        self._test_dim_keepdim(op, device, ndim=0, dim=[])
        self._test_dim_keepdim(op, device, ndim=2, dim=[])

    @ops(filter(lambda op: op.supports_multiple_dims, reduction_ops), dtypes=OpDTypes.none)
    def test_dim_empty_keepdim(self, device, op: ReductionOpInfo):
        """Tests that dim=[], when keepdim=True, is a no-op"""
        self._test_dim_keepdim(op, device, ndim=0, dim=[], keepdim=True)
        self._test_dim_keepdim(op, device, ndim=2, dim=[], keepdim=True)

    @ops(filter(lambda op: op.supports_multiple_dims, reduction_ops), dtypes=OpDTypes.none)
    def test_dim_multi(self, device, op: ReductionOpInfo):
        """Tests that dim=[i, j, ...] reduces dimensions i, j, ...."""
        self._test_dim_keepdim(op, device, ndim=1, dim=[0])
        self._test_dim_keepdim(op, device, ndim=3, dim=[0, 2])

    @ops(filter(lambda op: op.supports_multiple_dims, reduction_ops), dtypes=OpDTypes.none)
    def test_dim_multi_keepdim(self, device, op: ReductionOpInfo):
        """Tests that dim=[i, j, ...], when keepdim=True, reduces dimensions i, j, .... to size 1."""
        self._test_dim_keepdim(op, device, ndim=1, dim=[0], keepdim=True)
        self._test_dim_keepdim(op, device, ndim=3, dim=[0, 2], keepdim=True)

    @ops(filter(lambda op: op.supports_multiple_dims, reduction_ops), dtypes=OpDTypes.none)
    def test_dim_multi_unsorted(self, device, op: ReductionOpInfo):
        """Tests that operator correctly handles unsorted dim list."""
        self._test_dim_keepdim(op, device, ndim=4, dim=[3, 0, 2])

    @ops(filter(lambda op: op.supports_multiple_dims, reduction_ops), dtypes=OpDTypes.none)
    def test_dim_multi_unsorted_keepdim(self, device, op: ReductionOpInfo):
        """Tests that operator correctly handles unsorted dim list when keepdim=True."""
        self._test_dim_keepdim(op, device, ndim=4, dim=[3, 0, 2], keepdim=True)

    @ops(filter(lambda op: op.supports_multiple_dims, reduction_ops), dtypes=OpDTypes.none)
    def test_dim_multi_duplicate(self, device, op: ReductionOpInfo):
        """Tests that an error is raised if dim has duplicate entries."""
        with self.assertRaises(RuntimeError):
            self._test_dim_keepdim(op, device, ndim=3, dim=[0, 1, 1, 2])

    @ops(filter(lambda op: not op.supports_multiple_dims, reduction_ops), dtypes=OpDTypes.none)
    def test_dim_multi_unsupported(self, device, op: ReductionOpInfo):
        """Tests that ops claiming to not support multi dim actually don't."""
        with self.assertRaises(TypeError):
            self._test_dim_keepdim(op, device, ndim=3, dim=[0, 2])

    @ops(reduction_ops, dtypes=OpDTypes.none)
    def test_dim_offbounds(self, device, op: ReductionOpInfo):
        """Tests that passing an off-bounds dim throws"""
        with self.assertRaises(IndexError):
            self._test_dim_keepdim(op, device, ndim=2, dim=2)

    @ops(reduction_ops, dtypes=OpDTypes.any_one)
    def test_dim_ndim_limit(self, device, dtype, op: ReductionOpInfo):
        """Tests that an exception is raised when reducing a tensor with more
        than 64 dims along some specific dimensions. dim=None is ok"""
        t = make_tensor([1] * 65, dtype=dtype, device=device)
        sample = first_sample(self, op.sample_inputs(device, dtype))
        sample.kwargs["dim"] = 0
        with self.assertRaisesRegex(RuntimeError, "only tensors with up to 64 dims are supported"):
            op(t, *sample.args, **sample.kwargs)

    @ops(filter(lambda op: op.identity is not None, reduction_ops), dtypes=OpDTypes.supported)
    def test_identity(self, device, dtype, op: ReductionOpInfo):
        """Tests that the identity value is an identity for the operator"""
        t = make_tensor((10,), dtype=dtype, device=device)
        t[1::2] = op.identity
        args, kwargs = next(op.generate_args_kwargs(t))
        result = op(t[::2], *args, **kwargs)
        result_with_identity = op(t, *args, **kwargs)
        self.assertEqual(result, result_with_identity, """
        Adding identity value to the input tensor should not change the result.
        """)

    # TODO(@heitorschueroff) Update these to use the nan_policy kwarg once
    # it is added to reduction operators.

    @ops(filter(lambda op: op.nan_policy == 'propagate', reduction_ops), dtypes=OpDTypes.supported,
         allowed_dtypes=floating_and_complex_types_and(torch.bfloat16, torch.float16))
    def test_nan_policy_propagate(self, device, dtype, op: ReductionOpInfo):
        """Tests that nan is propagated to the output by default"""
        t = make_tensor((5,), dtype=dtype, device=device)
        t[2] = torch.nan
        args, kwargs = next(op.generate_args_kwargs(t))
        result = op(t, *args, **kwargs)
        self.assertTrue(result.isnan())

    @ops(filter(lambda op: op.nan_policy == 'omit', reduction_ops), dtypes=OpDTypes.supported,
         allowed_dtypes=floating_and_complex_types_and(torch.bfloat16, torch.float16))
    def test_nan_policy_omit(self, device, dtype, op: ReductionOpInfo):
        """Tests that NaN values do not affect the result."""
        t = make_tensor((10,), dtype=dtype, device=device)
        t[1::2] = torch.nan
        args, kwargs = next(op.generate_args_kwargs(t))
        result = op(t[::2], *args, **kwargs)
        result_with_nan = op(t, *args, **kwargs)
        self.assertEqual(result, result_with_nan)

    @ops(reduction_ops, dtypes=OpDTypes.supported)
    def test_result_dtype(self, device, dtype, op: ReductionOpInfo):
        """Tests that the result has the correct dtype"""
        t = make_tensor((5,), dtype=dtype, device=device)
        args, kwargs = next(op.generate_args_kwargs(t))
        result: torch.Tensor = op(t, *args, **kwargs)
        is_integral = dtype in integral_types_and(torch.bool)
        if op.promotes_int_to_float and is_integral:
            self.assertTrue(torch.is_floating_point(result))
        elif op.promotes_int_to_int64 and is_integral:
            self.assertEqual(result.dtype, torch.int64)
        elif op.result_dtype is not None:
            self.assertEqual(result.dtype, op.result_dtype)
        else:
            self.assertEqual(result.dtype, dtype)

    @ops(reduction_ops, dtypes=OpDTypes.none)
    def test_empty_tensor_empty_slice(self, device, op: ReductionOpInfo):
        """Tests for consistent behavior when reducing over an empty slice.

        The rules for reducing over an empty slice are as follows:
            - Return the identity value if the operator has one
            - Otherwise, return NaN if the operator promotes integral dtype to
              floating point dtypes.
            - Otherwise, raise an error

        See discussion here https://github.com/pytorch/pytorch/issues/61901
        """
        t = make_tensor((0, 2, 3), dtype=torch.float, device=device)
        for dim in [0] + [[0, 2]] if op.supports_multiple_dims else []:
            args, kwargs = next(op.generate_args_kwargs(t, dim=dim))
            if op.identity is not None:
                # Reducing along empty slice should return identity
                result = op(t, *args, dim=dim, **kwargs)
                self.assertEqual(result, torch.full_like(result, op.identity))
            elif op.promotes_int_to_float:
                # Reducing along empty slice should return NaN
                result = op(t, *args, dim=dim, **kwargs)
                self.assertEqual(result, torch.full_like(result, torch.nan))
            else:
                # Reducing along empty slice should raise an error
                with self.assertRaises(IndexError):
                    op(t, *args, dim=dim, **kwargs)

    @ops(reduction_ops, dtypes=OpDTypes.none)
    def test_empty_tensor_nonempty_slice(self, device, op: ReductionOpInfo):
        """Tests that reducing a nonempty slice of an empty tensor returns an
        empty tensor with the dimensions reduced."""
        t = make_tensor((0, 2, 3), dtype=torch.float, device=device)
        for dim in [1] + [[1, 2]] if op.supports_multiple_dims else []:
            args, kwargs = next(op.generate_args_kwargs(t, dim=dim))
            result = op(t, *args, dim=dim, **kwargs)
            self.assertEqual(result.shape, _reduced_shape(t.shape, dim))

    def _test_noncontiguous(self, op: ReductionOpInfo, t: torch.Tensor, **reduction_kwargs):
        """Helper method to test noncontiguous input tensors."""
        assert not t.is_contiguous()

        t_contig = t.contiguous()
        for args, kwargs in op.generate_args_kwargs(t_contig, **reduction_kwargs):
            kwargs.update(reduction_kwargs)
            result = op(t, *args, **kwargs)
            expected = op(t_contig, *args, **kwargs)
            self.assertEqual(result, expected)

    @ops(reduction_ops)
    def test_noncontiguous_innermost(self, device, dtype, op: ReductionOpInfo):
        """Tests reducing along noncontiguous innermost dimension."""
        t = make_tensor((10, 10), dtype=dtype, device=device, low=-1, high=1)
        self._test_noncontiguous(op, t[:, ::2], dim=1)

    @ops(reduction_ops)
    def test_noncontiguous_outermost(self, device, dtype, op: ReductionOpInfo):
        """Tests reducing along noncontiguous outermost dimension."""
        t = make_tensor((10, 10), dtype=dtype, device=device, low=-1, high=1)
        self._test_noncontiguous(op, t[::2, :], dim=0)

    @ops(reduction_ops)
    def test_noncontiguous_all(self, device, dtype, op: ReductionOpInfo):
        """Tests reducing all dimensions of a noncontiguous tensor."""
        t = make_tensor((5, 5, 5), dtype=dtype, device=device, low=-1, high=1)
        self._test_noncontiguous(op, t[::2, ::3, 1:-1:2])

    @ops(reduction_ops)
    def test_noncontiguous_transposed(self, device, dtype, op: ReductionOpInfo):
        """Tests reducing a transposed tensor."""
        t = make_tensor((5, 5), dtype=dtype, device=device, low=-1, high=1)
        self._test_noncontiguous(op, t.T)

    @ops(reduction_ops)
    def test_noncontiguous_expanded(self, device, dtype, op: ReductionOpInfo):
        """Tests reducing a tensor with expanded singleton dimensions."""
        t = make_tensor((2, 3), dtype=dtype, device=device, low=-1, high=1)
        self._test_noncontiguous(op, t.unsqueeze(1).expand(-1, 5, -1))

    # NumPy does not support BFloat16 so we don't test that against reference
    # implementations. We also don't compare dtypes or test for different
    # keepdim because we already have other tests covering those.
    # The test_reference_testing in test_ops.py only uses the samples from
    # sample_inputs_func which do not test as exhaustively as these tests.

    def _test_ref(self, op: ReductionOpInfo, t: torch.Tensor, **reduction_kwargs):
        """Compares op against op.ref for the given input and reduction kwargs"""
        for args, kwargs in op.generate_args_kwargs(t, **reduction_kwargs):
            kwargs.update(reduction_kwargs)
            result = op(t, *args, **kwargs)
            expected = op.ref(t.detach().cpu().numpy(), *args, **kwargs)
            self.assertEqual(result, expected, exact_dtype=False)

    @ops(filter(lambda op: op.ref is not None, reduction_ops),
         allowed_dtypes=all_types_and_complex_and(torch.half, torch.bool))
    def test_ref_scalar_input(self, device, dtype, op: ReductionOpInfo):
        """Compares op against reference for scalar input tensors"""
        self._test_ref(op, make_tensor([], dtype=dtype, device=device))

    @ops(filter(lambda op: op.ref is not None, reduction_ops),
         allowed_dtypes=all_types_and_complex_and(torch.half, torch.bool))
    def test_ref_small_input(self, device, dtype, op: ReductionOpInfo):
        """Compares op against reference for small input tensors"""
        t = make_tensor((5, 3, 4, 2), dtype=dtype, device=device, low=-2, high=2, exclude_zero=True)
        self._test_ref(op, t)
        for dim in [0, 1, 3] + ([[0, 2], [1, 3]] if op.supports_multiple_dims else []):
            self._test_ref(op, t, dim=dim)

    @ops(filter(lambda op: op.ref is not None, reduction_ops),
         allowed_dtypes=[torch.float64])
    def test_ref_large_input_1D(self, device, dtype, op: ReductionOpInfo):
        """Compares op against reference for a large 1D input tensor to check stability"""
        self._test_ref(op, make_tensor((2 ** 20,), dtype=dtype, device=device, low=-1, high=1, exclude_zero=True))

    @ops(filter(lambda op: op.ref is not None, reduction_ops),
         allowed_dtypes=[torch.float64])
    def test_ref_large_input_2D(self, device, dtype, op: ReductionOpInfo):
        """Compares op against reference for a large 2D input tensor to test parallelism"""
        t = make_tensor((32, 2 ** 16), dtype=dtype, device=device, low=-1, high=1, exclude_zero=True)
        self._test_ref(op, t, dim=1)

    @ops(filter(lambda op: op.ref is not None, reduction_ops),
         allowed_dtypes=[torch.float64])
    def test_ref_large_input_64bit_indexing(self, device, dtype, op: ReductionOpInfo):
        """Compares op against reference for a very large input tensor that requires 64 bit indexing"""
        self._test_ref(op, make_tensor((275000000,), dtype=dtype, device=device, low=-1, high=1, exclude_zero=True))

    @ops(filter(lambda op: op.ref is not None, reduction_ops),
         allowed_dtypes=all_types_and_complex_and(torch.half, torch.bool))
    def test_ref_duplicate_values(self, device, dtype, op: ReductionOpInfo):
        """Compares op against reference for input tensors with duplicate values"""
        t = make_tensor((4, 4), dtype=dtype, device=device, low=-2, high=2, exclude_zero=True)
        t[::2, ::2] = t[1::2, 1::2]
        self._test_ref(op, t)
        self._test_ref(op, t, dim=0)
        self._test_ref(op, t, dim=1)

    @ops(filter(lambda op: op.ref is not None, reduction_ops),
         allowed_dtypes=[torch.float32, torch.complex64])
    def test_ref_extremal_values(self, device, dtype, op: ReductionOpInfo):
        """Compares op against reference for input tensors with extremal values"""
        t = make_tensor((5,), dtype=dtype, device=device, exclude_zero=True)
        extremals = [0, 1, nan, inf, -inf]
        for extremal in extremals:
            t[2] = extremal
            self._test_ref(op, t)

    ###########################################################################
    # TODO: Legacy tests - port to ReductionOpInfo
    ###########################################################################

    def test_var_unbiased(self, device):
        tensor = torch.randn(100, device=device)
        self.assertEqual(tensor.var(0, correction=1), tensor.var(0, unbiased=True))
        self.assertEqual(tensor.var(correction=1), tensor.var(unbiased=True))
        self.assertEqual(tensor.var(unbiased=False), tensor.var(0, unbiased=False))

        tensor = torch.tensor([1.0, 2.0], device=device)
        self.assertEqual(tensor.var(unbiased=True), 0.5)
        self.assertEqual(tensor.var(unbiased=False), 0.25)

        tensor = torch.tensor([1.0, 2.0, 3.0], device=device)
        self.assertEqual(tensor.var(unbiased=True), 1.0)
        self.assertEqual(tensor.var(unbiased=False), 2.0 / 3.0)

        tensor = torch.randn(100, device=device)
        self.assertEqual(tensor.std(0, correction=1), tensor.std(0, unbiased=True))
        self.assertEqual(tensor.std(correction=1), tensor.std(unbiased=True))
        self.assertEqual(tensor.std(unbiased=False), tensor.std(0, unbiased=False))

    def test_var_stability(self, device):
        tensor = torch.tensor([2281.5, 2281.25], device=device)
        self.assertEqual(tensor.var(dim=0, correction=1), 0.03125)
        self.assertEqual(tensor.var(correction=1), 0.03125)

    def test_sum_dim_reduction_uint8_overflow(self, device):
        example = [[-1, 2, 1], [5, 3, 6]]
        x = torch.tensor(example, dtype=torch.uint8, device=device)
        self.assertEqual(x.sum(dtype=torch.uint8).item(), 16)
        self.assertEqual(x.sum(0, dtype=torch.uint8), torch.tensor([4, 5, 7], dtype=torch.uint8, device=device))
        self.assertEqual(x.sum(1, dtype=torch.uint8), torch.tensor([2, 14], dtype=torch.uint8, device=device))
        y = torch.tensor(example, dtype=torch.uint8, device=device)
        torch.sum(x, 0, out=y)
        self.assertEqual(x.sum(0, dtype=torch.uint8), y)

    def test_dim_reduction_less_than_64(self, device):
        sizes = [1] * 65
        x = torch.randn(sizes, device=device)
<<<<<<< HEAD
        ops = [torch.mean, torch.sum, torch.nansum, torch.std, torch.logsumexp, torch.norm]
=======
        ops = [torch.mean, torch.sum, torch.nansum, torch.logsumexp, torch.norm,
               partial(torch.std, correction=0), partial(torch.var, correction=0),
               partial(torch.std_mean, correction=0), partial(torch.var_mean, correction=0)]
>>>>>>> 0a7b025a
        for op in ops:
            with self.assertRaisesRegex(RuntimeError, "only tensors with up to 64 dims are supported"):
                op(x, 64)
            with self.assertRaisesRegex(RuntimeError, "only tensors with up to 64 dims are supported"):
                op(x, -1)

        for op in [torch.std, torch.var, torch.var_mean, torch.std_mean]:
            with self.assertRaisesRegex(RuntimeError, "only tensors with up to 64 dims are supported"):
                op(x, dim=64, correction=0)
            with self.assertRaisesRegex(RuntimeError, "only tensors with up to 64 dims are supported"):
                op(x, dim=-1, correction=0)

    @onlyCPU
    @dtypes(torch.float, torch.bfloat16)
    def test_dim_reduction_lastdim(self, device, dtype):
        x = torch.randn(3, 5, 40, device=device, dtype=dtype)
        x = x[:, :, 0:40:2]
        x2 = x.contiguous()
        ops = [torch.norm, torch.argmax, torch.argmin]
        for op in ops:
            y = op(x, dim=-1)
            y2 = op(x2, dim=-1)
            self.assertEqual(y, y2)

    @skipIfNoSciPy
    def test_logsumexp(self, device):
        from scipy.special import logsumexp
        a = torch.randn(5, 4, device=device)
        a[0, 0] = inf
        a[1, :] = -inf
        actual = a.logsumexp(1)
        expected = logsumexp(a.cpu().numpy(), 1)
        self.assertEqual(expected.shape, actual.shape)
        self.assertEqual(expected, actual)

        # check that out is actually inplace
        b = torch.zeros(5, 2, device=device)
        c = b[:, 0]
        torch.logsumexp(a, 1, out=c)
        self.assertEqual(expected, b[:, 0])

        # check integral inputs is promoted to floating point
        e = torch.randint(-100, 100, [5, 4], device=device)
        actual = e.logsumexp(1).to(torch.float64)
        expected = logsumexp(e.cpu().numpy(), 1)
        self.assertEqual(expected.shape, actual.shape)
        self.assertEqual(expected, actual)

    @onlyCPU
    def test_sum_parallel(self, device):
        # To use parallel branches we'll need to compare on tensors
        # that are relatively large. Even if this is run on a single
        # core machine these tests will still give you signal on
        # the correctness

        def _run_test(size):
            for dim in range(len(size) + 1):
                nv = np.round(np.random.rand(*size))  # 0s and 1s
                tv = torch.from_numpy(nv)
                # Parallelisim is only used if numel is
                # larger than grainsize defined in Parallel.h
                self.assertTrue(tv.numel() > 32768)
                if dim == len(size):
                    nvs = nv.sum()
                    tvs = tv.sum()
                else:
                    nvs = nv.sum(dim)
                    tvs = tv.sum(dim)
                diff = np.abs(nvs - tvs.numpy()).sum()
                self.assertEqual(diff, 0)

        _run_test([2, 3, 3, 3, 3, 2, 2, 3, 2, 3, 2, 3, 3])
        _run_test([4, 4, 4, 4, 4, 4, 4, 4, 4, 4])
        _run_test([1, 32 * 8 * 32 * 8])
        _run_test([1, 32770])

    # TODO: kill map2_ (and similar) uses and update to compare with NumPy
    # only works on CPU since this uses map2_, which is only supported on CPU
    def _testCSelection(self, torchfn, mathfn):
        # Two tensors
        size = (100, 100)
        a = torch.rand(*size)
        b = torch.rand(*size)
        c = torchfn(a, b)
        expected_c = torch.zeros(*size)
        expected_c.map2_(a, b, lambda _, a, b: mathfn(a, b))
        self.assertEqual(expected_c, c, atol=0, rtol=0)

    @onlyCPU
    def test_max_elementwise(self, device):
        self._testCSelection(torch.max, max)

    @onlyCPU
    def test_min_elementwise(self, device):
        self._testCSelection(torch.min, min)

    def test_all_any(self, device):
        def test(size):
            x = torch.ones(*size, device=device).byte()
            self.assertTrue(x.all())
            self.assertTrue(x.any())

            x[3] = 0
            self.assertFalse(x.all())
            self.assertTrue(x.any())

            x.zero_()
            self.assertFalse(x.all())
            self.assertFalse(x.any())

            x.fill_(2)
            self.assertTrue(x.all())
            self.assertTrue(x.any())

            x = torch.ones(*size, device=device).bool()
            self.assertTrue(x.all())
            self.assertTrue(x.any())

            x[3] = False
            self.assertFalse(x.all())
            self.assertTrue(x.any())

        test((10,))
        test((5, 5))

    def test_all_any_with_dim(self, device):
        def test(x):
            r1 = x.prod(dim=0, keepdim=False).byte()
            r2 = x.all(dim=0, keepdim=False)
            self.assertEqual(r1.shape, r2.shape)
            self.assertTrue((r1 == r2).all())

            r3 = x.sum(dim=1, keepdim=True).clamp(0, 1).byte()
            r4 = x.any(dim=1, keepdim=True)
            self.assertEqual(r3.shape, r4.shape)
            self.assertTrue((r3 == r4).all())

        test(torch.tensor([[0, 0, 0],
                           [0, 0, 1],
                           [0, 1, 1],
                           [1, 1, 1]], device=device, dtype=torch.uint8))

    def test_numpy_named_args(self, device):
        x1 = torch.randn(10, device=device)
        x2 = torch.randn(10, device=device)
        res1 = torch.add(input=x1, other=x2)
        res2 = torch.add(x1=x1, x2=x2)
        self.assertEqual(res1, res2)

        x1 = torch.randn(10, 10, 10, device=device)
        res1 = x1.sum(dim=(0, 2), keepdim=True)
        res2 = x1.sum(axis=(0, 2), keepdims=True)
        self.assertEqual(res1, res2)

    # TODO: kill this ane replace with common creation ops
    def _make_tensors(self, shape, val_range=(-100, 100), use_floating=True, use_integral=True,
                      use_complex=False) -> Dict[str, List[torch.Tensor]]:
        float_types = [torch.double,
                       torch.float]
        int_types = [torch.int64,
                     torch.int32,
                     torch.int16]

        complex_types = [torch.complex64,
                         torch.complex128]

        def make_contiguous(shape, dtype) -> torch.Tensor:
            if dtype in float_types:
                val = torch.randn(shape, dtype=dtype)
                val = val * ((val_range[1] - val_range[0]) / (math.pi * 2.0))
                val = val + ((val_range[1] - val_range[0]) / 2.0)
                val = torch.clamp(val, min=val_range[0], max=val_range[1])
                return val
            result = torch.zeros(shape, dtype=dtype)
            result.apply_(lambda x: random.randint(val_range[0], val_range[1]))
            return result

        def make_non_contiguous(shape, dtype) -> torch.Tensor:
            contig = make_contiguous(shape, dtype)
            non_contig = torch.empty(shape + (2, 2), dtype=dtype)[..., 0]
            non_contig = non_contig.select(-1, -1)
            non_contig.copy_(contig)
            self.assertFalse(non_contig.is_contiguous())
            return non_contig

        def make_contiguous_slice(size, dtype) -> torch.Tensor:
            contig = make_contiguous((1, size), dtype)
            non_contig = contig[:1, 1:size - 1]
            self.assertTrue(non_contig.is_contiguous())
            return contig

        types = []
        if use_floating:
            types += float_types
        if use_integral:
            types += int_types
        if use_complex:
            types += complex_types
        tensors: Dict[str, List[torch.Tensor]] = {"cont": [], "noncont": [], "slice": []}
        for dtype in types:
            tensors["cont"].append(make_contiguous(shape, dtype))
            tensors["noncont"].append(make_non_contiguous(shape, dtype))
            tensors["slice"].append(make_contiguous_slice(sum(list(shape)), dtype))

        return tensors

    # TODO: refactor this to use comparators from common_utils
    def _assert_matches_numpy(self, t, n):
        self.assertEqual(n.shape, t.shape)
        if t.dtype == torch.float:
            self.assertEqual(n, t, rtol=1e-03, atol=1e-05, equal_nan=True)
        else:
            self.assertEqual(n, t, equal_nan=True)

    # TODO: update this and tests that use it to use the device argument properly
    def _test_dim_ops(self, pytorch_op, numpy_op,
                      use_floating=True, use_integral=True, use_complex=False):
        def do_one(tensors_dict, dim):
            for category, tensors in tensors_dict.items():
                if category == "slice":
                    dim = 0
                for tensor in tensors:
                    # we have no control over NumPy warnings...
                    with warnings.catch_warnings():
                        warnings.simplefilter("ignore")
                        expected = numpy_op(tensor.cpu().numpy(), dim)
                    actual = pytorch_op(tensor, dim)
                    self._assert_matches_numpy(actual, expected)
                    if torch.cuda.is_available():
                        self._assert_matches_numpy(pytorch_op(tensor.cuda(), dim).cpu(), expected)
        do_one(self._make_tensors((5, 400000), use_floating=use_floating,
                                  use_integral=use_integral, use_complex=use_complex), 1)
        do_one(self._make_tensors((3, 5, 7), use_floating=use_floating,
                                  use_integral=use_integral, use_complex=use_complex), 0)
        do_one(self._make_tensors((3, 5, 7), use_floating=use_floating,
                                  use_integral=use_integral, use_complex=use_complex), 1)
        do_one(self._make_tensors((3, 5, 7), use_floating=use_floating,
                                  use_integral=use_integral, use_complex=use_complex), 2)
        do_one(self._make_tensors((100000, ), use_floating=use_floating,
                                  use_integral=use_integral, use_complex=use_complex), -1)
        do_one(self._make_tensors((50, 50, 50), use_floating=use_floating,
                                  use_integral=use_integral, use_complex=use_complex), 0)
        do_one(self._make_tensors((50, 50, 50), use_floating=use_floating,
                                  use_integral=use_integral, use_complex=use_complex), 1)
        do_one(self._make_tensors((50, 50, 50), use_floating=use_floating,
                                  use_integral=use_integral, use_complex=use_complex), 2)
        do_one(self._make_tensors((50, 50, 50), use_floating=use_floating,
                                  use_integral=use_integral, use_complex=use_complex), (1, 2))
        do_one(self._make_tensors((50, 50, 50), use_floating=use_floating,
                                  use_integral=use_integral, use_complex=use_complex), (1, -1))
        do_one(self._make_tensors((50, 50, 50), use_floating=use_floating,
                                  use_integral=use_integral, use_complex=use_complex), (0, 2))
        do_one(self._make_tensors((50, 50, 50), use_floating=use_floating,
                                  use_integral=use_integral, use_complex=use_complex), (0, 2, 1))

    @slowTest
    @onlyCPU
    def test_sum_dim(self, device):
        self._test_dim_ops(
            lambda t, d: t.sum(d),
            lambda n, d: n.sum(d),
            use_floating=True, use_integral=True, use_complex=True)

    @onlyCPU
    def test_mean_dim(self, device):
        self._test_dim_ops(
            lambda t, d: t.mean(d),
            lambda n, d: n.mean(d),
            use_integral=False,
            use_complex=True)

    @onlyCPU
    def test_std_dim(self, device):
        for unbiased in [False, True]:
            self._test_dim_ops(
                lambda t, d: t.std(d, unbiased=unbiased),
                lambda n, d: n.std(d, ddof=1 if unbiased else 0),
                use_integral=False)

    @onlyCPU
    def test_var_dim(self, device):
        for unbiased in [False, True]:
            self._test_dim_ops(
                lambda t, d: t.var(d, unbiased=unbiased),
                lambda n, d: n.var(d, ddof=1 if unbiased else 0),
                use_integral=False)

    @onlyCPU
    @skipIfNoSciPy
    def test_logsumexp_dim(self, device):
        from scipy.special import logsumexp
        self._test_dim_ops(
            lambda t, d: t.logsumexp(d),
            lambda n, d: logsumexp(n, d),
            use_integral=False)

    # TODO: update this and tests that use it to handle device properly
    def _test_reduce_integer_upcast(self, fn, has_out=True, test_complex=True):
        shape = (3, 4, 5)
        reduced_shape = fn(torch.ones(shape)).shape

        def _test_out(dtype, other_dtype):
            out = torch.ones(reduced_shape, dtype=dtype)
            result = fn(x, out=out)
            self.assertIs(out.dtype, result.dtype)
            self.assertEqual(fn(x.to(dtype)), result, exact_dtype=False)
            result = fn(x, out=out, dtype=dtype)
            self.assertIs(out.dtype, result.dtype)
            self.assertEqual(fn(x.to(dtype)), result, exact_dtype=False)
            # 'out' is favored over dtype, check error
            self.assertRaises(RuntimeError, lambda: fn(x, out=out, dtype=other_dtype))

        for dtype in [dtype for dtype in get_all_math_dtypes('cpu') if dtype != torch.float16]:
            x = torch.ones(shape, dtype=dtype)
            expected_dtype = dtype if dtype.is_floating_point or dtype.is_complex else torch.int64
            self.assertIs(expected_dtype, fn(x).dtype)
            self.assertEqual(fn(x.to(expected_dtype)), fn(x))

            if dtype.is_floating_point:
                other_dtype = torch.float32 if dtype == torch.float64 else torch.float64
            elif dtype.is_complex:
                other_dtype = torch.complex64 if dtype == torch.complex128 else torch.complex128
            else:
                other_dtype = torch.int32 if dtype != torch.int32 else torch.int16
            self.assertIs(other_dtype, fn(x, dtype=other_dtype).dtype)
            self.assertEqual(fn(x.to(other_dtype)), fn(x, dtype=other_dtype), exact_dtype=False)

            # test mixed int/float/complex
            if dtype.is_floating_point:
                mixed_dtypes = [torch.int32, torch.complex64]
            elif dtype.is_complex:
                mixed_dtypes = [torch.int32, torch.float32]
            else:
                mixed_dtypes = [torch.float32, torch.complex64]

            for mixed_dtype in mixed_dtypes:
                self.assertIs(mixed_dtype, fn(x, dtype=mixed_dtype).dtype)
                self.assertEqual(fn(x.to(mixed_dtype)), fn(x, dtype=mixed_dtype), exact_dtype=False)

                if has_out:
                    _test_out(dtype, other_dtype)
                    _test_out(dtype, mixed_dtype)

    @onlyCPU
    def test_sum_integer_upcast(self, device):
        self._test_reduce_integer_upcast(lambda x, **kwargs: torch.sum(x, **kwargs), False)
        self._test_reduce_integer_upcast(lambda x, **kwargs: torch.sum(x, 0, **kwargs))

    @onlyCPU
    def test_prod_integer_upcast(self, device):
        self._test_reduce_integer_upcast(lambda x, **kwargs: torch.prod(x, **kwargs), False)
        self._test_reduce_integer_upcast(lambda x, **kwargs: torch.prod(x, 0, **kwargs))

    @onlyCPU
    def test_cumsum_integer_upcast(self, device):
        self._test_reduce_integer_upcast(lambda x, **kwargs: torch.cumsum(x, 0, **kwargs))

    @onlyCPU
    def test_cumprod_integer_upcast(self, device):
        self._test_reduce_integer_upcast(lambda x, **kwargs: torch.cumprod(x, 0, **kwargs))

    def test_mode(self, device):
        SIZE = 10
        x = torch.arange(1., SIZE * SIZE + 1, device=device).clone().resize_(SIZE, SIZE)
        x[:2] = 1
        x[:, :2] = 1
        x0 = x.clone()

        # Pre-calculated results.
        res1val = torch.ones(SIZE, device=device)
        # The indices are the position of the last appearance of the mode element.
        res1ind = torch.ones(SIZE, device=device, dtype=torch.long)
        res1ind[0] = SIZE - 1
        res1ind[1] = SIZE - 1

        res2val, res2ind = torch.mode(x, keepdim=False)
        self.assertEqual(res1val, res2val, atol=0, rtol=0)
        self.assertEqual(res1ind, res2ind, atol=0, rtol=0)

        # Test use of result tensor
        res2val = torch.tensor((), device=device)
        res2ind = torch.tensor((), device=device, dtype=torch.long)
        torch.mode(x, keepdim=False, out=(res2val, res2ind))
        self.assertEqual(res1val, res2val, atol=0, rtol=0)
        self.assertEqual(res1ind, res2ind, atol=0, rtol=0)

        # Test non-default dim
        res2val, res2ind = torch.mode(x, 0, False)
        self.assertEqual(res1val, res2val, atol=0, rtol=0)
        self.assertEqual(res1ind, res2ind, atol=0, rtol=0)

        # input unchanged
        self.assertEqual(x, x0, atol=0, rtol=0)

    def _test_mode_intervals(self, shape, intervals, device, v=1):
        x = torch.arange(0, shape[0] * shape[1], device=device)
        x[v] = x.numel()
        x = x.resize_(shape)

        # Set the value of each interval to the mode "v"
        for (beg, end) in intervals:
            x[:, beg:end] = v

        values, indices = torch.mode(x, -1, False)

        # Check whether the returned indices correspond to the returned values
        self.assertTrue((x.gather(1, indices.unsqueeze(1)).t() == values).all())
        # Check whether the returned values are the mode
        self.assertTrue((values == v).all().item())

    @onlyCUDA
    def test_mode_large(self, device):
        # i should be less than (d - 2) / 2
        def testset_for_shape(shape, i):
            d = shape[-1]
            # Mode only in the middle.
            self._test_mode_intervals(shape, [(i, d - i)], device)
            # Mode in discontiguous parts of the input.
            self._test_mode_intervals(shape, [(0, i), (i + 1, d - i - 1), (d - i, d)], device)

        # More than one line of (65535) thread blocks
        testset_for_shape((65536, 10), 3)

        # Max slice size (2048)
        testset_for_shape((10, 2048), 10)

        # Naive kernel for big slice sizes (> 2048)
        testset_for_shape((10, 4096), 10)

    @expectedFailureMeta  # mode only supports CPU and CUDA device type
    @onlyNativeDeviceTypes
    def test_mode_wrong_dtype(self, device):
        def test_for_dtypes(x_ty, v_ty, i_ty, message):
            x = torch.ones(10, device=device, dtype=x_ty)
            v = torch.ones(10, device=device, dtype=v_ty)
            i = torch.ones(10, device=device, dtype=i_ty)

            with self.assertRaisesRegex(RuntimeError, message):
                torch.mode(x, -1, True, out=(v, i))

        err_msg = "expected scalar type .* but got .* for "
        values_err = err_msg + "values"
        indices_err = err_msg + "indices"

        test_for_dtypes(torch.uint8, torch.int8, torch.long, values_err)
        test_for_dtypes(torch.int8, torch.int16, torch.long, values_err)
        test_for_dtypes(torch.int32, torch.float32, torch.long, values_err)
        test_for_dtypes(torch.float32, torch.float64, torch.long, values_err)

        test_for_dtypes(torch.uint8, torch.uint8, torch.int8, indices_err)
        test_for_dtypes(torch.int8, torch.int8, torch.int16, indices_err)
        test_for_dtypes(torch.int32, torch.int32, torch.float32, indices_err)
        test_for_dtypes(torch.float32, torch.float32, torch.float64, indices_err)

    @onlyCUDA
    def test_mode_wrong_device(self, device):
        # CPU Input Tensor
        x = torch.ones(2)

        with self.assertRaisesRegex(RuntimeError,
                                    "expected device .* but got .* for values"):
            values = torch.tensor([], device=device)
            torch.mode(x, -1, True, out=(values, torch.tensor([], dtype=torch.long)))

        with self.assertRaisesRegex(RuntimeError,
                                    "expected device .* but got .* for indices"):
            indices = torch.tensor([], device=device)
            torch.mode(x, -1, True, out=(torch.tensor([]), indices))

    # TODO: make work on CUDA, too
    @onlyCPU
    def test_accreal_type(self, device) -> None:
        x = torch.ones(2, 3, 4)
        self.assertIsInstance(x.double().sum().item(), float)
        self.assertIsInstance(x.float().sum().item(), float)
        self.assertIsInstance(x.long().sum().item(), int)
        self.assertIsInstance(x.int().sum().item(), int)
        self.assertIsInstance(x.short().sum().item(), int)
        self.assertIsInstance(x.char().sum().item(), int)
        self.assertIsInstance(x.byte().sum().item(), int)

    def test_var_mean_some_dims(self, device):
        sizes = (4, 6, 7, 5, 3)
        dims = len(sizes)

        x = torch.rand(sizes, device=device)
        for num_of_dims in range(2, dims):
            dim_list = list(combinations(list(range(dims)), r=num_of_dims))
            for dim in dim_list:
                for unbiased in [False, True]:
                    for keepdim in [False, True]:
                        var1, mean1 = torch.var_mean(x, dim=dim, unbiased=unbiased, keepdim=keepdim)
                        var2 = x.var(dim=dim, unbiased=unbiased, keepdim=keepdim)
                        mean2 = x.mean(dim=dim, keepdim=keepdim)
                        self.assertEqual(var1, var2)
                        self.assertEqual(mean1, mean2)

    # TODO: this should be a generic opinfo test
    def test_all_any_empty(self, device):
        x = torch.ByteTensor().to(device)
        self.assertTrue(x.all())
        self.assertFalse(x.any())

        x = torch.BoolTensor().to(device)
        self.assertTrue(x.all())
        self.assertFalse(x.any())

    @dtypesIfCUDA(torch.half, torch.bfloat16, torch.float, torch.double)
    @dtypes(torch.half, torch.bfloat16, torch.float, torch.double)
    def test_max_with_inf(self, device, dtype):
        a = torch.tensor([[-inf, -inf, inf, 3], [inf, inf, -inf, -1]], dtype=dtype, device=device)
        self.assertTrue(torch.all(torch.max(a, dim=1).values == inf).item())
        self.assertTrue(torch.all(torch.amax(a, dim=1) == inf).item())
        self.assertTrue(torch.max(a).item() == inf)
        self.assertTrue(torch.amax(a).item() == inf)

    @dtypesIfCUDA(torch.half, torch.bfloat16, torch.float, torch.double)
    @dtypes(torch.half, torch.float, torch.bfloat16, torch.double)
    def test_min_with_inf(self, device, dtype):
        a = torch.tensor([[-inf, -inf, inf, 3], [inf, inf, -inf, -1]], dtype=dtype, device=device)
        self.assertTrue(torch.all(torch.min(a, dim=1).values == (-inf)).item())
        self.assertTrue(torch.all(torch.amin(a, dim=1) == (-inf)).item())
        self.assertTrue(torch.min(a).item() == -inf)
        self.assertTrue(torch.amin(a).item() == -inf)

    def _test_minmax_helper(self, torchfn, reffn, device, dtype, skip_indices=False):
        def create_input(shape, device, dtype):
            if dtype.is_floating_point:
                return torch.randn(*shape, device=device, dtype=dtype)
            else:
                low = 0 if dtype == torch.bool else -1000
                high = 2 if dtype == torch.bool else 1000
                return torch.randint(low, high, shape, device=device, dtype=dtype)
        x = create_input((100, 100), device, dtype)
        self.compare_with_numpy(torchfn, reffn, x)
        # non contiguous
        x = create_input((10, 10, 10), device, dtype)
        x = x[:, 4]
        self.compare_with_numpy(torchfn, reffn, x)

        def get_values(x):
            if isinstance(x, tuple):
                return x[0]
            return x

        # indices
        if not skip_indices:
            size = 5
            x = create_input((size, size), device, dtype)
            inputs = (x, x.t())
            dims = (0, 1)
            for xinp, d in product(inputs, dims):
                self.compare_with_numpy(lambda x: get_values(torchfn(x, d, False)), lambda x: reffn(x, d, keepdims=False), xinp)
                result = torchfn(xinp, d, False)
                if isinstance(result, tuple):
                    v, i = result
                    if d == 1:
                        self.assertEqual(xinp[torch.arange(size), i], v, atol=0, rtol=0)
                    else:
                        self.assertEqual(xinp[i, torch.arange(size)], v, atol=0, rtol=0)
        # nan
        if dtype.is_floating_point:
            for index in (0, 4, 99):
                x = create_input((100,), device, dtype)
                x[index] = nan
                if not skip_indices:
                    result = torchfn(x, 0)
                    v = get_values(result)
                    self.assertEqual(v, nan)
                    if isinstance(result, tuple):
                        i = result[1]
                        self.assertEqual(i, index)
                self.assertEqual(torchfn(x), nan)

    @dtypesIfCPU(torch.float, torch.double, torch.long, torch.bool, torch.half)
    @dtypesIfCUDA(torch.half, torch.float, torch.long, torch.bool)
    @dtypes(torch.half, torch.float, torch.double)
    def test_max(self, device, dtype):
        self._test_minmax_helper(torch.max, np.amax, device, dtype)

    @dtypesIfCPU(torch.float, torch.double, torch.long, torch.bool, torch.half)
    @dtypesIfCUDA(torch.half, torch.float, torch.long, torch.bool)
    @dtypes(torch.half, torch.float, torch.double)
    def test_min(self, device, dtype):
        self._test_minmax_helper(torch.min, np.amin, device, dtype)

    @dtypesIfCPU(torch.half, torch.float, torch.double, torch.int, torch.long, torch.bool)
    @dtypesIfCUDA(torch.half, torch.float, torch.int, torch.long, torch.bool)
    @dtypes(torch.half, torch.float, torch.double)
    def test_amin(self, device, dtype):
        self._test_minmax_helper(torch.amin, np.amin, device, dtype)

    @dtypesIfCPU(torch.half, torch.float, torch.double, torch.int, torch.long, torch.bool)
    @dtypesIfCUDA(torch.half, torch.float, torch.int, torch.long, torch.bool)
    @dtypes(torch.float, torch.double)
    def test_amax(self, device, dtype):
        self._test_minmax_helper(torch.amax, np.amax, device, dtype)

    @onlyNativeDeviceTypes
    @dtypes(torch.float, torch.double)
    @dtypesIfCUDA(torch.half, torch.float, torch.bfloat16)
    def test_aminmax(self, device, dtype):

        def _amin_wrapper(x, dim=None, keepdims=False):
            with self.assertWarnsOnceRegex(UserWarning, "_aminmax is deprecated"):
                if dim is None:
                    return torch._aminmax(x)[0]
                else:
                    return torch._aminmax(x, dim, keepdims)[0]

        def _amax_wrapper(x, dim=None, keepdims=False):
            with self.assertWarnsOnceRegex(UserWarning, "_aminmax is deprecated"):
                if dim is None:
                    return torch._aminmax(x)[1]
                else:
                    return torch._aminmax(x, dim, keepdims)[1]

        self._test_minmax_helper(_amin_wrapper, np.amin, device, dtype)
        self._test_minmax_helper(_amax_wrapper, np.amax, device, dtype)

    # TODO: bincount isn't a classic reduction -- maybe this test suite is
    #   reductions and summary ops?
    def test_bincount(self, device):
        # negative input throws
        with self.assertRaisesRegex(RuntimeError, '1-d non-negative integral'):
            torch.bincount(torch.tensor([1, -1], device=device))
        # n-d input, with n > 1 throws
        with self.assertRaisesRegex(RuntimeError, '1-d non-negative integral'):
            torch.bincount(torch.tensor([[1, 2], [3, 4]], device=device))
        # floating input type throws
        with self.assertRaisesRegex(RuntimeError, 'not implemented'):
            torch.bincount(torch.tensor([1., 0.3], device=device))
        # minlength < 0 throws
        with self.assertRaisesRegex(RuntimeError, 'minlength should be >= 0'):
            torch.bincount(torch.tensor([1, 3], device=device),
                           torch.tensor([.2, .2], device=device),
                           minlength=-1)
        # input and weights dim mismatch
        with self.assertRaisesRegex(RuntimeError, 'same length'):
            torch.bincount(torch.tensor([1, 0], device=device),
                           torch.tensor([1., 0.3, 0.5], device=device))
        # 1-d input with no elements and default minlength
        self.assertEqual(torch.bincount(torch.tensor([], device=device, dtype=torch.long)),
                         torch.zeros(0, dtype=torch.long, device=device))
        # 1-d input with no elements and specified minlength
        self.assertEqual(torch.bincount(torch.tensor([], device=device, dtype=torch.long), minlength=10),
                         torch.zeros(10, dtype=torch.long, device=device))

        # test tensor method without weights
        long_counts = torch.tensor(
            [0, 3, 2, 1, 3], dtype=torch.uint8, device=device).bincount()
        self.assertEqual(
            torch.tensor([1, 1, 1, 2], dtype=torch.int64, device=device),
            long_counts)
        # test minlength functionality
        int_counts = torch.bincount(
            torch.tensor([1, 1, 1, 1], device=device), minlength=5)
        self.assertEqual(
            torch.tensor([0, 4, 0, 0, 0], dtype=torch.int64, device=device),
            int_counts)
        # test weights
        byte_counts = torch.bincount(
            torch.tensor([0, 1, 1, 1, 4], device=device),
            torch.tensor([.1, .2, .3, .4, .5], device=device))
        self.assertEqual(
            torch.tensor([0.1, 0.9, 0, 0, 0.5], device=device), byte_counts)
        byte_counts = torch.bincount(
            torch.tensor([0, 1, 1, 1, 4], device=device),
            torch.tensor([1, 2, 3, 4, 5], dtype=torch.int8, device=device))
        self.assertEqual(
            torch.tensor([1, 9, 0, 0, 5], device=device, dtype=torch.float64), byte_counts)
        # test non-contiguous inputs and weights
        inputs = torch.tensor([[0, 0], [3, 1], [2, 1], [1, 1], [3, 4]], device=device)
        weights = torch.tensor([[.1, 1], [.2, 2], [.3, 3], [.4, 4], [.5, 5]], device=device)
        for i in [0, 1]:
            assert not inputs[:, i].is_contiguous(), "Inputs are supposed to be non-contiguous"
            assert not weights[:, i].is_contiguous(), "Weights are supposed to be non-contiguous"
        # inputs are non-contiguous but weights are contiguous
        self.assertEqual(inputs[:, 0].bincount(), torch.tensor([1, 1, 1, 2]))
        # inputs and weights are non-contiguous
        self.assertEqual(
            inputs[:, 1].bincount(weights[:, 1]),
            torch.tensor([1, 9, 0, 0, 5], dtype=torch.float32))
        # weights are non-contiguous but inputs are contiguous
        self.assertEqual(inputs[:, 1].contiguous().bincount(weights[:, 1]),
                         torch.tensor([1, 9, 0, 0, 5], dtype=torch.float32))

        # test bincount on non-contiguous slices
        all0s = torch.zeros((32, 2), dtype=torch.int64, device=device)
        self.assertEqual(all0s[:, 0].bincount(), torch.tensor([32]))

        all1s = torch.ones((32, 2), dtype=torch.int64, device=device)
        self.assertEqual(all1s[:, 0].bincount(), torch.tensor([0, 32]))

        # test large number of bins - global memory use
        big_exp = torch.zeros(10000000, device=device)
        big_exp[-1] = 50.0
        big_w = torch.tensor([.5] * 100, device=device)
        big_out = torch.tensor([9999999] * 100, device=device).bincount(big_w)
        self.assertEqual(big_exp, big_out)
        # test large input size
        big_exp = torch.zeros(2, device=device, dtype=torch.int64)
        big_exp[1] = 1000000
        big_out = torch.ones(1000000, dtype=torch.int8, device=device).bincount()
        self.assertEqual(big_exp, big_out)

    # TODO: how many var stability tests are there?
    def test_var_stability2(self, device):
        tensor = torch.FloatTensor([2281.5, 2281.25]).to(device)

        # Stability for inner dim
        self.assertEqual(tensor.var(0, correction=1), 0.03125)

        # General stability
        self.assertEqual(tensor.var(correction=1), 0.03125)

        # Stability for outer dimensions
        tensor = tensor.unsqueeze(1)
        self.assertEqual(tensor.var(0, correction=1), 0.03125)

    @onlyCPU
    @dtypes(torch.bool, torch.double)
    def test_sum_all(self, device, dtype) -> None:
        def check_sum_all(tensor: torch.Tensor) -> None:
            pylist = tensor.reshape(-1).tolist()
            self.assertEqual(tensor.sum(), sum(pylist))

        if dtype != torch.bool:
            check_sum_all(torch.tensor([1, 2, 3, 4, 5], dtype=dtype, device=device))
            check_sum_all(torch.randn(200000, dtype=dtype, device=device))
            check_sum_all(torch.randn(2000, 2, dtype=dtype, device=device)[:, 0])
        else:
            check_sum_all(torch.tensor([True, False, True], dtype=torch.bool, device=device))

    def _test_memory_format_transformations(self, device, input_generator_fn, transformation_fn,
                                            memory_format, compare_data=True, default_is_preserve=False):

        assert(memory_format == torch.channels_last or memory_format == torch.channels_last_3d)

        # xc is a channels last tensor
        xc = input_generator_fn(device)
        # xc is not memory dense, but looks like channels last
        if memory_format == torch.channels_last:
            xc = xc[..., ::2, ::2]
        else:
            xc = xc[..., ::2, ::2, ::2]

        clone = transformation_fn(xc, memory_format=torch.preserve_format)
        self.assertFalse(clone.is_contiguous())
        self.assertTrue(clone.is_contiguous(memory_format=memory_format))
        self.assertFalse(xc.is_contiguous())
        self.assertFalse(xc.is_contiguous(memory_format=memory_format))
        if compare_data:
            self.assertEqual(xc, clone.to(xc))

        xc = input_generator_fn(device)
        clone = transformation_fn(xc, memory_format=torch.contiguous_format)
        self.assertTrue(clone.is_contiguous())
        self.assertFalse(clone.is_contiguous(memory_format=memory_format))
        if compare_data:
            self.assertEqual(xc, clone.to(xc))

        xc = input_generator_fn(device)
        clone = transformation_fn(xc)

        if default_is_preserve:
            self.assertFalse(clone.is_contiguous())
            self.assertTrue(clone.is_contiguous(memory_format=memory_format))
        else:
            self.assertTrue(clone.is_contiguous())
            self.assertFalse(clone.is_contiguous(memory_format=memory_format))
        if compare_data:
            self.assertEqual(xc, clone.to(xc))

        x = torch.randn((3, 4, 5, 6, 7, 8, 9), device=device)
        for _ in range(10):
            permutation = list(range(len(x.shape)))
            random.shuffle(permutation)
            x = x.permute(permutation)
            self.assertEqual(x.stride(), transformation_fn(x, memory_format=torch.preserve_format).stride())

    @onlyCPU
    @dtypes(torch.double)
    def test_sum_out(self, device, dtype: torch.dtype) -> None:
        x = torch.rand(100, 100, dtype=dtype, device=device)
        res1 = torch.sum(x, 1)
        res2 = torch.tensor((), dtype=dtype, device=device)
        torch.sum(x, 1, out=res2)
        self.assertEqual(res1, res2)
        x = torch.rand(100, 100, 100, dtype=dtype, device=device)
        res1 = x.sum(2).sum(1)
        res2 = torch.tensor((), dtype=dtype, device=device)
        torch.sum(x, (2, 1), out=res2)
        self.assertEqual(res1, res2)

    @onlyCUDA
    @dtypes(torch.float16, torch.float32)
    def test_prod_gpu(self, device, dtype):
        x = torch.tensor([2, 3, 6, 9, 8], dtype=dtype, device=device)

        # Check all combinations: fp16 input - fp16 output, fp16 input - fp32
        # output, fp32 input - fp16 output, fp32 input - fp32 output
        for dtype_output in [torch.float16, torch.float32]:
            result_expected = torch.tensor(2592, dtype=dtype_output, device=device)
            output = torch.prod(x, dtype=dtype_output)
            self.assertEqual(output, result_expected)

            output = x.prod(dtype=dtype_output)
            self.assertEqual(output, result_expected)

    @onlyCPU
    @dtypes(torch.float)
    def test_prod(self, device, dtype):
        x = torch.rand(100, 100, dtype=dtype, device=device)
        res1 = torch.prod(x, 1)
        res2 = torch.tensor((), dtype=dtype, device=device)
        torch.prod(x, 1, out=res2)
        self.assertEqual(res1, res2)

    def test_prod_bool(self, device):
        vals = [[True, True], [True, False], [False, False], []]
        for val in vals:
            result = torch.prod(torch.tensor(val, device=device), dtype=torch.bool).item()
            expect = np.prod(np.array(val), dtype=np.bool)
            self.assertEqual(result, expect)

            result = torch.prod(torch.tensor(val, device=device)).item()
            expect = np.prod(np.array(val))
            self.assertEqual(result, expect)

    @onlyCPU
    def test_max_mixed_devices(self, device):
        a = torch.randn(10, device=device)
        if torch.cuda.is_available():
            values = torch.randn(10).cuda()
            indices = torch.cuda.LongTensor()
            self.assertRaises(RuntimeError,
                              lambda: torch.max(a, 0, out=(values, indices)))
            self.assertRaises(RuntimeError,
                              lambda: torch.amax(a, 0, out=values))

    @onlyCPU
    def test_min_mixed_devices(self, device):
        a = torch.randn(10, device=device)
        if torch.cuda.is_available():
            values = torch.randn(10).cuda()
            indices = torch.cuda.LongTensor()
            self.assertRaises(RuntimeError,
                              lambda: torch.min(a, 0, out=(values, indices)))
            self.assertRaises(RuntimeError,
                              lambda: torch.amin(a, 0, out=values))

    # TODO: consider refactoring with bincount test
    def test_bucketization(self, device):
        values_1d = torch.tensor([1, 2, 3, 4, 5, 6, 7, 8, 9], device=device)
        values_3d = torch.tensor([[[1, 3, 5], [2, 4, 6]], [[1, 2, 3], [4, 5, 6]]], device=device)

        # simple 1d boundary and 3d input value
        boundaries = torch.tensor([1, 2, 3, 4, 5, 6], device=device)
        expected_result = torch.tensor([[[0, 2, 4], [1, 3, 5]], [[0, 1, 2], [3, 4, 5]]], device=device)
        output = torch.empty(2, 2, 3, device=device, dtype=torch.int64)
        self.assertEqual(torch.bucketize(values_3d, boundaries), expected_result)
        self.assertEqual(torch.bucketize(values_3d, boundaries, out=output), expected_result)
        expected_result = torch.tensor([[[1, 3, 5], [2, 4, 6]], [[1, 2, 3], [4, 5, 6]]], device=device)
        self.assertEqual(torch.bucketize(values_3d, boundaries, right=True), expected_result)
        self.assertEqual(torch.bucketize(values_3d, boundaries, out=output, right=True), expected_result)

        # simple float 1d boundary and 1d input with output int32 type
        for dtype in [torch.float32, torch.float16]:
            values_1d_float = values_1d.to(dtype)
            boundaries = torch.tensor([0.9, 1, 2, 2, 3, 3, 4, 4.1, 9, 9], device=device, dtype=dtype)
            expected_result = torch.tensor([1, 2, 4, 6, 8, 8, 8, 8, 8], device=device, dtype=torch.int32)
            self.assertEqual(torch.searchsorted(boundaries, values_1d_float, out_int32=True), expected_result)
            self.assertEqual(torch.bucketize(values_1d_float, boundaries, out_int32=True), expected_result)

        # multiple dimension input with 0 elements
        boundaries = torch.tensor([1, 2, 3, 4, 5, 6], device=device, dtype=torch.int64)
        values_0_el = torch.tensor([[[]]], device=device, dtype=torch.int64)
        expected_result = values_0_el.to(torch.int64)
        self.assertEqual(torch.searchsorted(boundaries, values_0_el), expected_result)
        self.assertEqual(torch.bucketize(values_0_el, boundaries), expected_result)

        # nan input
        values_nan = torch.tensor([1.0, float('nan'), 2.0, float('nan')], device=device, dtype=torch.float64)
        boundaries = torch.tensor([0.0, 1.0, 2.0, 3.0], device=device, dtype=torch.float64)
        expected_result = torch.tensor([1, 4, 2, 4], device=device)
        self.assertEqual(torch.searchsorted(boundaries, values_nan), expected_result)
        expected_result = torch.tensor([2, 4, 3, 4], device=device)
        self.assertEqual(torch.searchsorted(boundaries, values_nan, right=True), expected_result)
        self.assertEqual(torch.searchsorted(boundaries, values_nan, side='right'), expected_result)

        # type promotion and non contiguous tensors
        values_3d_permute = values_3d.permute(2, 1, 0).to(torch.int32)
        boundaries_permute = values_3d.permute(2, 1, 0).to(torch.float64)
        expected_result = torch.tensor([[[0, 0], [0, 1]], [[2, 0], [0, 1]], [[2, 0], [0, 0]]], device=device)
        if self.device_type != 'xla':
            self.assertWarnsRegex(
                UserWarning, "tensor is non-contiguous",
                lambda: self.assertEqual(torch.searchsorted(boundaries_permute, values_3d_permute), expected_result))
        else:
            # All tensors in XLA is contiguous even doing permute, no warning msg will be generate in XLA
            self.assertEqual(torch.searchsorted(boundaries_permute, values_3d_permute), expected_result)

        # scalar type
        boundaries = torch.tensor([1.5, 2.5, 3.5], device=device)
        expected_result = torch.tensor(1, device=device)
        self.assertEqual(torch.searchsorted(boundaries, 2), expected_result)
        self.assertEqual(torch.bucketize(torch.tensor(2, device=device), boundaries), expected_result)
        expected_result = torch.tensor(3, device=device)
        scalar_tensor_nan = torch.tensor(float('nan'), device=device)
        self.assertEqual(torch.searchsorted(boundaries, scalar_tensor_nan), expected_result)
        self.assertEqual(torch.bucketize(float('nan'), boundaries, right=True), expected_result)

        # invalid input dimensions
        boundaries = torch.tensor([[1, 2, 3], [4, 5, 6]], device=device)
        with self.assertRaisesRegex(
                RuntimeError, "first N-1 dimensions of boundaries tensor and input value tensor must match"):
            torch.searchsorted(boundaries, values_3d)
        with self.assertRaisesRegex(
                RuntimeError, "boundaries tensor must be 1 dimension"):
            torch.bucketize(values_3d, boundaries)
        with self.assertRaisesRegex(
                RuntimeError, "only when boundaries tensor dimension is 1"):
            torch.searchsorted(boundaries, 1)

        # incompatiable output tensor's dtype
        def test_output_dtype(dtype, is_int32):
            output = values_1d.to(dtype)
            with self.assertRaisesRegex(
                    RuntimeError, "output tensor's dtype is wrong"):
                torch.searchsorted(values_1d, values_1d, out=output, out_int32=is_int32)

        test_output_dtype(torch.float32, False)
        test_output_dtype(torch.int32, False)
        test_output_dtype(torch.int64, True)

        # invalid side argument
        with self.assertRaisesRegex(RuntimeError, "side can only be 'left' or 'right'"):
            torch.searchsorted(values_1d, values_1d, side='bad')

        # invalid sorter argument, wrong size
        with self.assertRaisesRegex(RuntimeError, "boundary and sorter must have the same size"):
            sequence = torch.rand_like(values_1d, dtype=torch.float)
            _, sorted_idx = torch.sort(sequence)
            torch.searchsorted(sequence, values_1d, sorter=sorted_idx[:-1])

        # invalid sorter argument, is not dtype long
        with self.assertRaisesRegex(RuntimeError, "sorter must be a tensor of long dtype"):
            sequence = torch.rand_like(values_1d, dtype=torch.float)
            _, sorted_idx = torch.sort(sequence)
            torch.searchsorted(sequence, values_1d, sorter=sorted_idx.to(torch.float32))

        # scalar type bfloat16
        if self.device_type == 'cpu':
            def test_dtype_bfloat16(values_bf16=False, boundaries_bf16=False):
                values_1d_float = values_1d.to(torch.float32)
                boundaries = torch.tensor([0.9, 1, 2, 2, 3, 3, 4, 4.1, 9, 9], device=device, dtype=torch.float32)
                if values_bf16:
                    values_1d_float = values_1d_float.to(torch.bfloat16)
                if boundaries_bf16:
                    boundaries = boundaries.to(torch.bfloat16)
                expected_result = torch.tensor([1, 2, 4, 6, 8, 8, 8, 8, 8], device=device, dtype=torch.int32)
                self.assertEqual(torch.bucketize(values_1d_float, boundaries, out_int32=True), expected_result)

            test_dtype_bfloat16(True, False)
            test_dtype_bfloat16(False, True)
            test_dtype_bfloat16(True, True)

    @dtypes(*all_types_and(torch.half, torch.bfloat16))
    def test_nansum(self, device, dtype):
        args = product(
            (True, False),  # noncontiguous
            (0, 1, None),   # dim
        )
        zero = torch.zeros((), device=device, dtype=dtype)

        for noncontiguous, dim in args:
            # Randomly scale the values
            scale = random.randint(10, 100)
            x = make_tensor((17, 17), device=device, dtype=dtype,
                            low=-scale, high=scale, noncontiguous=noncontiguous)

            if dtype.is_floating_point:
                nan_mask = x < 0.2 * scale
                x_nonan = torch.where(nan_mask, zero, x)
                x[nan_mask] = np.nan
            else:
                x_nonan = x

            dim_kwargs = {} if dim is None else {"dim": dim}
            expect = torch.sum(x_nonan, **dim_kwargs)
            actual = torch.nansum(x, **dim_kwargs)
            self.assertEqual(expect, actual)

    def _test_reduction_function_with_numpy(self, torch_func, np_func, device, dtype,
                                            with_extremal=False, atol=None, rtol=None,
                                            exact_dtype=True, with_keepdim=False):
        # Test 0-d to 3-d tensors.
        for ndims in range(0, 4):
            shape = _rand_shape(ndims, min_size=5, max_size=10)
            for n in range(ndims + 1):
                for c in combinations(list(range(ndims)), n):
                    for count_dim in permutations(c):
                        # Generate Input.
                        x = _generate_input(shape, dtype, device, with_extremal)

                        if count_dim == ():
                            # Default `dims=None` case
                            self.compare_with_numpy(torch_func, np_func, x, device=None, dtype=None,
                                                    atol=atol, rtol=rtol, exact_dtype=exact_dtype)
                        else:
                            # With `dims: tuple of ints` case
                            if with_keepdim:
                                torch_func_partial = partial(torch_func, keepdim=True, dim=count_dim)
                                np_func_partial = partial(np_func, keepdims=True, axis=count_dim)
                            else:
                                torch_func_partial = partial(torch_func, dim=count_dim)
                                np_func_partial = partial(np_func, axis=count_dim)
                            self.compare_with_numpy(torch_func_partial, np_func_partial, x, device=None, dtype=None,
                                                    atol=atol, rtol=rtol, exact_dtype=exact_dtype)

    @dtypes(*all_types_and_complex_and(torch.half))
    def test_count_nonzero(self, device, dtype):
        self._test_reduction_function_with_numpy(torch.count_nonzero, np.count_nonzero, device, dtype)
        self._test_reduction_function_with_numpy(torch.count_nonzero, np.count_nonzero, device, dtype, True)

    def _test_sum_reduction_vs_numpy(self, torch_fn, np_fn, device, dtype, with_keepdim=False, with_extremal=False):
        def is_integral(dtype):
            return dtype in integral_types()

        # On Windows CI, the current version of `numpy` promotes all lower integers
        # dtypes to int32 while `torch` promotes them to int64. Hence we skip on checking
        # the exact dtype.
        # Reference : https://dr.pytorch.org/api/view-log-full?build_id=122051580
        # PR : https://github.com/pytorch/pytorch/pull/38628#issuecomment-655905370
        exact_dtype = False if (IS_WINDOWS and is_integral(dtype)) else True

        if dtype == torch.uint8:
            with self.assertRaises(TypeError):
                self._test_reduction_function_with_numpy(torch_fn, np_fn, device, dtype, with_extremal=with_extremal)
        else:
            # TODO: Investigate why the output is not close to numpy.
            if dtype == torch.float16:
                atol = 0.4
                rtol = 1e-2
            elif dtype == torch.float32:
                atol = 7e-05
                rtol = 3e-06
            else:
                # Default values
                atol = None
                rtol = None
            self._test_reduction_function_with_numpy(torch_fn, np_fn, device, dtype,
                                                     atol=atol, rtol=rtol, exact_dtype=exact_dtype,
                                                     with_keepdim=with_keepdim, with_extremal=with_extremal)

    @onlyNativeDeviceTypes
    @dtypes(*all_types_and(torch.half))
    def test_sum_vs_numpy(self, device, dtype):
        self._test_sum_reduction_vs_numpy(torch.sum, np.sum, device, dtype)
        self._test_sum_reduction_vs_numpy(torch.sum, np.sum, device, dtype, with_extremal=True)
        self._test_sum_reduction_vs_numpy(torch.sum, np.sum, device, dtype, with_keepdim=True)

    @onlyNativeDeviceTypes
    @dtypes(*all_types_and(torch.half))
    def test_nansum_vs_numpy(self, device, dtype):
        self._test_sum_reduction_vs_numpy(torch.nansum, np.nansum, device, dtype)
        self._test_sum_reduction_vs_numpy(torch.nansum, np.nansum, device, dtype, with_extremal=True)
        self._test_sum_reduction_vs_numpy(torch.nansum, np.nansum, device, dtype, with_keepdim=True)

    @dtypes(*complex_types())
    def test_nansum_complex(self, device, dtype):
        x = torch.randn((3, 3, 3), device=device, dtype=dtype)
        with self.assertRaisesRegex(RuntimeError, "nansum does not support complex inputs"):
            torch.nansum(x)

    @dtypes(*all_types_and(torch.half))
    def test_nansum_out_dtype(self, device, dtype):
        out_dtype = dtype
        inp_dtypes = all_types_and(torch.half) if out_dtype.is_floating_point else integral_types()
        for inp_dtype in inp_dtypes:
            shape = _rand_shape(random.randint(2, 5), min_size=5, max_size=10)
            x = _generate_input(shape, inp_dtype, device, with_extremal=False)
            torch_fn = partial(torch.nansum, dtype=out_dtype)
            np_out_dtype = torch_to_numpy_dtype_dict[out_dtype]
            np_fn = partial(np.nansum, dtype=np_out_dtype)
            self.compare_with_numpy(torch_fn, np_fn, x, device=None, dtype=None)

    @dtypes(*all_types_and(torch.half))
    def test_argminmax_multiple(self, device, dtype):
        # Case: All Ones
        t = torch.ones(3, 3, device=device, dtype=dtype)
        self.compare_with_numpy(torch.argmax, np.argmax, t)
        self.compare_with_numpy(torch.argmin, np.argmin, t)

        # Case: With single `nan` present.
        if dtype in floating_types_and(torch.half, torch.bfloat16):
            t[2, 2] = float('nan')
            self.compare_with_numpy(torch.argmax, np.argmax, t)
            self.compare_with_numpy(torch.argmin, np.argmin, t)

        # Case: Randomly Generated Tensors
        for ndims in range(1, 5):
            shape = _rand_shape(ndims, min_size=5, max_size=10)
            for with_extremal in [False, True]:
                for contiguous in [False, True]:
                    # Generate Input.
                    x = _generate_input(shape, dtype, device, with_extremal)

                    if dtype == torch.half:
                        max_val = torch.max(x.to(torch.float))
                        min_val = torch.min(x.to(torch.float))
                    else:
                        max_val = torch.max(x)
                        min_val = torch.min(x)

                    mask = torch.randn(x.shape) > 0.5
                    x[mask] = torch.tensor(max_val + 1, dtype=dtype)

                    mask = torch.randn(x.shape) > 0.5
                    x[mask] = torch.tensor(min_val - 1, dtype=dtype)

                    if not contiguous:
                        x = x.T

                    self.compare_with_numpy(torch.argmax, np.argmax, x, device=None, dtype=None)
                    self.compare_with_numpy(torch.argmin, np.argmin, x, device=None, dtype=None)

                    # Verify indices returned by max and min.
                    if dtype != torch.half:
                        rand_dim = random.randint(0, ndims - 1)
                        self.compare_with_numpy(lambda x: torch.max(x, dim=rand_dim)[1],
                                                lambda x: np.argmax(x, axis=rand_dim), x, device=None, dtype=None)
                        self.compare_with_numpy(lambda x: torch.min(x, dim=rand_dim)[1],
                                                lambda x: np.argmin(x, axis=rand_dim), x, device=None, dtype=None)

        def verify_against_numpy(t):
            # Argmax
            torch_fn = partial(torch.argmax, dim=1)
            np_fn = partial(np.argmax, axis=1)
            self.compare_with_numpy(torch_fn, np_fn, t)
            # Non-contiguous input
            self.compare_with_numpy(torch_fn, np_fn, t.T)

            # Verify indices returned by max.
            if dtype != torch.half:
                self.compare_with_numpy(lambda x: torch.max(x, dim=1)[1], np_fn, x, device=None, dtype=None)
                self.compare_with_numpy(lambda x: torch.max(x, dim=1)[1], np_fn, x.T, device=None, dtype=None)

            # Argmin
            torch_fn = partial(torch.argmin, dim=1)
            np_fn = partial(np.argmin, axis=1)
            self.compare_with_numpy(torch_fn, np_fn, t)
            # Non-contiguous input
            self.compare_with_numpy(torch_fn, np_fn, t.T)

            # Verify indices returned by min.
            if dtype != torch.half:
                self.compare_with_numpy(lambda x: torch.min(x, dim=1)[1], np_fn, x, device=None, dtype=None)
                self.compare_with_numpy(lambda x: torch.min(x, dim=1)[1], np_fn, x.T, device=None, dtype=None)

        # Case: Sample from issue: https://github.com/pytorch/pytorch/issues/41998
        t = torch.tensor([[1, 5],
                          [2, 10],
                          [3, 3]], device=device, dtype=dtype)
        verify_against_numpy(t)

        # Case: Sample from issue: https://github.com/pytorch/pytorch/issues/41998
        t = torch.tensor([[1, 5],
                          [2, 10],
                          [0, 0]], device=device, dtype=dtype)
        verify_against_numpy(t)

    @dtypes(*all_types_and_complex_and(torch.half, torch.bool))
    def test_all_any_vs_numpy(self, device, dtype):
        # Note [all, any uint8 compatibility]: However for compatibility reason,
        # for `uint8`, they return Tensor of same dtype `uint8`.
        # Reference: https://github.com/pytorch/pytorch/pull/47878#issuecomment-747108561
        exact_dtype = True if dtype != torch.uint8 else False

        def _test_all_any(x):
            self.compare_with_numpy(torch.all, np.all, x)
            self.compare_with_numpy(torch.any, np.any, x)

        def _test_all_any_with_dim(x, dim):
            torch_fn = partial(torch.all, dim=dim)
            np_fn = partial(np.all, axis=dim)
            self.compare_with_numpy(torch_fn, np_fn, x, exact_dtype=exact_dtype)

            torch_fn = partial(torch.any, dim=dim)
            np_fn = partial(np.any, axis=dim)
            self.compare_with_numpy(torch_fn, np_fn, x, exact_dtype=exact_dtype)

        def _test_out_variant(x, dim):
            out = torch.empty_like(x)
            if dtype == torch.bool or dtype == torch.uint8:
                expected = torch.all(x, dim)
                torch.all(x, dim, out=out)
                self.assertEqual(expected, out)

                expected = torch.any(x, dim)
                torch.any(x, dim, out=out)
                self.assertEqual(expected, out)
            else:
                with self.assertRaisesRegex(RuntimeError, "all only supports bool tensor for result, got"):
                    torch.all(x, dim, out=out)

                with self.assertRaisesRegex(RuntimeError, "any only supports bool tensor for result, got"):
                    torch.any(x, dim, out=out)

        def _test_all_any_with_dim_keepdim(x, dim, keepdim):
            torch_fn = partial(torch.all, dim=dim, keepdim=keepdim)
            np_fn = partial(np.all, axis=dim, keepdims=keepdim)
            self.compare_with_numpy(torch_fn, np_fn, x, exact_dtype=exact_dtype)

            torch_fn = partial(torch.any, dim=dim, keepdim=keepdim)
            np_fn = partial(np.any, axis=dim, keepdims=keepdim)
            self.compare_with_numpy(torch_fn, np_fn, x, exact_dtype=exact_dtype)

        def _test_output_dtype(x):
            # This test will fail once the functions return bool output
            # for uint8 input.
            expected_dtype = torch.uint8 if dtype == torch.uint8 else torch.bool
            self.assertEqual(torch.all(x).dtype, expected_dtype)
            self.assertEqual(torch.any(x).dtype, expected_dtype)

            self.assertEqual(torch.all(x, dim=0).dtype, expected_dtype)
            self.assertEqual(torch.any(x, dim=0).dtype, expected_dtype)

        for ndim in range(5):
            shape = _rand_shape(ndim, 1, 5)
            x = _generate_input(shape, dtype, device, with_extremal=False)
            _test_all_any(x)
            _test_all_any(x.T)
            _test_all_any(x[..., ::2])

            x = _generate_input(shape, dtype, device, with_extremal=True)
            _test_all_any(x)
            _test_all_any(x.T)
            _test_all_any(x[..., ::2])

            x = torch.zeros_like(x)
            _test_all_any(x)
            _test_all_any(x.T)
            _test_all_any(x[..., ::2])

            x = torch.ones_like(x)
            _test_all_any(x)
            _test_all_any(x.T)
            _test_all_any(x[..., ::2])
            _test_output_dtype(x)
            for dim in range(ndim):
                x = _generate_input(shape, dtype, device, with_extremal=False)
                _test_all_any_with_dim(x, dim)
                _test_all_any_with_dim(x.T, dim)
                _test_all_any_with_dim(x[..., ::2], dim)
                _test_out_variant(x, dim)
                _test_all_any_with_dim_keepdim(x, dim, keepdim=True)
                _test_all_any_with_dim_keepdim(x, dim, keepdim=False)

                x = _generate_input(shape, dtype, device, with_extremal=True)
                _test_all_any_with_dim(x, dim)
                _test_all_any_with_dim(x.T, dim)
                _test_all_any_with_dim(x[..., ::2], dim)
                _test_out_variant(x, dim)
                _test_all_any_with_dim_keepdim(x, dim, keepdim=True)
                _test_all_any_with_dim_keepdim(x, dim, keepdim=False)

                x = torch.zeros_like(x)
                _test_all_any_with_dim(x, dim)
                _test_all_any_with_dim(x.T, dim)
                _test_all_any_with_dim(x[..., ::2], dim)
                _test_out_variant(x, dim)
                _test_all_any_with_dim_keepdim(x, dim, keepdim=True)
                _test_all_any_with_dim_keepdim(x, dim, keepdim=False)

                x = torch.ones_like(x)
                _test_all_any_with_dim(x, dim)
                _test_all_any_with_dim(x.T, dim)
                _test_all_any_with_dim(x[..., ::2], dim)
                _test_out_variant(x, dim)
                _test_all_any_with_dim_keepdim(x, dim, keepdim=True)
                _test_all_any_with_dim_keepdim(x, dim, keepdim=False)

    # TODO: part of this test covers torch.norm, with should be covered by test_linalg
    @onlyNativeDeviceTypes
    def test_repeated_dim(self, device):
        ops = [torch.mean, torch.sum, torch.nansum, torch.logsumexp, torch.norm,
               partial(torch.std, correction=1), partial(torch.var, correction=1)]
        x = torch.randn(3, 3, 3, 3, device=device)

        error_msg = r'appears multiple times in the list of dims'
        norm_error_msg = r'Expected dims to be different, got'
        for op in ops:
            for dim in [(0, 0), (0, -4)]:
                e_msg = norm_error_msg if op == torch.norm else error_msg
                with self.assertRaisesRegex(RuntimeError, e_msg):
                    op(x, dim=dim)

        for op in [torch.std, torch.var, torch.var_mean, torch.std_mean]:
            for dim in [(0, 0), (0, -4)]:
                with self.assertRaisesRegex(RuntimeError, error_msg):
                    op(x, dim=dim, correction=0)

    # TODO: update this test to comapre against NumPy
    @onlyCUDA
    def test_var(self, device):
        cpu_tensor = torch.randn(2, 3, 3)
        device_tensor = cpu_tensor.to(device)
        self.assertEqual(device_tensor.var(correction=0), cpu_tensor.var(correction=0))
        self.assertEqual(device_tensor.var(1, correction=0), cpu_tensor.var(1, correction=0))
        self.assertEqual(device_tensor.var(2, correction=0), cpu_tensor.var(2, correction=0))
        self.assertEqual(device_tensor.std(correction=0), cpu_tensor.std(correction=0))
        self.assertEqual(device_tensor.std(1, correction=0), cpu_tensor.std(1, correction=0))
        self.assertEqual(device_tensor.var(2, correction=0), cpu_tensor.var(2, correction=0))

        cpu_tensor = torch.randn(100)
        device_tensor = cpu_tensor.to(device)
        self.assertEqual(device_tensor.var(correction=0), cpu_tensor.var(correction=0))

    # TODO: update this test to compare against NumPy
    @onlyCUDA
    def test_var_large_input(self, device):
        # Large, not-nice input
        cpu_tensor = torch.randn(2 * 32 * 1024 + 1, 2, 67)
        device_tensor = cpu_tensor.to(device)

        self.assertEqual(cpu_tensor.var(2, correction=0), device_tensor.var(2, correction=0))

    # TODO: update this to compare against NumPy instead of CPU
    @onlyCUDA
    @dtypes(torch.double)
    def test_sum_noncontig(self, device, dtype):
        x = torch.randn(1, 75, 57, 20, dtype=dtype, device=device).permute(0, 3, 1, 2)
        y = x.cpu()
        self.assertEqual(x.sum().cpu(), y.sum())
        self.assertEqual(x.sum(dim=(-1, -2)).cpu(), y.sum(dim=(-1, -2)))
        self.assertEqual(x.sum(dim=(1, 3)).cpu(), y.sum(dim=(1, 3)))

    # TODO: update this to compare against NumPy instead of CPU
    @onlyCUDA
    def test_min_max_nan(self, device):
        tests = [(lambda x: x.min(), 'min'),
                 (lambda x: x.max(), 'max'),
                 (lambda x: x.amin(), 'amin'),
                 (lambda x: x.amax(), 'amax'),
                 (lambda x: x.min(0).values, 'min_dim'),
                 (lambda x: x.max(0).values, 'max_dim'),
                 (lambda x: x.amin(0), 'amin_dim'),
                 (lambda x: x.amax(0), 'amax_dim')]
        for f, name in tests:
            a = torch.arange(25.0).view(5, 5)
            a[2, 2] = nan
            actual = f(a.to(device)).cpu()
            expected = f(a).cpu()
            self.assertEqual(torch.isnan(actual), torch.isnan(expected), msg='nans for {}'.format(name))
            self.assertEqual(actual[~torch.isnan(actual)],
                             expected[~torch.isnan(expected)], msg='nans for {}'.format(name))

    # TODO: make this test generic using OpInfos
    @onlyCUDA
    def test_sum_cpu_device_mismatch(self, device):
        x = torch.randn(20, dtype=torch.float32, device=device)
        y = torch.randn(1, dtype=torch.float32)

        err_string = f"Expected out tensor to have device {device}, but got cpu instead"

        with self.assertRaisesRegex(RuntimeError, err_string):
            torch.sum(x, dim=[0], dtype=torch.float32, out=y)

        # tests half to float promotion
        if self.device_type == 'cuda':
            x = x.half()
            with self.assertRaisesRegex(RuntimeError, err_string):
                torch.sum(x, dim=[0], dtype=torch.float32, out=y)

    # Assert for illegal dtype would not be raised on XLA
    @onlyNativeDeviceTypes
    def test_minmax_illegal_dtype(self, device):
        x = torch.randn(5, 5, dtype=torch.float32, device=device)
        valid_values = torch.empty(5, dtype=torch.float32, device=device)
        valid_indices = torch.empty(5, dtype=torch.long, device=device)
        illegal_values = torch.empty(5, dtype=torch.int, device=device)
        illegal_indices = torch.empty(5, dtype=torch.double, device=device)
        torch.max(x, dim=0, out=(valid_values, valid_indices))
        torch.min(x, dim=0, out=(valid_values, valid_indices))
        torch.amax(x, dim=0, out=valid_values)
        torch.amin(x, dim=0, out=valid_values)
        rmsg = r'scalar type|dtype'
        with self.assertRaisesRegex(RuntimeError, rmsg):
            torch.max(x, dim=0, out=(illegal_values, valid_indices))
        with self.assertRaisesRegex(RuntimeError, rmsg):
            torch.min(x, dim=0, out=(illegal_values, valid_indices))
        with self.assertRaisesRegex(RuntimeError, rmsg):
            torch.max(x, dim=0, out=(valid_values, illegal_indices))
        with self.assertRaisesRegex(RuntimeError, rmsg):
            torch.min(x, dim=0, out=(valid_values, illegal_indices))
        with self.assertRaisesRegex(RuntimeError, rmsg):
            torch.max(x, dim=0, out=(illegal_values, illegal_indices))
        with self.assertRaisesRegex(RuntimeError, rmsg):
            torch.min(x, dim=0, out=(illegal_values, illegal_indices))

    @dtypes(*all_types_and(torch.half, torch.bfloat16))
    def test_dim_arg_reduction_scalar(self, device, dtype):
        example = 4.0

        x = torch.tensor(example, device=device, dtype=dtype)
        self.assertEqual(x.argmax().item(), 0)
        self.assertEqual(x.argmax(dim=None).item(), 0)
        self.assertEqual(x.argmax(dim=0).item(), 0)
        self.assertEqual(x.argmax(dim=0, keepdim=True), torch.tensor(0, dtype=torch.int64))

        x = torch.tensor(example, device=device, dtype=dtype)
        self.assertEqual(x.argmin().item(), 0)
        self.assertEqual(x.argmin(dim=None).item(), 0)
        self.assertEqual(x.argmin(dim=0).item(), 0)
        self.assertEqual(x.argmin(dim=0, keepdim=True), torch.tensor(0, dtype=torch.int64))


    @precisionOverride({torch.float16: 1e-2, torch.bfloat16: 1e-2})
    @dtypes(*set(all_types_and(torch.half, torch.bfloat16)) - {torch.uint8})
    def test_dim_reduction(self, device, dtype):
        example = [[-1, 2, 1], [5, 3, 6]]

        sum_dtype = {
            torch.bfloat16: torch.bfloat16,
            torch.double: torch.double,
            torch.float: torch.float,
            torch.half: torch.half,
            torch.int64: torch.int64,
            torch.int32: torch.int64,
            torch.int16: torch.int64,
            torch.int8: torch.int64
        }

        # This won't test for 256bit instructions, since we usually
        # only work on 1 cacheline (512bit) at a time and these
        # examples aren't big enough to trigger that.
        x = torch.tensor(example, device=device, dtype=dtype)
        self.assertEqual(x.sum().item(), 16)
        self.assertEqual(x.sum(0), torch.tensor([4, 5, 7], dtype=sum_dtype[dtype]))
        self.assertEqual(x.sum(1), torch.tensor([2, 14], dtype=sum_dtype[dtype]))
        y = torch.tensor(example, device=device, dtype=sum_dtype[dtype])
        torch.sum(x, 0, out=y)
        self.assertEqual(x.sum(0), y)

        # Mean not supported for Int types
        if dtype in [torch.float16, torch.bfloat16, torch.float32, torch.float64]:
            x = torch.tensor(example, device=device, dtype=dtype)
            self.assertEqual(x.mean().item(), 16.0 / 6)
            self.assertEqual(x.mean(0), torch.tensor([2.0, 2.5, 7.0 / 2], dtype=dtype))
            self.assertEqual(x.mean(1), torch.tensor([2.0 / 3, 14.0 / 3], dtype=dtype))
            self.assertEqual(x.mean(), x.mean((0, 1)))

        prod_dtype = {
            torch.bfloat16: torch.bfloat16,
            torch.double: torch.double,
            torch.float: torch.float,
            torch.float16: torch.float16,
            torch.int64: torch.int64,
            torch.int32: torch.int64,
            torch.int16: torch.int64,
            torch.int8: torch.int64,
        }

        # prod is not supported for float16 & bfloat16 on CPU
        if not (self.device_type == 'cpu' and dtype in [torch.float16, torch.bfloat16]):
            x = torch.tensor(example, device=device, dtype=dtype)
            self.assertEqual(x.prod().item(), -180)
            self.assertEqual(x.prod(0), torch.tensor([-5, 6, 6], dtype=prod_dtype[dtype]))
            self.assertEqual(x.prod(1), torch.tensor([-2, 90], dtype=prod_dtype[dtype]))

        x = torch.tensor(example, device=device, dtype=dtype)

        self.assertEqual(x.min().item(), -1)
        self.assertEqual(x.argmin().item(), 0)

        # TODO: torch.min does not support the same operation as argmin
        # for the same case, should we enable it?
        self.assertEqual(x.argmin(dim=None).item(), 0)

        self.assertEqual(x.min(0), (torch.tensor([-1, 2, 1], dtype=dtype),
                                    torch.tensor([0, 0, 0], dtype=torch.int64)))
        self.assertEqual(x.amin(0), torch.tensor([-1, 2, 1], dtype=dtype))
        self.assertEqual(x.argmin(0), torch.tensor([0, 0, 0], dtype=torch.int64))

        self.assertEqual(x.min(dim=0, keepdim=True), (torch.tensor([[-1, 2, 1]], dtype=dtype),
                         torch.tensor([[0, 0, 0]], dtype=torch.int64)))
        self.assertEqual(x.amin(dim=0, keepdim=True), torch.tensor([[-1, 2, 1]], dtype=dtype))
        self.assertEqual(x.argmin(dim=0, keepdim=True), torch.tensor([[0, 0, 0]], dtype=torch.int64))

        self.assertEqual(x.min(1), (torch.tensor([-1, 3], dtype=dtype),
                         torch.tensor([0, 1], dtype=torch.int64)))
        self.assertEqual(x.amin(1), torch.tensor([-1, 3], dtype=dtype))
        self.assertEqual(x.argmin(1), torch.tensor([0, 1], dtype=torch.int64))

        self.assertEqual(x.min(dim=1, keepdim=True), (torch.tensor([[-1], [3]], dtype=dtype),
                         torch.tensor([[0], [1]], dtype=torch.int64)))
        self.assertEqual(x.amin(dim=1, keepdim=True), torch.tensor([[-1], [3]], dtype=dtype))
        self.assertEqual(x.argmin(dim=1, keepdim=True), torch.tensor([[0], [1]], dtype=torch.int64))

        # test that non-contiguous tensors work
        self.assertEqual(x[:, :2].min().item(), -1)
        self.assertEqual(x[:, :2].amin().item(), -1)
        self.assertEqual(x[:, :2].argmin().item(), 0)

        x = torch.tensor(example, device=device, dtype=dtype)

        self.assertEqual(x.max().item(), 6)
        self.assertEqual(x.amax().item(), 6)
        self.assertEqual(x.argmax().item(), 5)

        self.assertEqual(x.max(0), (torch.tensor([5, 3, 6], dtype=dtype),
                                    torch.tensor([1, 1, 1], dtype=torch.int64)))
        self.assertEqual(x.amax(0), torch.tensor([5, 3, 6], dtype=dtype))
        self.assertEqual(x.argmax(dim=0), torch.tensor([1, 1, 1], dtype=torch.int64))

        self.assertEqual(x.max(dim=0, keepdim=True), (torch.tensor([[5, 3, 6]], dtype=dtype),
                                                      torch.tensor([[1, 1, 1]], dtype=torch.int64)))
        self.assertEqual(x.amax(dim=0, keepdim=True), torch.tensor([[5, 3, 6]], dtype=dtype))
        self.assertEqual(x.argmax(dim=0, keepdim=True), torch.tensor([[1, 1, 1]], dtype=torch.int64))

        self.assertEqual(x.max(1), (torch.tensor([2, 6], dtype=dtype),
                                    torch.tensor([1, 2], dtype=torch.int64)))
        self.assertEqual(x.amax(1), torch.tensor([2, 6], dtype=dtype))
        self.assertEqual(x.argmax(dim=1), torch.tensor([1, 2], dtype=torch.int64))

        self.assertEqual(x.max(1, keepdim=True), (torch.tensor([[2], [6]], dtype=dtype),
                                                  torch.tensor([[1], [2]], dtype=torch.int64)))
        self.assertEqual(x.amax(1, keepdim=True), torch.tensor([[2], [6]], dtype=dtype))
        self.assertEqual(x.argmax(dim=1, keepdim=True), torch.tensor([[1], [2]], dtype=torch.int64))

        # test that non-contiguous tensors work
        self.assertEqual(x[:, :2].max().item(), 5)
        self.assertEqual(x[:, :2].amax().item(), 5)
        self.assertEqual(x[:, :2].argmax().item(), 2)


        def normfn_attr(t, dim, keepdim=False, out=None):
            attr = torch.norm
            return attr(t, 2, dim, keepdim, out=out)

        def varfn_attr(x, dim=None, keepdim=False, out=None):
            if out is not None:
                return torch.var(x, dim, correction=1, keepdim=keepdim, out=out)
            else:
                return torch.var(x, dim, correction=1, keepdim=keepdim)

        def stdfn_attr(x, dim=None, keepdim=False, out=None):
            if out is not None:
                return torch.std(x, dim, correction=1, keepdim=keepdim, out=out)
            else:
                return torch.std(x, dim, correction=1, keepdim=keepdim)

        dim_red_fns = [
            "mean", "median", "nanmedian", "mode", normfn_attr, "prod",
            stdfn_attr, "sum", varfn_attr, "max", "min", "amax", "amin"]

        for reduction_fn in dim_red_fns:
            fn_attr = getattr(torch, reduction_fn) if isinstance(reduction_fn, str) else reduction_fn

            def fn(x, dim, keepdim=False, out=None):
                ans = fn_attr(x, dim, keepdim=keepdim, out=out)
                return ans if not isinstance(ans, tuple) else ans[0]

            def fn_tuple(x, dim, keepdim=False, out=None):
                return fn_attr(x, dim, keepdim=keepdim, out=out)

            def test_multidim(x, dim):
                self.assertEqual(fn(x, dim).unsqueeze(dim), fn(x, dim, keepdim=True))
                self.assertEqual(x.ndimension() - 1, fn(x, dim).ndimension())
                self.assertEqual(x.ndimension(), fn(x, dim, keepdim=True).ndimension())

            # general case
            x = torch.randn(3, 4, 5, device=device)
            dim = random.randint(0, 2)
            test_multidim(x, dim)

            # check 1-d behavior
            x = torch.randn(1, device=device)
            dim = 0
            self.assertEqual(fn(x, dim).shape, ())
            self.assertEqual(fn(x, dim, keepdim=True).shape, (1,))

            # check reducing of a singleton dimension
            dims = [3, 4, 5]
            singleton_dim = random.randint(0, 2)
            dims[singleton_dim] = 1
            x = torch.randn(dims, device=device)
            test_multidim(x, singleton_dim)

            # check reducing with output kwargs
            if reduction_fn in ['median', 'nanmedian', 'mode', 'max', 'min']:
                y = torch.randn(5, 3, device=device)
                values = torch.randn(5, 3, device=device)
                indices = torch.zeros(5, 3, device=device).long() - 1
                fn_tuple(y, 1, keepdim=False, out=(values[:, 1], indices[:, 1]))
                values_expected, indices_expected = fn_tuple(y, 1, keepdim=False)
                self.assertEqual(values[:, 1], values_expected,
                                 msg='{} values with out= kwarg'.format(reduction_fn))
                self.assertEqual(indices[:, 1], indices_expected,
                                 msg='{} indices with out= kwarg'.format(reduction_fn))
                continue

            x = torch.randn(5, 3, device=device)
            y = torch.randn(5, 3, device=device)
            fn(y, 1, keepdim=False, out=x[:, 1])
            expected = fn(y, 1, keepdim=False)
            self.assertEqual(x[:, 1], expected)

    @onlyCUDA
    @largeTensorTest('10GB')
    def test_reduction_split(self, device):
        # Test reduction when there is a 32bit-indexing split
        # https://github.com/pytorch/pytorch/issues/37583
        input_ = torch.randn(5, 14400, 14400, device=device)
        result = input_.sum(dim=0)
        expect = input_[0] + input_[1] + input_[2] + input_[3] + input_[4]
        self.assertEqual(result, expect)

    @onlyCUDA
    @dtypes(torch.half, torch.float, torch.double, torch.bfloat16)
    def test_reduction_vectorize_along_input_corner(self, device, dtype):
        # 1D case: sum
        size = 1024 * 1024 * 64 + 3
        shift = 1
        x = torch.zeros(size, dtype=dtype, device=device)
        y = x[shift:]
        for i in range(100):
            x.zero_()
            x[i] = 1
            self.assertEqual(x.sum(), 1.0)
            if i < shift:
                self.assertEqual(y.sum(), 0.0)
            else:
                self.assertEqual(y.sum(), 1.0)
        for i in range(1, 100):
            x.zero_()
            x[-i] = 1
            self.assertEqual(x.sum(), 1.0)
            self.assertEqual(y.sum(), 1.0)
        # 1D case: argmax
        size = 1024 * 1024 * 64 + 3
        shift = 1
        ysize = size - shift
        x = torch.zeros(size, dtype=dtype, device=device)
        y = x[shift:]
        for i in range(100):
            x.zero_()
            x[i] = 1
            self.assertEqual(x.argmax().item(), i)
            if i >= shift:
                self.assertEqual(y.argmax().item(), i - shift)
        for i in range(1, 100):
            x.zero_()
            x[-i] = 1
            self.assertEqual(x.argmax().item(), size - i)
            self.assertEqual(y.argmax().item(), ysize - i)
        # 2D case: sum
        size = (7, 1024 * 1024 + 3)
        x = torch.zeros(size, dtype=dtype, device=device)
        for i in range(100):
            x.zero_()
            for j in range(7):
                x[j][i] = j
            xs = x.sum(dim=-1)
            for j in range(7):
                self.assertEqual(xs[j].item(), float(j))
        for i in range(100):
            x.zero_()
            for j in range(7):
                x[j][-i] = j
            xs = x.sum(dim=-1)
            for j in range(7):
                self.assertEqual(xs[j].item(), float(j))
        # 2D case: max/argmax
        size = (7, 1024 * 1024 + 3)
        x = torch.zeros(size, dtype=dtype, device=device)
        for i in range(100):
            x.zero_()
            for j in range(7):
                x[j][i] = j + 1
            xs1 = x.argmax(dim=-1)
            xs2 = x.max(dim=-1).indices
            for j in range(7):
                self.assertEqual(xs1[j].item(), i)
                self.assertEqual(xs2[j].item(), i)
        for i in range(1, 100):
            x.zero_()
            for j in range(7):
                x[j][-i] = j + 1
            xs1 = x.argmax(dim=-1)
            xs2 = x.max(dim=-1).indices
            for j in range(7):
                self.assertEqual(xs1[j].item(), size[1] - i)
                self.assertEqual(xs2[j].item(), size[1] - i)
        # 2D case: min/argmin
        size = (7, 1024 * 1024 + 3)
        x = torch.zeros(size, dtype=dtype, device=device)
        for i in range(100):
            x.zero_()
            for j in range(7):
                x[j][i] = -(j + 1)
            xs1 = x.argmin(dim=-1)
            xs2 = x.min(dim=-1).indices
            for j in range(7):
                self.assertEqual(xs1[j].item(), i)
                self.assertEqual(xs2[j].item(), i)
        for i in range(1, 100):
            x.zero_()
            for j in range(7):
                x[j][-i] = -(j + 1)
            xs1 = x.argmin(dim=-1)
            xs2 = x.min(dim=-1).indices
            for j in range(7):
                self.assertEqual(xs1[j].item(), size[1] - i)
                self.assertEqual(xs2[j].item(), size[1] - i)

    @onlyCUDA
    @dtypes(torch.half, torch.float, torch.double, torch.bfloat16)
    def test_reduction_vectorize_along_output(self, device, dtype):
        def run_test(input_):
            M, N = input_.shape
            input_.zero_()
            for i in range(min(M, N)):
                input_[i][i] = 1
            output1 = input_.argmax(dim=0)
            output2 = input_.sum(dim=0)
            for i in range(min(M, N)):
                self.assertEqual(output1[i], i)
                self.assertEqual(output2[i], 1)
        # vec 4
        run_test(torch.zeros(64, 64, dtype=dtype, device=device))
        # vec 2
        run_test(torch.zeros(64 * 64 + 2, dtype=dtype, device=device)[2:].view(64, 64))
        run_test(torch.zeros(64, 62, dtype=dtype, device=device))
        run_test(torch.zeros(64, 2, dtype=dtype, device=device))
        # vec 1
        run_test(torch.zeros(64 * 64 + 1, dtype=dtype, device=device)[1:].view(64, 64))
        run_test(torch.zeros(64, 61, dtype=dtype, device=device))
        run_test(torch.zeros(64, 1, dtype=dtype, device=device))

    @onlyCUDA
    def test_argminmax_large_axis(self, device):
        # Regression test for gh-32863
        x = torch.zeros(2**31, device=device, dtype=torch.int8)
        x[-1] = 1
        self.assertEqual(x.argmax(0), x.shape[0] - 1)
        self.assertEqual(x.max(0).indices, x.shape[0] - 1)
        x[-1] = -1
        self.assertEqual(x.argmin(0), x.shape[0] - 1)
        self.assertEqual(x.min(0).indices, x.shape[0] - 1)

    def test_argminmax_axis_with_dim_one(self, device):
        # See: https://github.com/pytorch/pytorch/issues/38922
        n = 32768
        x = torch.zeros(1, n)
        self.assertEqual(x.argmax(dim=0), torch.zeros(n, dtype=torch.int64))
        self.assertEqual(x.argmin(dim=0), torch.zeros(n, dtype=torch.int64))

        self.assertEqual(x.argmax(dim=-2), torch.zeros(n, dtype=torch.int64))
        self.assertEqual(x.argmin(dim=-2), torch.zeros(n, dtype=torch.int64))

        self.assertEqual(x.argmax(dim=0, keepdim=True), torch.zeros(1, n, dtype=torch.int64))
        self.assertEqual(x.argmin(dim=0, keepdim=True), torch.zeros(1, n, dtype=torch.int64))

        self.assertEqual(x.argmax(dim=-2, keepdim=True), torch.zeros(1, n, dtype=torch.int64))
        self.assertEqual(x.argmin(dim=-2, keepdim=True), torch.zeros(1, n, dtype=torch.int64))

    @dtypes(torch.int, torch.long, torch.float, torch.double)
    @dtypesIfCUDA(torch.int, torch.long, torch.half, torch.float, torch.double)
    def test_median_real_values(self, device, dtype):
        # Generate random 0-3D sizes
        sizes = [random.sample(range(1, 32), i) for i in range(4) for _ in range(2)]
        for size in sizes:
            # Create random input tensor
            t = torch.randn(size, device=device).type(dtype)
            t_numpy = t.cpu().numpy()
            res = t.median()
            self.assertEqual(res, t.nanmedian())
            k = int((t.numel() - 1) / 2)
            self.assertEqual(res, t.view(-1).sort()[0][k])
            if t.numel() % 2 == 1:
                # We can only test agains numpy for odd reductions because numpy
                # returns the mean of the two medians and torch returns the lower
                self.assertEqual(res.cpu().numpy(), np.median(t_numpy))
            for dim in range(t.ndim):
                res = t.median(dim, True)
                self.assertEqual(res, t.nanmedian(dim, True))
                size = t.size(dim) if t.ndim > 0 else 1
                k = int((size - 1) / 2)
                self.assertEqual(res[0], (t.sort(dim)[0]).select(dim, k).unsqueeze_(dim))
                self.assertEqual(res[0], t.gather(dim, res[1]))
                if size % 2 == 1:
                    # We can only test agains numpy for odd reductions because numpy
                    # returns the mean of the two medians and torch returns the lower
                    self.assertEqual(res[0].cpu().numpy(), np.median(t_numpy, dim, keepdims=True), exact_dtype=False)

    @dtypes(torch.float, torch.double)
    @dtypesIfCUDA(torch.half, torch.float, torch.double)
    def test_median_nan_values(self, device, dtype):
        # Generate random 0-3D sizes
        sizes = [random.sample(range(1, 32), i) for i in range(4) for _ in range(2)]
        for size in sizes:
            # Create random input tensor with nan values
            t = torch.rand(size, device=device, dtype=dtype)
            t.masked_fill_(t < 0.1, float('nan'))
            t_numpy = t.cpu().numpy()
            for op in [torch.median, torch.nanmedian]:
                numpy_op = np.median if op == torch.median else np.nanmedian
                res = op(t)
                num_nan = t.isnan().sum()
                if op == torch.median and num_nan > 0:
                    k = t.numel() - 1
                else:
                    k = int((t.numel() - num_nan - 1) / 2)
                self.assertEqual(res, t.view(-1).sort()[0][k])
                if (t.numel() - num_nan) % 2 == 1:
                    # We can only test agains numpy for odd reductions because numpy
                    # returns the mean of the two medians and torch returns the lower
                    self.assertEqual(res.item(), numpy_op(t.cpu().numpy()))
                for dim in range(t.ndim):
                    res = op(t, dim, True)
                    size = t.size(dim) if t.ndim > 0 else 1
                    num_nan = t.isnan().sum(dim, True)
                    if op == torch.median:
                        k = torch.where(num_nan > 0, size - 1, int((size - 1) / 2))
                    else:
                        k = ((size - num_nan - 1) / 2).type(torch.long)
                    self.assertEqual(res[0], (t.sort(dim)[0]).gather(dim, k))
                    self.assertEqual(res[0], t.gather(dim, res[1]))
                    # We can only test agains numpy for odd reductions because numpy
                    # returns the mean of the two medians and torch returns the lower
                    mask = (size - num_nan) % 2 == 1
                    res = res[0].masked_select(mask).cpu()
                    ref = numpy_op(t_numpy, dim, keepdims=True)[mask.cpu().numpy()]
                    self.assertEqual(res, torch.from_numpy(ref))

    def test_median_corner_cases(self, device):
        def check(op, a, args, key):
            t = torch.tensor(a, device=device)
            res = op(t, *args)
            if not args:
                key = torch.tensor(key, device=device)
            else:
                if len(key) == 1:
                    key = torch.tensor(key[0], device=device)
                    res = res[0]
                else:
                    key = (torch.tensor(key[0], device=device), torch.tensor(key[1], device=device))
            self.assertEqual(res, key)

        nan = float('nan')
        check(torch.median, nan, [], nan)
        check(torch.median, [], [], nan)
        check(torch.nanmedian, nan, [], nan)
        check(torch.median, nan, [0], [nan, 0])
        check(torch.nanmedian, nan, [0], [nan, 0])
        check(torch.median, [nan], [0, True], [[nan], [0]])
        check(torch.nanmedian, [nan], [0, True], [[nan], [0]])
        check(torch.median, [nan], [0, True], [[nan], [0]])
        check(torch.nanmedian, [nan], [0, True], [[nan], [0]])

        # Indices are not deterministic here so can only check values
        check(torch.median, [[nan, nan], [1, 2]], [0], [[nan, nan]])
        check(torch.nanmedian, [[nan, nan], [1, 2]], [0], [[1, 2.]])
        check(torch.median, [[nan, nan], [1, 2]], [1], [[nan, 1]])
        check(torch.nanmedian, [[nan, nan], [1, 2]], [1], [[nan, 1.]])

        # Discontiguous and strided tensors
        a = torch.arange(12, device=device)
        self.assertEqual(a[::2].median(), torch.tensor(4, device=device))
        self.assertEqual(a[::2].nanmedian(), torch.tensor(4, device=device))

        a.resize_(3, 4)
        self.assertEqual(a.T.median(), torch.tensor(5, device=device))
        self.assertEqual(a.T.nanmedian(), torch.tensor(5, device=device))
        self.assertEqual(a[::2, ::2].median(-1)[0], torch.tensor([0, 8], device=device))
        self.assertEqual(a[::2, ::2].nanmedian(-1)[0], torch.tensor([0, 8], device=device))

        a.resize_(2, 3, 2)
        self.assertEqual(a.T.median(), torch.tensor(5, device=device))
        self.assertEqual(a.T.nanmedian(), torch.tensor(5, device=device))
        self.assertEqual(a[:, ::2, :].median(-1)[0], torch.tensor([[0, 4], [6, 10]], device=device))
        self.assertEqual(a[:, ::2, :].nanmedian(-1)[0], torch.tensor([[0, 4], [6, 10]], device=device))


    @onlyNativeDeviceTypes
    @dtypes(torch.float, torch.double)
    def test_quantile(self, device, dtype):
        # Generate some random test cases
        ops = ['quantile', 'nanquantile']
        inputs = [tuple(np.random.randint(2, 10, size=i)) for i in range(1, 4)]
        quantiles = [tuple(np.random.rand(i)) for i in range(0, 5)]
        keepdims = [True, False]

        # Add corner cases
        inputs.extend([0.75, (1,), (1, 1), (1, 2, 1)])
        inputs.extend([[float('nan')], [[float('nan'), float('nan')], [1, 2]]])
        inputs.extend([[[float('nan'), float('nan')], [float('nan'), 2]]])
        quantiles.extend([0.5, [0., 1.], np.random.rand(10)])

        # Enumerate all input combinations
        for op, x, q, keepdim in product(ops, inputs, quantiles, keepdims):
            if type(x) is tuple:
                a = torch.randn(x, dtype=dtype, device=device)
                # Make some random elements NaN
                a.masked_fill_(torch.randint_like(a, 20) == 0, float('nan'))
            else:
                a = torch.tensor(x, dtype=dtype, device=device)

            q = torch.tensor(q, dtype=dtype, device=device)

            torch_op = getattr(torch, op)
            numpy_op = getattr(np, op)

            # Compute quantile along every dimension and flattened tensor
            interpolations = ('linear', 'lower', 'higher', 'midpoint', 'nearest')
            for interpolation, dim in product(interpolations,
                                              [None] + list(range(a.ndim))):
                result = torch_op(a, q, dim=dim, keepdim=keepdim, interpolation=interpolation)
                expected = numpy_op(a.cpu().numpy(), q.cpu().numpy(), dim,
                                    interpolation=interpolation, keepdims=keepdim)
                self.assertEqual(result.cpu(), torch.from_numpy(np.array(expected)).type(result.type()))

                # Test out variation
                out = torch.empty_like(result)
                torch_op(a, q, dim=dim, keepdim=keepdim, interpolation=interpolation, out=out)
                self.assertEqual(out.cpu(), result.cpu())

    def test_quantile_backward(self, device):
        def check(a, q, dim, expected_grad, ops=(torch.quantile, torch.nanquantile)):
            for op in ops:
                t = torch.tensor(a, device=device, requires_grad=True)
                op(t, torch.tensor(q, device=device), dim).sum().backward()
                self.assertEqual(t.grad, expected_grad)

        check([1., 2, 3], 0.5, 0, [0, 1, 0])
        check([1., 2, 3, 4], 0.5, 0, [0, 0.5, 0.5, 0])
        check([3., 1, 4, 2], 0.5, 0, [0.5, 0, 0, 0.5])
        check([1., 2, 3, 4], [0.25, 0.5, 0.75], 0, [0.25, 1.25, 1.25, 0.25])
        check([[1., 2], [2, 1]], 0., 0, [[1, 0], [0, 1]])
        check([[1., 2], [4, 3]], 1., 1, [[0, 1], [1, 0]])
        check([1, float('nan'), 2], 0.5, 0, [0, 1, 0], [torch.quantile])
        check([1, float('nan'), 2], 0.5, 0, [0.5, 0, 0.5], [torch.nanquantile])

    def test_quantile_error(self, device):
        def check(a, q, args, kwargs, message):
            with self.assertRaisesRegex(RuntimeError, r'quantile\(\) ' + message):
                at = torch.tensor(a, device=device)
                qt = torch.tensor(q, device=device) if isinstance(q, list) else q
                torch.quantile(at, qt, *args, **kwargs)

        check([], 0.5, [], {}, r'input tensor must be non-empty')
        check([1.], [[1.]], [], {}, r'q must be a scalar or 1D tensor')
        check([1], 0.5, [], {}, r'input tensor must be either float or double dtype')
        check([1.], [1], [], {}, r'q tensor must be same dtype as the input tensor')
        check([1.], -1., [], {}, r'q must be in the range \[0, 1\] but got -1')
        check([1.], 1.1, [], {}, r'q must be in the range \[0, 1\] but got 1.1')
        check([1.], 0.5, [], {'out': torch.empty([], dtype=torch.int32, device=device)},
              r'out tensor must be same dtype as the input tensor')
        check([1.], [1.], [None, False], {'interpolation': 'random_mode'},
              r"interpolation must be one of linear, lower, higher, midpoint or nearest, but got random_mode")

        if self.device_type == "cpu":
            check([1.], [0.5, 1.1, -1], [], {}, r'q values must be in the range \[0, 1\]')

        if self.device_type == "cuda":
            with self.assertRaisesRegex(
                    RuntimeError, r'quantile\(\) q tensor must be on the same device as the input tensor'):
                torch.randn(1, device=device).quantile(torch.tensor(0.5))
            with self.assertRaisesRegex(
                    RuntimeError, r'quantile\(\) out tensor must be on the same device as the input tensor'):
                torch.quantile(torch.randn(1, device=device), 0.5, out=torch.scalar_tensor(1))

    def test_std_mean(self, device):
        x = torch.rand(100, 50, 20, device=device)
        for dim in range(x.dim()):
            for unbiased in [False, True]:
                for keepdim in [False, True]:
                    std1, mean1 = torch.std_mean(x, dim=dim, unbiased=unbiased, keepdim=keepdim)
                    std2 = x.std(dim=dim, unbiased=unbiased, keepdim=keepdim)
                    mean2 = x.mean(dim=dim, keepdim=keepdim)
                    self.assertEqual(std1, std2)
                    self.assertEqual(mean1, mean2)

    def test_std_mean_all_dims(self, device):
        x = torch.rand(100, 50, 20, device=device)
        for unbiased in [False, True]:
            std1, mean1 = torch.std_mean(x, unbiased=unbiased)
            std2 = x.std(unbiased=unbiased)
            mean2 = x.mean()
            self.assertEqual(std1, std2)
            self.assertEqual(mean1, mean2)

    def test_var_mean(self, device):
        x = torch.rand(100, 300, 50, device=device)
        for dim in range(x.dim()):
            for unbiased in [False, True]:
                for keepdim in [False, True]:
                    var1, mean1 = torch.var_mean(x, dim=dim, unbiased=unbiased, keepdim=keepdim)
                    var2 = x.var(dim=dim, unbiased=unbiased, keepdim=keepdim)
                    mean2 = x.mean(dim=dim, keepdim=keepdim)
                    self.assertEqual(var1, var2)
                    self.assertEqual(mean1, mean2)

    def test_var_mean_all_dims(self, device):
        x = torch.rand(100, 50, 20, device=device)
        for unbiased in [False, True]:
            var1, mean1 = torch.var_mean(x, unbiased=unbiased)
            var2 = x.var(unbiased=unbiased)
            mean2 = x.mean()
            self.assertEqual(var1, var2)
            self.assertEqual(mean1, mean2)

    def test_std_mean_some_dims(self, device):
        sizes = (4, 6, 7, 5, 3)
        dims = len(sizes)
        x = torch.rand(sizes, device=device)
        for num_of_dims in range(2, dims):
            dim_list = list(combinations(list(range(dims)), r=num_of_dims))
            for dim in dim_list:
                for unbiased in [False, True]:
                    for keepdim in [False, True]:
                        std1, mean1 = torch.std_mean(x, dim=dim, unbiased=unbiased, keepdim=keepdim)
                        std2 = x.std(dim=dim, unbiased=unbiased, keepdim=keepdim)
                        mean2 = x.mean(dim=dim, keepdim=keepdim)
                        self.assertEqual(std1, std2)
                        self.assertEqual(mean1, mean2)

    def _compare_std_var_with_numpy(self, op, device, dtype, input, dim,
                                    keepdim, unbiased, use_out):
        a = input.cpu().numpy() if input.dtype is not torch.bfloat16 else input.float().cpu().numpy()
        numpy_kwargs = {
            'axis' : dim,
            'keepdims' : keepdim,
            'ddof' : 1 if unbiased else 0,
        }

        if dim is None:
            del numpy_kwargs['axis']
            del numpy_kwargs['keepdims']

        if op == 'var':
            torch_op = torch.var
            numpy_op = np.var
        elif op == 'std':
            torch_op = torch.std
            numpy_op = np.std
        else:
            self.fail("Unknown op!")

        numpy_result = numpy_op(a, **numpy_kwargs)

        if dim is None and use_out is False:
            torch_result = torch_op(input, unbiased)
        elif dim is not None and use_out is False:
            torch_result = torch_op(input, dim, unbiased, keepdim)
        elif dim is not None and use_out is True:
            out = torch.empty(0, device=device, dtype=dtype)
            torch_result = torch_op(input, dim, unbiased, keepdim, out=out)
        else:
            out = torch.empty(0, device=device, dtype=dtype)
            try:
                torch_result = torch_op(input, dim, unbiased, keepdim, out=out)
            except RuntimeError:
                return
            self.fail("Failed to hit RuntimeError!")

        exact_dtype = input.dtype not in (torch.bfloat16, torch.complex32, torch.complex64, torch.complex128)
        self.assertEqual(torch_result, numpy_result, exact_dtype=exact_dtype)

    @dtypes(torch.float, torch.double, torch.cfloat, torch.cdouble)
    def test_var_vs_numpy(self, device, dtype):
        _size = (20, 20)

        for test_case in product((torch.randn(_size, device=device, dtype=dtype),),
                                 (None, 0, 1),
                                 (False, True),
                                 (False, True),
                                 (False, True),):
            self._compare_std_var_with_numpy('var', device, dtype, *test_case)

    @dtypes(torch.float, torch.double, torch.cfloat, torch.cdouble)
    def test_std_vs_numpy(self, device, dtype):
        _size = (20, 20)

        for test_case in product((torch.randn(_size, device=device, dtype=dtype),),
                                 (None, 0, 1),
                                 (False, True),
                                 (False, True),
                                 (False, True),):
            self._compare_std_var_with_numpy('std', device, dtype, *test_case)

    @dtypes(torch.float, torch.double, torch.cfloat, torch.cdouble)
    def test_var_correction_vs_numpy(self, device, dtype):
        _size = (20, 20)
        test_args = [
            *product(
                # dim
                (None, 0, 1),
                # correction
                (0, 10, 30),
                # keepdim
                (False, True),
            ),
            [None, -100, True],  # Negative correction
        ]

        tensor = make_tensor(_size, device=device, dtype=dtype)
        array = tensor.cpu().numpy()

        for dim, correction, keepdim in test_args:
            numpy_kwargs = dict(axis=dim, ddof=correction, keepdims=keepdim)
            numpy_res = np.asarray(np.var(array, **numpy_kwargs))
            torch_res = torch.var(tensor, dim=dim, correction=correction, keepdim=keepdim)

            # inf vs. nan results are sensitive to machine precision,
            # just treat them as equivalent
            numpy_res[np.isinf(numpy_res)] = np.nan
            torch_res[torch_res.isinf()] = np.nan

            self.assertEqual(torch_res, numpy_res)

    @dtypes(torch.float, torch.double, torch.cfloat, torch.cdouble)
    def test_std_correction_vs_numpy(self, device, dtype):
        _size = (20, 20)
        test_args = [
            *product(
                # dim
                (None, 0, 1),
                # correction
                (0, 10, 30),
                # keepdim
                (False, True),
            ),
            [None, -100, True],  # Negative correction
        ]

        tensor = make_tensor(_size, device=device, dtype=dtype)
        array = tensor.cpu().numpy()

        for dim, correction, keepdim in test_args:
            numpy_kwargs = dict(axis=dim, ddof=correction, keepdims=keepdim)
            numpy_res = np.asarray(np.std(array, **numpy_kwargs))
            torch_res = torch.std(tensor, dim=dim, correction=correction, keepdim=keepdim)

            # inf vs. nan results are sensitive to machine precision,
            # just treat them as equivalent
            numpy_res[np.isinf(numpy_res)] = np.nan
            torch_res[torch_res.isinf()] = np.nan

            self.assertEqual(torch_res, numpy_res)

    @dtypes(torch.float, torch.double, torch.cfloat, torch.cdouble)
    def test_std_mean_correction(self, device, dtype):
        _size = (20, 20)
        test_args = [
            *product(
                # dim
                (None, 0, 1),
                # correction
                (0, 10, 30),
                # keepdim
                (False, True),
            ),
            [None, -100, True],  # Negative correction
        ]

        tensor = make_tensor(_size, device=device, dtype=dtype)

        for dim, correction, keepdim in test_args:
            kwargs = dict(dim=dim, correction=correction, keepdim=keepdim)
            std1 = torch.std(tensor, **kwargs)
            if dim is not None:
                mean1 = torch.mean(tensor, dim=dim, keepdim=keepdim)
            else:
                mean1 = torch.mean(tensor)
                if keepdim:
                    mean1 = mean1.reshape((1,) * tensor.ndim)
            std2, mean2 = torch.std_mean(tensor, **kwargs)

            self.assertEqual(std1, std2)
            self.assertEqual(mean1, mean2)

    @dtypes(torch.float, torch.double, torch.cfloat, torch.cdouble)
    def test_var_mean_correction(self, device, dtype):
        _size = (20, 20)
        test_args = [
            *product(
                # dim
                (None, 0, 1),
                # correction
                (0, 10, 30),
                # keepdim
                (False, True),
            ),
            [None, -100, True],  # Negative correction
        ]

        tensor = make_tensor(_size, device=device, dtype=dtype)

        for dim, correction, keepdim in test_args:
            kwargs = dict(dim=dim, correction=correction, keepdim=keepdim)
            var1 = torch.var(tensor, **kwargs)
            if dim is not None:
                mean1 = torch.mean(tensor, dim=dim, keepdim=keepdim)
            else:
                mean1 = torch.mean(tensor)
                if keepdim:
                    mean1 = mean1.reshape((1,) * tensor.ndim)
            var2, mean2 = torch.var_mean(tensor, **kwargs)

            self.assertEqual(var1, var2)
            self.assertEqual(mean1, mean2)

    def test_std_var_errors_on_no_correction(self, device):
        x = torch.rand((10,), device=device)

        for op in [torch.std, torch.var, torch.var_mean, torch.std_mean]:
            with self.assertRaisesRegex(RuntimeError, "correction parameter must be given"):
                op(x)
            with self.assertRaisesRegex(RuntimeError, "correction parameter must be given"):
                op(x, dim=-1)
            with self.assertRaisesRegex(RuntimeError, "correction parameter must be given"):
                op(x, keepdim=True)

    def test_amin_amax_some_dims(self, device):
        sizes = (4, 6, 7, 5, 3)
        dims = len(sizes)
        x = torch.rand(sizes, device=device)
        for num_of_dims in range(2, dims):
            dim_list = list(combinations(list(range(dims)), r=num_of_dims))
            for dim in dim_list:
                for keepdim in [False, True]:
                    amin1 = torch.amin(x, dim=dim, keepdim=keepdim)
                    amax1 = torch.amax(x, dim=dim, keepdim=keepdim)
                    amin2 = x
                    amax2 = x
                    for i, d in enumerate(dim):
                        if not keepdim:
                            d -= i
                        amin2 = torch.amin(amin2, dim=d, keepdim=keepdim)
                        amax2 = torch.amax(amax2, dim=d, keepdim=keepdim)
                    self.assertEqual(amin1, amin2)
                    self.assertEqual(amax1, amax2)

    def test_histc(self, device):
        # negative nbins throws
        with self.assertRaisesRegex(RuntimeError, 'bins must be > 0'):
            torch.histc(torch.tensor([1], dtype=torch.float, device=device), bins=-1)
        # empty tensor
        actual = torch.histc(torch.tensor([], device=device), min=0, max=3)
        expected = torch.zeros(100, dtype=torch.float, device=device)
        self.assertEqual(expected, actual)

        # without nbins
        actual = torch.histc(
            torch.tensor([2, 5], dtype=torch.float, device=device))
        expected = torch.zeros(100, dtype=torch.float, device=device)
        expected[0] = 1
        expected[99] = 1
        self.assertEqual(expected, actual)
        # tensor with the same element
        actual = torch.histc(torch.ones(5, dtype=torch.float, device=device), bins=5)
        self.assertEqual(
            torch.tensor([0, 0, 5, 0, 0], dtype=torch.float, device=device),
            actual)
        # no element falls between [min, max]
        actual = torch.histc(
            torch.ones(5, dtype=torch.float, device=device), bins=5, min=2, max=3)
        self.assertEqual(
            torch.tensor([0, 0, 0, 0, 0], dtype=torch.float, device=device),
            actual)
        # element falls below min + integral bin size and
        actual = torch.histc(
            torch.tensor([2, 4, 2, 2, 5, 4], dtype=torch.float, device=device),
            bins=5, min=1, max=5)
        self.assertEqual(
            torch.tensor([0, 3, 0, 2, 1], dtype=torch.float, device=device),
            actual)
        # non-integral bin size
        actual = torch.histc(
            torch.tensor([1, 2, 1], dtype=torch.float, device=device),
            bins=4, min=0, max=3)
        self.assertEqual(
            torch.tensor([0, 2, 1, 0], dtype=torch.float, device=device),
            actual)
        # double input
        actual = torch.histc(
            torch.tensor([1, 2, 1], dtype=torch.double, device=device), bins=4, min=0, max=3)
        self.assertEqual(
            torch.tensor([0, 2, 1, 0], dtype=torch.double, device=device),
            actual)
        self.assertEqual(actual.dtype, torch.double)
        # mixed input
        actual = torch.histc(
            torch.tensor([1., 2, 1], dtype=torch.float, device=device),
            bins=4, min=0, max=3)
        self.assertEqual(
            torch.tensor([0, 2, 1, 0], dtype=torch.float, device=device),
            actual)
        self.assertEqual(actual.dtype, torch.float)
        # scalar input and 1 bin -- should return a 1-dimensional tensor, not a scalar.
        actual = torch.histc(
            torch.tensor(0, dtype=torch.float, device=device),
            bins=1, min=0, max=3)
        self.assertEqual(
            torch.tensor([1], dtype=torch.float, device=device),
            actual)
        # tensors with inf; min, max not provided -- should throw a RuntimeError
        with self.assertRaisesRegex(RuntimeError, r'range of \[inf, inf\] is not finite'):
            torch.histc(torch.tensor([float("inf")], dtype=torch.float, device=device))
        with self.assertRaisesRegex(RuntimeError, r'range of \[1, inf\] is not finite'):
            torch.histc(torch.tensor([1., 2., float("inf")], dtype=torch.float, device=device))
        # tensors with inf; min, max provided
        self.assertEqual(
            torch.histc(torch.tensor([float("inf")], dtype=torch.float, device=device),
                        bins=1, min=0, max=3),
            torch.tensor([0], dtype=torch.float, device=device))
        self.assertEqual(
            torch.histc(torch.tensor([1., 2., float("inf")], dtype=torch.float, device=device),
                        bins=4, max=3),
            torch.tensor([0, 1, 1, 0], dtype=torch.float, device=device))
        # tensor with nan -- should throw a RuntimeError
        with self.assertRaisesRegex(RuntimeError, r'range of \[nan, nan\] is not finite'):
            torch.histc(torch.tensor([float("nan")], dtype=torch.float, device=device))
        # tensors with min > max -- should throw a RuntimeError
        with self.assertRaisesRegex(RuntimeError, "max must be larger than min"):
            torch.histc(torch.tensor([1., 2., 3.], dtype=torch.float, device=device),
                        bins=4, min=5, max=1)

        # test against numpy.histogram()
        def test_against_np(tensor, bins=100, min=0, max=0):
            if min == 0 and max == 0:
                min = tensor.min().item()
                max = tensor.max().item()
            nparr = tensor.cpu().numpy()
            actual = torch.histc(tensor, bins=bins, min=min, max=max)
            expected = torch.from_numpy(np.histogram(nparr, bins=bins, range=(min, max))[0])
            actual_cpu = actual.cpu()
            # NB: Numpy returns a int64 tensor, like normal people...
            self.assertEqual(actual, expected.to(actual_cpu))

        test_against_np(torch.tensor([1., 2, 1], device=device))
        test_against_np(torch.randn(5000, device=device))

        # Test bins arg
        test_against_np(torch.randn(301, device=device), bins=10)

        # Test truncated range
        test_against_np(torch.randn(201, device=device), min=0.1, max=1)

        noncontig = torch.randn(100, 3, device=device)[:, 2]
        test_against_np(noncontig)

        multidim = torch.randn(3, 5, 7, 2, device=device)
        test_against_np(multidim)

        expanded = torch.randn(1, 5, 1, 2, device=device).expand(3, 5, 7, 2)
        test_against_np(expanded)

    """
    Runs torch.histogram and numpy.histogram on the specified input parameters
    and asserts that their output is equal.
    """
    def _test_histogram_numpy(self, t, bins, bin_range, weights, density):
        def to_np(t):
            if not torch.is_tensor(t):
                return t
            else:
                return t.cpu().numpy()

        # Wrapper around numpy.histogram performing conversions between torch tensors and numpy arrays.
        def reference_histogram(self, t, bins, bin_range, weights, density, dtype):
            (np_t, np_bins, np_weights) = map(to_np, [t, bins, weights])
            (np_hist, np_bin_edges) = np.histogram(np_t, np_bins, range=bin_range, weights=np_weights, density=density)
            return (torch.from_numpy(np_hist).to(dtype), torch.from_numpy(np_bin_edges).to(dtype))

        # Doesn't pass a 'range' kwarg unless necessary because the override of histogram with Tensor bins doesn't accept one
        if bin_range:
            (actual_hist, actual_bin_edges) = torch.histogram(t, bins, range=bin_range, weight=weights, density=density)
        else:
            (actual_hist, actual_bin_edges) = torch.histogram(t, bins, weight=weights, density=density)

        (expected_hist, expected_bin_edges) = reference_histogram(self, t, bins, bin_range, weights, density, actual_hist.dtype)

        """
        Works around linspace discrepancies by passing torch's constructed bin_edges to numpy.
        When bin edges are not explicitly defined, histogram uses the linspace operator internally
        to construct the sequence of bin edges. In some cases, torch.linspace output differs slightly
        from numpy.linspace output.
        Issue: https://github.com/pytorch/pytorch/issues/58758
        """
        if not torch.is_tensor(bins):
            self.assertEqual(actual_bin_edges, expected_bin_edges, atol=1e-5, rtol=1e-5)
            # Calls numpy.histogram again, passing torch's actual_bin_edges as the bins argument
            (expected_hist, expected_bin_edges) = reference_histogram(
                self, t, actual_bin_edges, bin_range, weights, density, actual_hist.dtype)

        self.assertEqual(actual_hist, expected_hist)
        self.assertEqual(actual_bin_edges, expected_bin_edges)

        # Test passing non-contiguous output tensors
        hist_out = make_tensor(expected_hist.shape, device=expected_hist.device, dtype=expected_hist.dtype,
                               noncontiguous=True)
        bin_edges_out = make_tensor(expected_bin_edges.shape, device=expected_bin_edges.device, dtype=expected_bin_edges.dtype,
                                    noncontiguous=True)

        # Doesn't pass a 'range' kwarg unless necessary because the override of histogram with Tensor bins doesn't accept one
        if bin_range:
            torch.histogram(t, bins, range=bin_range, weight=weights, density=density, out=(hist_out, bin_edges_out))
        else:
            torch.histogram(t, bins, weight=weights, density=density, out=(hist_out, bin_edges_out))

        self.assertEqual(hist_out, expected_hist)
        self.assertEqual(bin_edges_out, expected_bin_edges)

    @onlyCPU
    @dtypes(torch.float32)
    def test_histogram(self, device, dtype):
        shapes = (
            (),
            (0,),
            (1,),
            (1, 5),
            (3, 5),
            (1, 5, 1),
            (2, 3, 5))

        for contig, bins_contig, bin_ct, weighted, density, shape in \
                product([True, False], [True, False], range(1, 10), [True, False], [True, False], shapes):
            values = make_tensor(shape, dtype=dtype, device=device, low=-9, high=9, noncontiguous=not contig)
            weights = make_tensor(shape, dtype=dtype, device=device, low=0, high=9, noncontiguous=not contig) if weighted else None

            # Tests passing just the bin_ct
            self._test_histogram_numpy(values, bin_ct, None, weights, density)

            # Tests with caller-specified histogram range
            bin_range = sorted((random.uniform(-9, 9), random.uniform(-9, 9)))
            self._test_histogram_numpy(values, bin_ct, bin_range, weights, density)

            # Tests with range min=max
            bin_range[1] = bin_range[0]
            self._test_histogram_numpy(values, bin_ct, bin_range, weights, density)

            # Tests with caller-specified bin edges
            bin_edges = make_tensor(bin_ct + 1, dtype=dtype, device=device, low=-9, high=9).msort()
            if not bins_contig:
                # Necessary because msort always produces contiguous output
                bin_edges_noncontig = make_tensor(bin_ct + 1, dtype=dtype, device=device, noncontiguous=not bins_contig)
                bin_edges_noncontig.copy_(bin_edges)
                bin_edges = bin_edges_noncontig
            self.assertEqual(bin_edges.is_contiguous(), bins_contig)
            self._test_histogram_numpy(values, bin_edges, None, weights, density)

            # Tests with input tensor in which all elements are equal
            elt = random.uniform(-9, 9)
            values = make_tensor(shape, dtype=dtype, device=device, low=elt, high=elt, noncontiguous=not contig)
            self._test_histogram_numpy(values, bin_ct, bin_range, weights, density)
            self._test_histogram_numpy(values, bin_edges, None, weights, density)

            # Tests with input equal to bin_edges
            weights = (
                make_tensor(bin_ct + 1, dtype=dtype, device=device, low=0, high=9, noncontiguous=not contig)
                if weighted
                else None
            )
            self._test_histogram_numpy(bin_edges, bin_edges, None, weights, density)

        # Tests values of default args
        for bin_ct, shape in product(range(1, 10), shapes):
            values = make_tensor(shape, dtype=dtype, device=device, low=-9, high=9)
            (actual_hist, actual_bin_edges) = torch.histogram(values, bin_ct)
            (expected_hist, expected_bin_edges) = torch.histogram(
                values, bin_ct, range=None, weight=None, density=False)
            self.assertEqual(actual_hist, expected_hist)
            self.assertEqual(actual_bin_edges, expected_bin_edges)

    """
    Runs torch.histogramdd and numpy.histogramdd on the specified input parameters
    and asserts that their output is equal.
    """
    def _test_histogramdd_numpy(self, t, bins, bin_range, weights, density):
        def to_np(t):
            if type(t) == list:
                return list(map(to_np, t))
            if not torch.is_tensor(t):
                return t
            return t.cpu().numpy()

        # Wrapper around numpy.histogram performing conversions between torch tensors and numpy arrays.
        def reference_histogramdd(t, bins, bin_range, weights, density, dtype):
            (np_t, np_bins, np_weights) = map(to_np, [t, bins, weights])

            # numpy.histogramdd accepts only (N, D) shapes
            D = np_t.shape[-1]
            N = np.prod(np_t.shape[:-1])
            reshaped_t = np.reshape(np_t, (N, D))
            reshaped_wt = np.reshape(np_weights, (N,)) if np_weights is not None else None

            # numpy.histogramdd throws an error for D=0
            if D == 0:
                return (torch.tensor(float('nan') if density else 0.), [])

            # numpy.histogramdd expects range to be specified as a sequence of D (lower, upper) tuples
            reshaped_range = None if not bin_range else [(bin_range[2 * i], bin_range[2 * i + 1]) for i in range(D)]

            (np_hist, np_bin_edges) = np.histogramdd(reshaped_t, np_bins,
                                                     range=reshaped_range, weights=reshaped_wt, density=density)

            return (torch.from_numpy(np_hist).to(dtype), [torch.from_numpy(t).to(dtype) for t in np_bin_edges])

        (actual_hist, actual_bin_edges) = torch.histogramdd(t, bins, range=bin_range, weight=weights, density=density)
        (expected_hist, expected_bin_edges) = reference_histogramdd(t, bins, bin_range, weights, density, actual_hist.dtype)

        D = len(actual_bin_edges)
        self.assertEqual(D, len(expected_bin_edges))

        """
        Works around linspace discrepancies by passing torch's constructed bin_edges to numpy.
        When bin edges are not explicitly defined, histogram uses the linspace operator internally
        to construct the sequence of bin edges. In some cases, torch.linspace output differs slightly
        from numpy.linspace output.
        Issue: https://github.com/pytorch/pytorch/issues/58758
        """
        if not torch.is_tensor(bins):
            for dim in range(D):
                self.assertEqual(actual_bin_edges[dim], expected_bin_edges[dim], atol=1e-5, rtol=1e-5)
            # Calls numpy.histogram again, passing torch's actual_bin_edges as the bins argument
            (expected_hist, expected_bin_edges) = reference_histogramdd(
                t, actual_bin_edges, bin_range, weights, density, actual_hist.dtype)
            self.assertEqual(D, len(expected_bin_edges))

        self.assertEqual(actual_hist, expected_hist)
        for dim in range(D):
            self.assertEqual(actual_bin_edges[dim], expected_bin_edges[dim])

    @onlyCPU
    @dtypes(torch.float32)
    def test_histogramdd(self, device, dtype):
        shapes = (
            (1, 5),
            (3, 5),
            (1, 5, 1),
            (2, 3, 5),
            (7, 7, 7, 7),
            (16, 8, 4, 2),
            (10, 10, 10),
            (7, 0, 3),
            (5, 0),)

        for contig, bins_contig, weighted, density, shape in \
                product([True, False], [True, False], [True, False], [True, False], shapes):
            D = shape[-1]

            values = make_tensor(shape, dtype=dtype, device=device, low=-9, high=9, noncontiguous=not contig)
            weights = (
                make_tensor(shape[:-1], dtype=dtype, device=device, low=0, high=9, noncontiguous=not contig)
                if weighted
                else None
            )

            # Tests passing a single bin count
            bin_ct = random.randint(1, 5)
            self._test_histogramdd_numpy(values, bin_ct, None, weights, density)

            # Tests passing a bin count for each dimension
            bin_ct = [random.randint(1, 5) for dim in range(D)]
            self._test_histogramdd_numpy(values, bin_ct, None, weights, density)

            # Tests with caller-specified histogram range
            bin_range_tuples = [sorted((random.uniform(-9, 9), random.uniform(-9, 9))) for dim in range(D)]
            bin_range = [elt for t in bin_range_tuples for elt in t]
            self._test_histogramdd_numpy(values, bin_ct, bin_range, weights, density)

            # Tests with range min=max
            for dim in range(D):
                bin_range[2 * dim + 1] = bin_range[2 * dim]
            self._test_histogramdd_numpy(values, bin_ct, bin_range, weights, density)

            # Tests with caller-specified bin edges
            bin_edges = [make_tensor(ct + 1, dtype=dtype, device=device, low=-9, high=9).msort() for ct in bin_ct]
            if not bins_contig:
                # Necessary because msort always produces contiguous output
                bin_edges_noncontig = [
                    make_tensor(ct + 1, dtype=dtype, device=device, noncontiguous=not bins_contig)
                    for ct in bin_ct
                ]
                for dim in range(D):
                    bin_edges_noncontig[dim].copy_(bin_edges[dim])
                bin_edges = bin_edges_noncontig
            for dim in range(D):
                self.assertEqual(bin_edges[dim].is_contiguous(), bins_contig)
            self._test_histogramdd_numpy(values, bin_edges, None, weights, density)

    @onlyCPU
    @dtypes(torch.float32)
    def test_histogram_error_handling(self, device, dtype):
        with self.assertRaisesRegex(RuntimeError, 'not implemented for'):
            values = make_tensor((), dtype=torch.int32, device=device)
            torch.histogram(values, 1)

        inconsistent_dtype = torch.float32 if dtype != torch.float32 else torch.float64

        with self.assertRaisesRegex(RuntimeError, 'input tensor and bins tensors should have the same dtype'):
            values = make_tensor((), dtype=dtype, device=device)
            bins = make_tensor((), dtype=inconsistent_dtype, device=device)
            torch.histogram(values, bins)

        with self.assertRaisesRegex(RuntimeError, 'input tensor and weight tensor should have the same dtype'):
            values = make_tensor((), dtype=dtype, device=device)
            weight = make_tensor((), dtype=inconsistent_dtype, device=device)
            torch.histogram(values, 1, weight=weight)

        with self.assertRaisesRegex(RuntimeError, 'input tensor and hist tensor should have the same dtype'):
            values = make_tensor((), dtype=dtype, device=device)
            hist = make_tensor((), dtype=inconsistent_dtype, device=device)
            bin_edges = make_tensor((), dtype=dtype, device=device)
            torch.histogram(values, 1, out=(hist, bin_edges))

        with self.assertRaisesRegex(RuntimeError, 'input tensor and bin_edges tensor should have the same dtype'):
            values = make_tensor((), dtype=dtype, device=device)
            hist = make_tensor((), dtype=dtype, device=device)
            bin_edges = make_tensor((), dtype=inconsistent_dtype, device=device)
            torch.histogram(values, 1, out=(hist, bin_edges))

        with self.assertRaisesRegex(RuntimeError, 'bins tensor should have one dimension'):
            t = make_tensor((2, 2), dtype=dtype, device=device)
            torch.histogram(t, t)

        with self.assertRaisesRegex(RuntimeError, 'bins tensor should have at least 1 element'):
            t = make_tensor((0), dtype=dtype, device=device)
            torch.histogram(t, t)

        with self.assertRaisesRegex(RuntimeError, 'bins must be > 0'):
            values = make_tensor((), dtype=dtype, device=device)
            torch.histogram(values, -1)

        with self.assertRaisesRegex(RuntimeError, 'if weight tensor is provided it should have the same shape \
as the input tensor excluding its innermost dimension'):
            values = make_tensor((2, 2), dtype=dtype, device=device)
            weight = make_tensor((1), dtype=dtype, device=device)
            torch.histogram(values, 1, weight=weight)

        with self.assertRaisesRegex(TypeError, 'received an invalid combination of arguments'):
            values = make_tensor((), dtype=dtype, device=device)
            bin_edges = make_tensor((), dtype=dtype, device=device)
            torch.histogram(values, bin_edges, range=(0, 1))

        with self.assertRaisesRegex(RuntimeError, 'min should not exceed max'):
            values = make_tensor((), dtype=dtype, device=device)
            torch.histogram(values, 2, range=(1, 0))

        with self.assertRaisesRegex(RuntimeError, r'range \[nan, nan\] is not finite'):
            values = torch.tensor([float("nan")], device=device, dtype=dtype)
            torch.histogram(values, 2)

    # Tests to ensure that reduction functions employing comparison operators are usable when there
    # exists a zero dimension (i.e. when the the tensors are empty) in the tensor. These tests specifically
    # cater to functions where specifying the `dim` parameter is necessary.
    def test_tensor_compare_ops_empty(self, device):
        shape = (2, 0, 4)
        master_input = torch.randn(shape, device=device)
        np_input = np.empty(shape)
        test_functions = [
            ('amax', torch.amax, np.amax),
            ('amin', torch.amin, np.amin),
            ('max', lambda *args, **kwargs: torch.max(*args, **kwargs).values, np.max),
            ('min', lambda *args, **kwargs: torch.min(*args, **kwargs).values, np.min),
            ('median', lambda *args, **kwargs: torch.median(*args, **kwargs).values, np.median),
        ]

        for name, fn, np_function in test_functions:
            # Check if reduction happens along the specified dim with and without keepdim. Check with
            # numpy to maintain compatibility with numpy functions.
            error_msg = f"test function: {name}"
            self.assertEqual(torch.empty((2, 0), device=device), fn(master_input, dim=2), msg=error_msg)
            self.assertEqual(np_function(np_input, axis=2),
                             fn(master_input, dim=2).cpu().numpy(), msg=error_msg, exact_dtype=False)

            self.assertEqual(torch.empty((2, 0), device=device), fn(master_input, dim=-1), msg=error_msg)
            self.assertEqual(np_function(np_input, axis=-1),
                             fn(master_input, dim=-1).cpu().numpy(), msg=error_msg, exact_dtype=False)

            self.assertEqual(torch.empty((2, 0, 1), device=device), fn(master_input, dim=2, keepdim=True),
                             msg=error_msg)
            self.assertEqual(np_function(np_input, axis=2, keepdims=True),
                             fn(master_input, dim=2, keepdim=True).cpu().numpy(), msg=error_msg, exact_dtype=False)

            self.assertEqual(torch.empty((2, 0, 1), device=device), fn(master_input, dim=-1, keepdim=True),
                             msg=error_msg)
            self.assertEqual(np_function(np_input, axis=-1, keepdims=True),
                             fn(master_input, dim=-1, keepdim=True).cpu().numpy(), msg=error_msg, exact_dtype=False)

            # Check if function raises error on specified zero'd dimension as reduction dim.
            self.assertRaisesRegex(IndexError, "Expected reduction dim", lambda: fn(master_input, dim=1))

    # Tests to ensure that reduction of zero-dim tensors (i.e. empty tensors) using comparison operators
    # raises an error if no `dim` parameter is specified. This exists separately from tests in
    # test_tensot_compare_ops_empty because not specifying a `dim` parameter in the former tests does
    # not throw errors. Also, checking the return type of argmax requires supplying a different dtype
    # argument than that for the input tensor. There is also variantion in numpy testing.
    def test_tensor_compare_ops_argmax_argmix_kthvalue_dim_empty(self, device):
        shape = (2, 0, 4)
        master_input = torch.randn(shape, device=device)
        np_input = np.empty(shape)
        test_functions = [
            ('argmax', torch.argmax, {'dtype': torch.int64}, np.argmax),
            ('argmin', torch.argmin, {'dtype': torch.int64}, np.argmin),
            ('kthvalue', lambda *args, k=1, **kwargs: torch.kthvalue(*args, k=1, **kwargs).values,
             {}, lambda *args, k=1, axis=None, **kwargs: np.partition(*args, k, **kwargs).take(k - 1, axis=axis))
        ]

        for name, fn, dtype, np_function in test_functions:
            error_msg = f"test function: {name}"
            self.assertEqual(torch.empty((2, 0), device=device, **dtype), fn(master_input, dim=2), msg=error_msg)
            self.assertEqual(
                np_function(np_input, axis=2), fn(master_input, dim=2).cpu().numpy(), msg=error_msg, exact_dtype=False
            )

            self.assertEqual(torch.empty((2, 0), device=device, **dtype), fn(master_input, dim=-1), msg=error_msg)
            self.assertEqual(
                np_function(np_input, axis=-1), fn(master_input, dim=-1).cpu().numpy(), msg=error_msg, exact_dtype=False
            )

            # keepdim variant does not exist for numpy
            self.assertEqual(torch.empty((2, 0, 1), device=device, **dtype), fn(master_input, dim=2, keepdim=True),
                             msg=error_msg)
            self.assertEqual(torch.empty((2, 0, 1), device=device, **dtype), fn(master_input, dim=-1, keepdim=True),
                             msg=error_msg)

            # Check if function raises error on specified zero'd dimension as reduction dim.
            self.assertRaisesRegex(IndexError, "Expected reduction dim", lambda: fn(master_input, dim=1))
            if name != 'kthvalue':
                self.assertRaisesRegex(IndexError, "Expected reduction dim", lambda: fn(master_input))

    # Tests to ensure that reduction of zero-dim tensors (i.e. empty tensors) using math operators works when a
    # non-zero dim is specified for the reduction and throws an error when the dim specified is 0. Although
    # there is some repetition with test_tensor_compare_ops_optional_dim_empty and test_tensor_compare_ops_empty,
    # these tests are kept separate since tests for math operators also require checking for correctness of the
    # returned data using allclose() or isinf() which does not exists in the former tests.
    @skipIfNoSciPy
    def test_tensor_reduce_ops_empty(self, device):
        from scipy.special import logsumexp
        shape = (2, 0, 4)
        master_input = torch.randn(shape, device=device)
        np_input = np.empty(shape)
        test_functions = [
            ('prod', torch.prod, 1., np.prod),
            ('sum', torch.sum, 0., np.sum),
            ('norm', torch.norm, 0., np.linalg.norm),
            ('mean', torch.mean, nan, np.mean),
            ('var', partial(torch.var, correction=1), nan, np.var),
            ('std', partial(torch.std, correction=1), nan, np.std),
            ('logsumexp', torch.logsumexp, -inf, logsumexp),
        ]

        for name, fn, return_value, np_function in test_functions:
            # Check if reduction happens along the specified dimension.
            error_msg = f"test function: {name}"
            self.assertEqual(torch.empty((2, 0), device=device), fn(master_input, dim=2), msg=error_msg)
            self.assertEqual(np_function(np_input, axis=2), fn(master_input, dim=2).cpu().numpy(), msg=error_msg,
                             exact_dtype=False)

            self.assertEqual(torch.empty((2, 0), device=device), fn(master_input, dim=-1), msg=error_msg)
            self.assertEqual(np_function(np_input, axis=-1), fn(master_input, dim=-1).cpu().numpy(), msg=error_msg,
                             exact_dtype=False)

            self.assertEqual(torch.empty((2, 0, 1), device=device), fn(master_input, dim=2, keepdim=True),
                             msg=error_msg)
            self.assertEqual(np_function(np_input, axis=2, keepdims=True), fn(master_input, dim=2, keepdim=True),
                             msg=error_msg, exact_dtype=False)

            self.assertEqual(torch.empty((2, 0, 1), device=device), fn(master_input, dim=-1, keepdim=True),
                             msg=error_msg)
            self.assertEqual(np_function(np_input, axis=-1, keepdims=True), fn(master_input, dim=-1, keepdim=True),
                             msg=error_msg, exact_dtype=False)

            self.assertEqual(torch.full((2, 4), return_value, device=device), fn(master_input, dim=1), msg=error_msg)
            self.assertEqual(torch.full((2, 4), return_value, device=device), fn(master_input, dim=-2), msg=error_msg)
            self.assertEqual(torch.full((2, 1, 4), return_value, device=device), fn(master_input, dim=1, keepdim=True),
                             msg=error_msg)
            self.assertEqual(torch.full((2, 1, 4), return_value, device=device), fn(master_input, dim=-2, keepdim=True),
                             msg=error_msg)

            if name != 'logsumexp':
                # The scipy function does not work for reduction the zero dimension
                self.assertEqual(np.float32(np_function(np_input, axis=1)), fn(master_input, dim=1).cpu().numpy(),
                                 msg=error_msg)
                self.assertEqual(np.float32(np_function(np_input, axis=-2)), fn(master_input, dim=-2).cpu().numpy(),
                                 msg=error_msg)
                self.assertEqual(np.float32(np_function(np_input, axis=1, keepdims=True)),
                                 fn(master_input, dim=1, keepdim=True).cpu().numpy(),
                                 msg=error_msg)
                self.assertEqual(np.float32(np_function(np_input, axis=-2, keepdims=True)),
                                 fn(master_input, dim=-2, keepdim=True).cpu().numpy(),
                                 msg=error_msg)

                # logsumexp throws a type error when not specifying dim so test separately.
                self.assertEqual(torch.full((), return_value, device=device), fn(master_input), msg=error_msg)
            else:
                self.assertRaises(TypeError, lambda: fn(master_input))

    # Tests to ensure that any() and all() functions work with zero-dim tensors. Kept separate from
    # other tests for checking reduction with zero-dim tensors because these tests have significantly
    # different testing behaviour than that used for the former tests.
    def test_reduction_empty_any_all(self, device):
        shape = (2, 0, 4)
        x = torch.randn(shape, device=device)

        for dtype in all_types_and_complex_and(torch.half, torch.bool):
            # Refer: [all, any uint8 compatibility]
            if dtype == torch.uint8:
                out_dtype = torch.uint8
            else:
                out_dtype = torch.bool  # output of all/any is bool irrespective of input dtype

            xb = x.to(dtype)
            yb = x.to(dtype)
            # any
            self.assertEqual((2, 0), xb.any(2).shape)
            self.assertEqual((2, 0, 1), xb.any(2, keepdim=True).shape)
            self.assertEqual(torch.zeros((2, 4), device=device, dtype=out_dtype), xb.any(1))
            self.assertEqual(torch.zeros((2, 1, 4), device=device, dtype=out_dtype), xb.any(1, keepdim=True))
            self.assertEqual(torch.zeros((), device=device, dtype=out_dtype), xb.any())

            # all
            self.assertEqual((2, 0), xb.all(2).shape)
            self.assertEqual((2, 0, 1), xb.all(2, keepdim=True).shape)
            self.assertEqual(torch.ones((2, 4), device=device, dtype=out_dtype), xb.all(1))
            self.assertEqual(torch.ones((2, 1, 4), device=device, dtype=out_dtype), xb.all(1, keepdim=True))
            self.assertEqual(torch.ones((), device=device, dtype=out_dtype), xb.all())

    # TODO: can these be merged with their respective OpInfos?
    def test_reduce_dtype(self, device):
        def test_reduction(op, has_no_dim, takes_dtype=True):
            x = torch.randn(3, 3, dtype=torch.float, requires_grad=True, device=device)

            if has_no_dim:
                grad1, = torch.autograd.grad([op(x)], [x])
                grad2, = torch.autograd.grad([op(x, dtype=torch.double)], [x])
                self.assertEqual(grad1, grad2)
                self.assertEqual(grad2.dtype, torch.float)

            gi = torch.randn(op(x, dim=0).shape, dtype=torch.float, device=device)
            grad1, = torch.autograd.grad([op(x, dim=0)], [x], gi)
            if takes_dtype:
                grad2, = torch.autograd.grad([op(x, dim=0, dtype=torch.double)], [x], gi.double())
            else:
                grad2, = torch.autograd.grad([op(x.double(), dim=0)], [x], gi.double())
            self.assertEqual(grad1, grad2)
            self.assertEqual(grad2.dtype, torch.float)

        test_reduction(torch.sum, True)
        test_reduction(torch.prod, True)
        test_reduction(torch.cumsum, False)
        test_reduction(torch.cumprod, False)
        test_reduction(torch.logcumsumexp, False, takes_dtype=False)

    @ops(reference_masked_ops)
    def test_reference_masked(self, device, dtype, op):
        """Test masked reduction operations on strided-only tensors using
        numpy reductions as reference.
        """

        def to_numpy(input):
            if input.dtype is torch.bfloat16:
                return input.cpu().to(torch.float32).numpy()
            else:
                return input.cpu().numpy()

        samples = op.sample_inputs_func(op, device, dtype, requires_grad=False)
        for sample_input in samples:
            t = sample_input.input
            actual = op(t, *sample_input.args, **sample_input.kwargs)
            exact_dtype = not (t.dtype is torch.bfloat16
                               or (op.promotes_int_to_float and not torch.is_floating_point(t)))
            expected = op.ref(to_numpy(t), *sample_input.args,
                              **dict(
                                  # `identity` is mapped to numpy reduction `initial` argument
                                  identity=torch._masked._reduction_identity(op.name, t),
                                  **sample_input.kwargs))

            # Workaround https://github.com/pytorch/pytorch/issues/66556
            expected = np.asarray(expected)  # transform numpy scalars to numpy.ndarray instances

            msg = ("Failed to produce expected results! Input tensor was"
                   " {0}, torch result is {1}, and reference result is"
                   " {2}.").format(t, actual, expected) if t.numel() < 10 else None

            self.assertEqual(actual, expected, msg, exact_dtype=exact_dtype)


instantiate_device_type_tests(TestReductions, globals())

if __name__ == '__main__':
    run_tests()<|MERGE_RESOLUTION|>--- conflicted
+++ resolved
@@ -453,13 +453,9 @@
     def test_dim_reduction_less_than_64(self, device):
         sizes = [1] * 65
         x = torch.randn(sizes, device=device)
-<<<<<<< HEAD
-        ops = [torch.mean, torch.sum, torch.nansum, torch.std, torch.logsumexp, torch.norm]
-=======
         ops = [torch.mean, torch.sum, torch.nansum, torch.logsumexp, torch.norm,
                partial(torch.std, correction=0), partial(torch.var, correction=0),
                partial(torch.std_mean, correction=0), partial(torch.var_mean, correction=0)]
->>>>>>> 0a7b025a
         for op in ops:
             with self.assertRaisesRegex(RuntimeError, "only tensors with up to 64 dims are supported"):
                 op(x, 64)
