# Owner(s): ["module: codegen"]

import torch
from torch.testing._internal.common_utils import TestCase, run_tests, skipIfTorchDynamo, TEST_WITH_TORCHDYNAMO
from torch.testing._internal.logging_tensor import LoggingTensor, capture_logs
from torch.utils._pytree import tree_map
from torch.fx.experimental.proxy_tensor import make_fx
from torch.fx.passes.reinplace import reinplace

import unittest

def are_aliased(x, y):
    if x._base is None and y._base is None:
        return False
    if x._base is not None and y._base is None:
        return x._base is y
    if x._base is None and y._base is not None:
        return y._base is x
    return x._base is y._base

# We can unify testing and use functionalize() here instead
# if/when functorch moves into core.
# This is basically a crappy version of `functionalize()` for single-tensor-arg inputs.
def _functionalize(f, *, reapply_views: bool):
    def wrapped(a):
        input_functional = torch._to_functional_tensor(a)
        torch._enable_functionalization(reapply_views=reapply_views)
        try:
            out = f(input_functional)
        finally:
            torch._disable_functionalization()
        torch._sync(input_functional)
        inpt_new = torch._from_functional_tensor(input_functional)
        if inpt_new is not a:
            # Existing deficiency in functionalize():
            # we don't correctly mutate input metadata (yet?)
            if inpt_new.shape == a.shape:
                a.copy_(inpt_new)
        tree_map(torch._sync, out)
        out_unwrapped = tree_map(torch._from_functional_tensor, out)
        return out_unwrapped

    return wrapped

@unittest.skipIf(TEST_WITH_TORCHDYNAMO, "https://github.com/pytorch/pytorch/issues/81457")
class TestFunctionalization(TestCase):

    def get_logs(self, func, inpt, *, reapply_views=False, run_reinplace=False):
        inpt_clone = inpt.clone()
        traced_f = make_fx(_functionalize(func, reapply_views=reapply_views))(inpt)
        if run_reinplace:
            traced_f = reinplace(traced_f, inpt_clone)
        return traced_f.code

    def assert_functionalization(self, func, inpt, *, reapply_views=False, mutated_input_metadata=False):
        input_clone = inpt.clone()
        input_clone2 = inpt.clone()
        input_clone3 = inpt.clone()

        # Compare outputs (and mutated inputs), with and without functionalization.
        out_ref = func(inpt)
        out_functional = _functionalize(func, reapply_views=reapply_views)(input_clone)
        # The reinplacing pass is only valid to run with reapply_views=True.
        functional_func = make_fx(_functionalize(func, reapply_views=True))(input_clone2)
        reinplace_func = reinplace(make_fx(_functionalize(func, reapply_views=True))(input_clone2), input_clone2)

        # NOTE: for now, need to pass in fresh inputs here, because make_fx
        # will directly mutate the inputs that you trace with.
        # Once this is fixed we can clean this up.
        out_reinplace = reinplace_func(input_clone3)

        # functionalize() deficiency: input metadata mutations aren't propagated properly,
        # so we just need to skip checks here for the tests that exercise that.
        if not mutated_input_metadata:
            self.assertEqual(inpt, input_clone)  # input mutations should still occur
            self.assertEqual(inpt, input_clone3)

        # Handle tests with multi-tensor outputs
        if isinstance(out_ref, tuple):
            out_refs, out_functionals, out_reinplaces = list(out_ref), list(out_functional), list(out_reinplace)
        else:
            out_refs, out_functionals, out_reinplaces = [out_ref], [out_functional], [out_reinplace]

        for out_ref_, out_functional_, out_reinplace_ in zip(out_refs, out_functionals, out_reinplaces):
            self.assertEqual(out_ref_, out_functional_)
            self.assertEqual(out_ref_, out_reinplace_)

    def test_save_for_backwards_segfault(self):
        inp = torch._to_functional_tensor(LoggingTensor(torch.randn(2, 2))).requires_grad_(True)
        inp.exp()

    def test_multiple_views_of_same_base(self):
        def f(x):
            y = x.view(-1)
            z = x.view(-1)
            x.add_(1)
            # y should have been updated.
            y2 = y + 1
            # z should have been updated too.
            z2 = z + 1
            return z2
        self.assert_functionalization(f, torch.ones(4))

    def test_simple(self):
        def f(x):
            # simple test: 1 view op, 1 inplace op
            tmp = torch.ones(4, 2)
            y = x.view(4, 2)
            y.add_(tmp)
            z = x * x
            return y
        self.assert_functionalization(f, torch.ones(4, 2))
        logs = self.get_logs(f, torch.ones(4, 2))
        self.assertExpectedInline(logs, """\



def forward(self, a_1):
<<<<<<< HEAD
    empty = torch.ops.aten.empty.memory_format([4, 2], dtype = torch.float32, device = device(type='cpu'), pin_memory = False)
    fill_scalar = torch.ops.aten.fill.Scalar(empty, 1.0);  empty = None
    view_copy_default = torch.ops.aten.view_copy.default(a_1, [4, 2])
    add_tensor = torch.ops.aten.add.Tensor(view_copy_default, fill_scalar);  view_copy_default = fill_scalar = None
=======
    ones = torch.ops.aten.ones.default([4, 2], dtype = torch.float32, device = device(type='cpu'), pin_memory = False)
    view_copy_default = torch.ops.aten.view_copy.default(a_1, [4, 2]);  a_1 = None
    add_tensor = torch.ops.aten.add.Tensor(view_copy_default, ones);  view_copy_default = ones = None
>>>>>>> 23586dea
    view_copy_default_1 = torch.ops.aten.view_copy.default(add_tensor, [4, 2])
    mul_tensor = torch.ops.aten.mul.Tensor(view_copy_default_1, view_copy_default_1)
    copy__default = torch.ops.aten.copy_.default(a_1, view_copy_default_1);  a_1 = view_copy_default_1 = None
    return add_tensor
    """)

        reinplaced_logs = self.get_logs(f, torch.ones(4, 2), reapply_views=True, run_reinplace=True)
        self.assertExpectedInline(reinplaced_logs, """\



def forward(self, a_1):
    empty = torch.ops.aten.empty.memory_format([4, 2], dtype = torch.float32, device = device(type='cpu'), pin_memory = False)
    fill_scalar = torch.ops.aten.fill_.Scalar(empty, 1.0)
    view_default = torch.ops.aten.view.default(a_1, [4, 2])
    add_tensor = torch.ops.aten.add.Tensor(view_default, empty);  view_default = empty = None
    view_default_1 = torch.ops.aten.view.default(add_tensor, [4, 2])
    mul_tensor = torch.ops.aten.mul.Tensor(view_default_1, view_default_1)
    copy__default = torch.ops.aten.copy_.default(a_1, view_default_1);  a_1 = view_default_1 = None
    return add_tensor
    """)

    def test_simple_out(self):
        def f(x):
            tmp = torch.ones(4, 2)
            y = x.view(4, 2)
            # the out= tensor will get resized, since it has size=0 to start.
            z = torch.empty(())
            torch.add(y, tmp, out=z)
            w = z * z
            return w
        self.assert_functionalization(f, torch.ones(4, 2))
        logs = self.get_logs(f, torch.ones(4, 2))
        self.assertExpectedInline(logs, """\



def forward(self, a_1):
    ones = torch.ops.aten.ones.default([4, 2], dtype = torch.float32, device = device(type='cpu'), pin_memory = False)
    view_copy_default = torch.ops.aten.view_copy.default(a_1, [4, 2]);  a_1 = None
    empty = torch.ops.aten.empty.memory_format([], dtype = torch.float32, device = device(type='cpu'), pin_memory = False)
    add_tensor = torch.ops.aten.add.Tensor(view_copy_default, ones);  view_copy_default = ones = None
    mul_tensor = torch.ops.aten.mul.Tensor(add_tensor, add_tensor);  add_tensor = None
    return mul_tensor
    """)

        reinplaced_logs = self.get_logs(f, torch.ones(4, 2), reapply_views=True, run_reinplace=True)
        self.assertExpectedInline(reinplaced_logs, """\



def forward(self, a_1):
    empty = torch.ops.aten.empty.memory_format([4, 2], dtype = torch.float32, device = device(type='cpu'), pin_memory = False)
    fill_scalar = torch.ops.aten.fill_.Scalar(empty, 1.0)
    view_default = torch.ops.aten.view.default(a_1, [4, 2]);  a_1 = None
    empty_1 = torch.ops.aten.empty.memory_format([], dtype = torch.float32, device = device(type='cpu'), pin_memory = False)
    add_tensor = torch.ops.aten.add.Tensor(view_default, empty);  view_default = empty = None
    mul_tensor = torch.ops.aten.mul.Tensor(add_tensor, add_tensor);  add_tensor = None
    return mul_tensor
    """)

    def test_multi_out(self):
        def f(x):
            # aminmax.out returns a tuple of tensors.
            # functionalization should properly handle the tuple.
            out_min = torch.empty(4)
            out_max = torch.empty(4)
            torch.aminmax(x, dim=0, out=(out_max, out_min))
            return out_max
        self.assert_functionalization(f, torch.arange(8, dtype=torch.float32))
        logs = self.get_logs(f, torch.arange(8, dtype=torch.float32))
        self.assertExpectedInline(logs, """\



def forward(self, a_1):
    empty = torch.ops.aten.empty.memory_format([4], dtype = torch.float32, device = device(type='cpu'), pin_memory = False)
    empty_1 = torch.ops.aten.empty.memory_format([4], dtype = torch.float32, device = device(type='cpu'), pin_memory = False)
    aminmax_default = torch.ops.aten.aminmax.default(a_1, dim = 0);  a_1 = None
    getitem = aminmax_default[0]
    getitem_1 = aminmax_default[1];  aminmax_default = None
    return getitem
    """)

        reinplaced_logs = self.get_logs(f, torch.arange(8, dtype=torch.float32), reapply_views=True, run_reinplace=True)
        self.assertExpectedInline(reinplaced_logs, """\



def forward(self, a_1):
    empty = torch.ops.aten.empty.memory_format([4], dtype = torch.float32, device = device(type='cpu'), pin_memory = False)
    empty_1 = torch.ops.aten.empty.memory_format([4], dtype = torch.float32, device = device(type='cpu'), pin_memory = False)
    aminmax_default = torch.ops.aten.aminmax.default(a_1, dim = 0);  a_1 = None
    getitem = aminmax_default[0]
    getitem_1 = aminmax_default[1];  aminmax_default = None
    return getitem
    """)

    def test_tensor_ctr(self):
        def f(x):
            y = torch.tensor((1, 2, 3))
            z = y.view(-1)
            z.add_(1)
            return y

        inpt = torch.arange(3, dtype=torch.float32)
        self.assert_functionalization(f, inpt)

        logs = self.get_logs(f, inpt)
        self.assertExpectedInline(logs, """\



def forward(self, a_1):
    _tensor_constant0 = self._tensor_constant0
    lift_fresh = torch.ops.aten.lift_fresh_copy.default(_tensor_constant0);  _tensor_constant0 = None
    view_copy_default = torch.ops.aten.view_copy.default(lift_fresh, [-1]);  lift_fresh = None
    add_tensor = torch.ops.aten.add.Tensor(view_copy_default, 1);  view_copy_default = None
    view_copy_default_1 = torch.ops.aten.view_copy.default(add_tensor, [3]);  add_tensor = None
    return view_copy_default_1
    """)

        reinplaced_logs = self.get_logs(f, inpt, reapply_views=True, run_reinplace=True)
        self.assertExpectedInline(reinplaced_logs, """\



def forward(self, a_1):
    _tensor_constant0 = self._tensor_constant0
    lift_fresh = torch.ops.aten.lift_fresh_copy.default(_tensor_constant0);  _tensor_constant0 = None
    view_default = torch.ops.aten.view.default(lift_fresh, [-1]);  lift_fresh = None
    add_tensor = torch.ops.aten.add_.Tensor(view_default, 1)
    view_default_1 = torch.ops.aten.view.default(view_default, [3]);  view_default = None
    return view_default_1
    """)


    def test_inplace_on_non_view(self):
        def f(x):
            # test for the case where we functionalize an inplace op on the other tensor - not a view.
            # This is worth checking because the tensor will have an empty ViewMeta stack, which needs to be special cased.
            tmp = torch.ones(4, 2)
            y = x.view(4, 2)
            x.add_(tmp)
            return y
        self.assert_functionalization(f, torch.ones(4, 2))
        logs = self.get_logs(f, torch.ones(4, 2))
        self.assertExpectedInline(logs, """\



def forward(self, a_1):
    ones = torch.ops.aten.ones.default([4, 2], dtype = torch.float32, device = device(type='cpu'), pin_memory = False)
    view_copy_default = torch.ops.aten.view_copy.default(a_1, [4, 2])
<<<<<<< HEAD
    add_tensor = torch.ops.aten.add.Tensor(a_1, fill_scalar);  fill_scalar = None
    copy__default = torch.ops.aten.copy_.default(a_1, add_tensor);  a_1 = None
=======
    add_tensor = torch.ops.aten.add.Tensor(a_1, ones);  a_1 = ones = None
>>>>>>> 23586dea
    view_copy_default_1 = torch.ops.aten.view_copy.default(add_tensor, [4, 2]);  add_tensor = None
    return view_copy_default_1
    """)

        reinplaced_logs = self.get_logs(f, torch.ones(4, 2), reapply_views=True, run_reinplace=True)
        self.assertExpectedInline(reinplaced_logs, """\



def forward(self, a_1):
    empty = torch.ops.aten.empty.memory_format([4, 2], dtype = torch.float32, device = device(type='cpu'), pin_memory = False)
    fill_scalar = torch.ops.aten.fill_.Scalar(empty, 1.0)
    view_default = torch.ops.aten.view.default(a_1, [4, 2])
    add_tensor = torch.ops.aten.add.Tensor(a_1, empty);  empty = None
    copy__default = torch.ops.aten.copy_.default(a_1, add_tensor);  a_1 = None
    view_default_1 = torch.ops.aten.view.default(add_tensor, [4, 2]);  add_tensor = None
    return view_default_1
    """)

    # Some ops that are mutable are neither inplace nor out= ops.
    # They also need special handling.
    def test_mutable_op_not_inplace_or_other(self):
        def f(x):
            return torch._fused_moving_avg_obs_fq_helper(x, x, x, x, x, x, x, 1.0, 0, 1, 0)

        logs = self.get_logs(f, torch.ones(1))
        self.assertExpectedInline(logs, """\



def forward(self, a_1):
    _fused_moving_avg_obs_fq_helper_functional_default = torch.ops.aten._fused_moving_avg_obs_fq_helper_functional.default(a_1, a_1, a_1, a_1, a_1, a_1, a_1, 1.0, 0, 1, 0)
    getitem = _fused_moving_avg_obs_fq_helper_functional_default[0]
    getitem_1 = _fused_moving_avg_obs_fq_helper_functional_default[1]
    getitem_2 = _fused_moving_avg_obs_fq_helper_functional_default[2]
    getitem_3 = _fused_moving_avg_obs_fq_helper_functional_default[3]
    getitem_4 = _fused_moving_avg_obs_fq_helper_functional_default[4]
    getitem_5 = _fused_moving_avg_obs_fq_helper_functional_default[5];  _fused_moving_avg_obs_fq_helper_functional_default = None
    copy__default = torch.ops.aten.copy_.default(a_1, getitem_5);  a_1 = getitem_5 = None
    return (getitem, getitem_1)
    """)  # noqa: B950

    def test_as_strided(self):
        def f(x):
            y = x.as_strided((2,), (2,), 1)
            y.add_(1)
            return x
        self.assert_functionalization(f, torch.ones(9))
        logs = self.get_logs(f, torch.ones(9))
        self.assertExpectedInline(logs, """\



def forward(self, a_1):
    as_strided_copy_default = torch.ops.aten.as_strided_copy.default(a_1, [2], [2], 1)
    add_tensor = torch.ops.aten.add.Tensor(as_strided_copy_default, 1);  as_strided_copy_default = None
    as_strided_scatter_default = torch.ops.aten.as_strided_scatter.default(a_1, add_tensor, [2], [2], 1);  add_tensor = None
    copy__default = torch.ops.aten.copy_.default(a_1, as_strided_scatter_default);  a_1 = None
    return as_strided_scatter_default
    """)

    def test_tensor_list_composite(self):
        def f(x):
            # Test an op with TensorList input
            y = torch.block_diag(x, x)
            return y
        self.assert_functionalization(f, torch.ones(2, 2))
        logs = self.get_logs(f, torch.ones(2, 2))
        self.assertExpectedInline(logs, """\



def forward(self, a_1):
    block_diag_default = torch.ops.aten.block_diag.default([a_1, a_1]);  a_1 = None
    return block_diag_default
    """)

    def test_cat(self):
        def f(x):
            out = torch.empty(0)
            torch.cat((x,), out=out)
            return out
        self.assert_functionalization(f, torch.ones(2, 2))
        logs = self.get_logs(f, torch.ones(2, 2))
        self.assertExpectedInline(logs, """\



def forward(self, a_1):
    empty = torch.ops.aten.empty.memory_format([0], dtype = torch.float32, device = device(type='cpu'), pin_memory = False)
    cat_default = torch.ops.aten.cat.default([a_1]);  a_1 = None
    return cat_default
    """)

        reinplaced_logs = self.get_logs(f, torch.ones(2, 2), reapply_views=True, run_reinplace=True)
        self.assertExpectedInline(reinplaced_logs, """\



def forward(self, a_1):
    empty = torch.ops.aten.empty.memory_format([0], dtype = torch.float32, device = device(type='cpu'), pin_memory = False)
    cat_default = torch.ops.aten.cat.default([a_1]);  a_1 = None
    return cat_default
    """)


    def test_diagonal(self):
        def f(x):
            # test: view ops that take a subset of the original tensor (select/diagonal)
            tmp = torch.ones(2)
            y = x.clone().diagonal()
            y.add_(tmp)
            z = x * x
            return z
        self.assert_functionalization(f, torch.ones(2, 2))
        logs = self.get_logs(f, torch.ones(2, 2))
        self.assertExpectedInline(logs, """\



def forward(self, a_1):
<<<<<<< HEAD
    empty = torch.ops.aten.empty.memory_format([2], dtype = torch.float32, device = device(type='cpu'), pin_memory = False)
    fill_scalar = torch.ops.aten.fill.Scalar(empty, 1.0);  empty = None
    clone_default = torch.ops.aten.clone.default(a_1)
    diagonal_copy_default = torch.ops.aten.diagonal_copy.default(clone_default);  clone_default = None
    add_tensor = torch.ops.aten.add.Tensor(diagonal_copy_default, fill_scalar);  diagonal_copy_default = fill_scalar = None
    mul_tensor = torch.ops.aten.mul.Tensor(a_1, a_1);  a_1 = None
    return mul_tensor
    """)

        reinplaced_logs = self.get_logs(f, torch.ones(2, 2), reapply_views=True, run_reinplace=True)
        self.assertExpectedInline(reinplaced_logs, """\



def forward(self, a_1):
    empty = torch.ops.aten.empty.memory_format([2], dtype = torch.float32, device = device(type='cpu'), pin_memory = False)
    fill_scalar = torch.ops.aten.fill_.Scalar(empty, 1.0)
    clone_default = torch.ops.aten.clone.default(a_1)
    diagonal_default = torch.ops.aten.diagonal.default(clone_default);  clone_default = None
    add_tensor = torch.ops.aten.add_.Tensor(diagonal_default, empty);  diagonal_default = empty = None
    mul_tensor = torch.ops.aten.mul.Tensor(a_1, a_1);  a_1 = None
=======
    ones = torch.ops.aten.ones.default([2], dtype = torch.float32, device = device(type='cpu'), pin_memory = False)
    diagonal_copy_default = torch.ops.aten.diagonal_copy.default(a_1)
    add_tensor = torch.ops.aten.add.Tensor(diagonal_copy_default, ones);  diagonal_copy_default = ones = None
    diagonal_scatter_default = torch.ops.aten.diagonal_scatter.default(a_1, add_tensor);  a_1 = add_tensor = None
    mul_tensor = torch.ops.aten.mul.Tensor(diagonal_scatter_default, diagonal_scatter_default);  diagonal_scatter_default = None
>>>>>>> 23586dea
    return mul_tensor
    """)

    def test_diagonal_mutated_input(self):
        def f(x):
            # simple test: there are pending updates afterwards, which the test syncs manually
            tmp = torch.ones(2)
            y = x.diagonal()
            y.add_(tmp)
            return x
        x = torch.ones(2, 2)
        self.assert_functionalization(f, x)
        logs = self.get_logs(f, torch.ones(2, 2))
        self.assertExpectedInline(logs, """\



def forward(self, a_1):
    empty = torch.ops.aten.empty.memory_format([2], dtype = torch.float32, device = device(type='cpu'), pin_memory = False)
    fill_scalar = torch.ops.aten.fill.Scalar(empty, 1.0);  empty = None
    diagonal_copy_default = torch.ops.aten.diagonal_copy.default(a_1)
    add_tensor = torch.ops.aten.add.Tensor(diagonal_copy_default, fill_scalar);  diagonal_copy_default = fill_scalar = None
    diagonal_scatter_default = torch.ops.aten.diagonal_scatter.default(a_1, add_tensor);  add_tensor = None
    copy__default = torch.ops.aten.copy_.default(a_1, diagonal_scatter_default);  a_1 = None
    return diagonal_scatter_default
    """)

    def test_split(self):
        def f(x):
            # test: view ops that return multiple tensors (split)
            tmp = torch.ones(2)
            y1, y2 = x.split(2)
            y3 = y2.diagonal()
            y3.add_(tmp)
            z = x * x
            return y3
        self.assert_functionalization(f, torch.ones(4, 2))
        logs = self.get_logs(f, torch.ones(4, 2))
        self.assertExpectedInline(logs, """\



def forward(self, a_1):
    ones = torch.ops.aten.ones.default([2], dtype = torch.float32, device = device(type='cpu'), pin_memory = False)
    split_copy_tensor = torch.ops.aten.split_copy.Tensor(a_1, 2)
    getitem = split_copy_tensor[0]
    getitem_1 = split_copy_tensor[1];  split_copy_tensor = None
    diagonal_copy_default = torch.ops.aten.diagonal_copy.default(getitem_1);  getitem_1 = None
    add_tensor = torch.ops.aten.add.Tensor(diagonal_copy_default, ones);  diagonal_copy_default = ones = None
    split_copy_tensor_1 = torch.ops.aten.split_copy.Tensor(a_1, 2)
    getitem_2 = split_copy_tensor_1[0]
    getitem_3 = split_copy_tensor_1[1];  split_copy_tensor_1 = None
    diagonal_scatter_default = torch.ops.aten.diagonal_scatter.default(getitem_3, add_tensor);  getitem_3 = None
    slice_scatter_default = torch.ops.aten.slice_scatter.default(a_1, diagonal_scatter_default, 0, 2, 4);  diagonal_scatter_default = None
    mul_tensor = torch.ops.aten.mul.Tensor(slice_scatter_default, slice_scatter_default)
    copy__default = torch.ops.aten.copy_.default(a_1, slice_scatter_default);  a_1 = slice_scatter_default = None
    return add_tensor
    """)  # noqa: B950

    def test_view_inplace(self):
        def f(x):
            # test: view + inplace op (transpose_)
            tmp = torch.ones(4)
            x.transpose_(1, 0)
            y = x[0]
            y.add_(tmp)
            return x
        self.assert_functionalization(f, torch.ones(4, 2), mutated_input_metadata=True)
        logs = self.get_logs(f, torch.ones(4, 2))
        self.assertExpectedInline(logs, """\



def forward(self, a_1):
    ones = torch.ops.aten.ones.default([4], dtype = torch.float32, device = device(type='cpu'), pin_memory = False)
    transpose_copy_int = torch.ops.aten.transpose_copy.int(a_1, 1, 0)
    select_copy_int = torch.ops.aten.select_copy.int(transpose_copy_int, 0, 0);  transpose_copy_int = None
    add_tensor = torch.ops.aten.add.Tensor(select_copy_int, ones);  select_copy_int = ones = None
    transpose_copy_int_1 = torch.ops.aten.transpose_copy.int(a_1, 1, 0);  a_1 = None
    select_scatter_default = torch.ops.aten.select_scatter.default(transpose_copy_int_1, add_tensor, 0, 0);  transpose_copy_int_1 = add_tensor = None
    transpose_copy_int_2 = torch.ops.aten.transpose_copy.int(select_scatter_default, 1, 0);  select_scatter_default = None
    transpose_copy_int_3 = torch.ops.aten.transpose_copy.int(transpose_copy_int_2, 1, 0);  transpose_copy_int_2 = None
    return transpose_copy_int_3
    """)  # noqa: B950

    def test_optional_tensor_list(self):
        def f(x):
            # test: an operator that takes in a List[Optional[Tensor]] argument
            # (index_put)
            y = x.view(8)
            indices = torch.arange(4)
            values = torch.arange(4, dtype=y.dtype)
            y.index_put_((indices,), values, accumulate=False)
            return y
        self.assert_functionalization(f, torch.ones(4, 2))
        logs = self.get_logs(f, torch.ones(4, 2))
        self.assertExpectedInline(logs, """\



def forward(self, a_1):
<<<<<<< HEAD
    view_copy_default = torch.ops.aten.view_copy.default(a_1, [8])
    empty = torch.ops.aten.empty.memory_format([0], dtype = torch.int64, layout = torch.strided, device = device(type='cpu'), pin_memory = False)
    arange = torch.ops.aten.arange.start_step(0, 4, 1, dtype = torch.int64, layout = torch.strided, device = device(type='cpu'))
    empty_1 = torch.ops.aten.empty.memory_format([0], dtype = torch.float32, layout = torch.strided, device = device(type='cpu'), pin_memory = False)
    arange_1 = torch.ops.aten.arange.start_step(0, 4, 1, dtype = torch.float32, layout = torch.strided, device = device(type='cpu'))
=======
    view_copy_default = torch.ops.aten.view_copy.default(a_1, [8]);  a_1 = None
    arange = torch.ops.aten.arange.default(4, layout = torch.strided, device = device(type='cpu'), pin_memory = False)
    arange_1 = torch.ops.aten.arange.default(4, dtype = torch.float32, layout = torch.strided, device = device(type='cpu'), pin_memory = False)
>>>>>>> 23586dea
    index_put_default = torch.ops.aten.index_put.default(view_copy_default, [arange], arange_1);  view_copy_default = arange = arange_1 = None
    view_copy_default_1 = torch.ops.aten.view_copy.default(index_put_default, [4, 2])
    copy__default = torch.ops.aten.copy_.default(a_1, view_copy_default_1);  a_1 = view_copy_default_1 = None
    return index_put_default
    """)  # noqa: B950

    def test_scalars(self):
        def f(x):
            # test: the pass can handle scalar inputs properly
            tmp = torch.ones(4, 2)
            y = x.view(4, 2)
            y.add_(1)
            z = 2 * y
            z.div_(1)
            return z
        self.assert_functionalization(f, torch.ones(4, 2))
        logs = self.get_logs(f, torch.ones(4, 2))
        self.assertExpectedInline(logs, """\



def forward(self, a_1):
<<<<<<< HEAD
    empty = torch.ops.aten.empty.memory_format([4, 2], dtype = torch.float32, device = device(type='cpu'), pin_memory = False)
    fill_scalar = torch.ops.aten.fill.Scalar(empty, 1.0);  empty = None
    view_copy_default = torch.ops.aten.view_copy.default(a_1, [4, 2])
=======
    ones = torch.ops.aten.ones.default([4, 2], dtype = torch.float32, device = device(type='cpu'), pin_memory = False)
    view_copy_default = torch.ops.aten.view_copy.default(a_1, [4, 2]);  a_1 = None
>>>>>>> 23586dea
    add_tensor = torch.ops.aten.add.Tensor(view_copy_default, 1);  view_copy_default = None
    mul_tensor = torch.ops.aten.mul.Tensor(add_tensor, 2)
    div_tensor = torch.ops.aten.div.Tensor(mul_tensor, 1);  mul_tensor = None
    view_copy_default_1 = torch.ops.aten.view_copy.default(add_tensor, [4, 2]);  add_tensor = None
    copy__default = torch.ops.aten.copy_.default(a_1, view_copy_default_1);  a_1 = view_copy_default_1 = None
    return div_tensor
    """)

    @skipIfTorchDynamo("Test does not work with TorchDynamo")
    def test_metadata_change(self):
        def f(x):
            # ops like ge_() are allowed to change the dtype of the input.
            # functionalization should pick up on that.
            y = x.clone()
            out = y.ge_(0)
            return out
        self.assert_functionalization(f, torch.ones(4, 2))
        logs = self.get_logs(f, torch.ones(4, 2))
        self.assertExpectedInline(logs, """\



def forward(self, a_1):
<<<<<<< HEAD
    clone_default = torch.ops.aten.clone.default(a_1);  a_1 = None
    ge_scalar = torch.ops.aten.ge.Scalar(clone_default, 0);  clone_default = None
=======
    ge_scalar = torch.ops.aten.ge.Scalar(a_1, 0);  a_1 = None
>>>>>>> 23586dea
    _to_copy_default = torch.ops.aten._to_copy.default(ge_scalar, dtype = torch.float32, layout = torch.strided);  ge_scalar = None
    return _to_copy_default
    """)

        reinplaced_logs = self.get_logs(f, torch.ones(2, 2), reapply_views=True, run_reinplace=True)
        self.assertExpectedInline(reinplaced_logs, """\



def forward(self, a_1):
    clone_default = torch.ops.aten.clone.default(a_1);  a_1 = None
    ge_scalar = torch.ops.aten.ge_.Scalar(clone_default, 0)
    _to_copy_default = torch.ops.aten._to_copy.default(clone_default, dtype = torch.float32, layout = torch.strided);  clone_default = None
    return _to_copy_default
    """)  # noqa: B950

    @skipIfTorchDynamo("Test does not work with TorchDynamo")
    def test_metadata_change_out_op(self):
        def f(t, y):
            out_1 = torch.ones(1)
            return torch.add(t, y, out=out_1)

        inpt1, inpt2 = torch.tensor([1]), torch.tensor([1])
        inpt1_func, inpt2_func = torch._to_functional_tensor(inpt1), torch._to_functional_tensor(inpt2)

        out_ref = f(inpt1, inpt2)
        torch._enable_functionalization(reapply_views=True)
        try:
            out_functional = f(inpt1_func, inpt2_func)
        finally:
            torch._disable_functionalization()
        self.assertEqual(out_ref, torch._from_functional_tensor(out_functional))


    def test_only_one_view(self):
        def f(x):
            # This tests that we don't have any unnecessary views in the trace.
            # If the input wasn't mutated, we don't need to regenerate it,
            # so there should be a total of 1 op in the output trace.
            return x.view(4, 2)
        logs = self.get_logs(f, torch.ones(4, 2))
        self.assertExpectedInline(logs, """\



def forward(self, a_1):
    view_copy_default = torch.ops.aten.view_copy.default(a_1, [4, 2]);  a_1 = None
    return view_copy_default
    """)

    def test_everything(self):
        def f(x):
            # test: everything
            tmp = torch.ones(2, 2)
            x2 = x + x
            y = x2.view(8)
            z0 = y.reshape(2, 4)
            z1 = z0.transpose(1, 0)
            z1.unsqueeze_(0)
            z1.squeeze_()
            z2, z3 = z1.split(2)
            z2.add_(tmp)
            z4 = z0[0] + z2.reshape(4)
            return z2
        self.assert_functionalization(f, torch.ones(4, 2))
        logs = self.get_logs(f, torch.ones(4, 2))
        self.assertExpectedInline(logs, """\



def forward(self, a_1):
    ones = torch.ops.aten.ones.default([2, 2], dtype = torch.float32, device = device(type='cpu'), pin_memory = False)
    add_tensor = torch.ops.aten.add.Tensor(a_1, a_1);  a_1 = None
    view_copy_default = torch.ops.aten.view_copy.default(add_tensor, [8])
    _reshape_alias_copy_default = torch.ops.aten._reshape_alias_copy.default(view_copy_default, [2, 4], [4, 1]);  view_copy_default = None
    transpose_copy_int = torch.ops.aten.transpose_copy.int(_reshape_alias_copy_default, 1, 0)
    unsqueeze_copy_default = torch.ops.aten.unsqueeze_copy.default(transpose_copy_int, 0);  transpose_copy_int = None
    squeeze_copy_default = torch.ops.aten.squeeze_copy.default(unsqueeze_copy_default);  unsqueeze_copy_default = None
    split_copy_tensor = torch.ops.aten.split_copy.Tensor(squeeze_copy_default, 2);  squeeze_copy_default = None
    getitem = split_copy_tensor[0]
    getitem_1 = split_copy_tensor[1];  split_copy_tensor = None
    add_tensor_1 = torch.ops.aten.add.Tensor(getitem, ones);  getitem = ones = None
    select_copy_int = torch.ops.aten.select_copy.int(_reshape_alias_copy_default, 0, 0);  _reshape_alias_copy_default = None
    clone_default = torch.ops.aten.clone.default(add_tensor_1, memory_format = torch.contiguous_format)
    _unsafe_view_default = torch.ops.aten._unsafe_view.default(clone_default, [4]);  clone_default = None
    view_copy_default_1 = torch.ops.aten.view_copy.default(add_tensor, [8]);  add_tensor = None
    _reshape_alias_copy_default_1 = torch.ops.aten._reshape_alias_copy.default(view_copy_default_1, [2, 4], [4, 1]);  view_copy_default_1 = None
    transpose_copy_int_1 = torch.ops.aten.transpose_copy.int(_reshape_alias_copy_default_1, 1, 0);  _reshape_alias_copy_default_1 = None
    unsqueeze_copy_default_1 = torch.ops.aten.unsqueeze_copy.default(transpose_copy_int_1, 0);  transpose_copy_int_1 = None
    squeeze_copy_default_1 = torch.ops.aten.squeeze_copy.default(unsqueeze_copy_default_1);  unsqueeze_copy_default_1 = None
    slice_scatter_default = torch.ops.aten.slice_scatter.default(squeeze_copy_default_1, add_tensor_1, 0, 0, 2);  squeeze_copy_default_1 = None
    unsqueeze_copy_default_2 = torch.ops.aten.unsqueeze_copy.default(slice_scatter_default, 0);  slice_scatter_default = None
    squeeze_copy_dim = torch.ops.aten.squeeze_copy.dim(unsqueeze_copy_default_2, 0);  unsqueeze_copy_default_2 = None
    transpose_copy_int_2 = torch.ops.aten.transpose_copy.int(squeeze_copy_dim, 1, 0);  squeeze_copy_dim = None
    _reshape_alias_copy_default_2 = torch.ops.aten._reshape_alias_copy.default(transpose_copy_int_2, [8], [1]);  transpose_copy_int_2 = None
    view_copy_default_2 = torch.ops.aten.view_copy.default(_reshape_alias_copy_default_2, [4, 2]);  _reshape_alias_copy_default_2 = None
    view_copy_default_3 = torch.ops.aten.view_copy.default(view_copy_default_2, [8]);  view_copy_default_2 = None
    _reshape_alias_copy_default_3 = torch.ops.aten._reshape_alias_copy.default(view_copy_default_3, [2, 4], [4, 1]);  view_copy_default_3 = None
    select_copy_int_1 = torch.ops.aten.select_copy.int(_reshape_alias_copy_default_3, 0, 0);  _reshape_alias_copy_default_3 = None
    add_tensor_2 = torch.ops.aten.add.Tensor(select_copy_int_1, _unsafe_view_default);  select_copy_int_1 = _unsafe_view_default = None
    return add_tensor_1
    """)  # noqa: B950

        reinplaced_logs = self.get_logs(f, torch.ones(4, 2), reapply_views=True, run_reinplace=True)
        self.assertExpectedInline(reinplaced_logs, """\



def forward(self, a_1):
    empty = torch.ops.aten.empty.memory_format([2, 2], dtype = torch.float32, device = device(type='cpu'), pin_memory = False)
    fill_scalar = torch.ops.aten.fill_.Scalar(empty, 1.0)
    add_tensor = torch.ops.aten.add.Tensor(a_1, a_1);  a_1 = None
    view_default = torch.ops.aten.view.default(add_tensor, [8])
    _reshape_alias_default = torch.ops.aten._reshape_alias.default(view_default, [2, 4], [4, 1]);  view_default = None
    transpose_int = torch.ops.aten.transpose.int(_reshape_alias_default, 1, 0)
    unsqueeze_default = torch.ops.aten.unsqueeze.default(transpose_int, 0);  transpose_int = None
    squeeze_default = torch.ops.aten.squeeze.default(unsqueeze_default);  unsqueeze_default = None
    split_tensor = torch.ops.aten.split.Tensor(squeeze_default, 2);  squeeze_default = None
    getitem = split_tensor[0]
    getitem_1 = split_tensor[1];  split_tensor = None
    add_tensor_1 = torch.ops.aten.add_.Tensor(getitem, empty);  empty = None
    select_int = torch.ops.aten.select.int(_reshape_alias_default, 0, 0);  _reshape_alias_default = None
    clone_default = torch.ops.aten.clone.default(getitem, memory_format = torch.contiguous_format)
    _unsafe_view_default = torch.ops.aten._unsafe_view.default(clone_default, [4]);  clone_default = None
    view_default_1 = torch.ops.aten.view.default(add_tensor, [8]);  add_tensor = None
    _reshape_alias_default_1 = torch.ops.aten._reshape_alias.default(view_default_1, [2, 4], [4, 1]);  view_default_1 = None
    transpose_int_1 = torch.ops.aten.transpose.int(_reshape_alias_default_1, 1, 0);  _reshape_alias_default_1 = None
    unsqueeze_default_1 = torch.ops.aten.unsqueeze.default(transpose_int_1, 0);  transpose_int_1 = None
    squeeze_default_1 = torch.ops.aten.squeeze.default(unsqueeze_default_1);  unsqueeze_default_1 = None
    unsqueeze_default_2 = torch.ops.aten.unsqueeze.default(squeeze_default_1, 0);  squeeze_default_1 = None
    squeeze_dim = torch.ops.aten.squeeze.dim(unsqueeze_default_2, 0);  unsqueeze_default_2 = None
    transpose_int_2 = torch.ops.aten.transpose.int(squeeze_dim, 1, 0);  squeeze_dim = None
    _reshape_alias_default_2 = torch.ops.aten._reshape_alias.default(transpose_int_2, [8], [1]);  transpose_int_2 = None
    view_default_2 = torch.ops.aten.view.default(_reshape_alias_default_2, [4, 2]);  _reshape_alias_default_2 = None
    view_default_3 = torch.ops.aten.view.default(view_default_2, [8]);  view_default_2 = None
    _reshape_alias_default_3 = torch.ops.aten._reshape_alias.default(view_default_3, [2, 4], [4, 1]);  view_default_3 = None
    select_int_1 = torch.ops.aten.select.int(_reshape_alias_default_3, 0, 0);  _reshape_alias_default_3 = None
    add_tensor_2 = torch.ops.aten.add.Tensor(select_int_1, _unsafe_view_default);  select_int_1 = _unsafe_view_default = None
    return getitem
    """)

    def test_reapply_views_simple(self):
        def f(x):
            tmp = torch.ones(4, 2)
            y = x.view(4, 2)
            y.add_(tmp)
            z = x * x
            return y
        self.assert_functionalization(f, torch.ones(4, 2), reapply_views=True)
        logs = self.get_logs(f, torch.ones(4, 2), reapply_views=True)
        self.assertExpectedInline(logs, """\



def forward(self, a_1):
<<<<<<< HEAD
    empty = torch.ops.aten.empty.memory_format([4, 2], dtype = torch.float32, device = device(type='cpu'), pin_memory = False)
    fill_scalar = torch.ops.aten.fill.Scalar(empty, 1.0);  empty = None
    view_default = torch.ops.aten.view.default(a_1, [4, 2])
    add_tensor = torch.ops.aten.add.Tensor(view_default, fill_scalar);  view_default = fill_scalar = None
=======
    ones = torch.ops.aten.ones.default([4, 2], dtype = torch.float32, device = device(type='cpu'), pin_memory = False)
    view_default = torch.ops.aten.view.default(a_1, [4, 2]);  a_1 = None
    add_tensor = torch.ops.aten.add.Tensor(view_default, ones);  view_default = ones = None
>>>>>>> 23586dea
    view_default_1 = torch.ops.aten.view.default(add_tensor, [4, 2])
    mul_tensor = torch.ops.aten.mul.Tensor(view_default_1, view_default_1)
    copy__default = torch.ops.aten.copy_.default(a_1, view_default_1);  a_1 = view_default_1 = None
    return add_tensor
    """)

    def test_aliases_maintained_after_pass_when_reapplying_views(self):
        def f(x):
            tmp = torch.ones(4, 2)
            y = x.view(4, 2)
            z = x.view(4, 2)
            y.add_(tmp)
            return y, z

        input_functional = torch._to_functional_tensor(torch.ones(4, 2))
        torch._enable_functionalization(reapply_views=True)
        try:
            y, z = f(input_functional)
            torch._sync(y)
            torch._sync(z)
        finally:
            torch._disable_functionalization()

        # y and z are aliases inside of the function, and that aliasing relationship should be maintained.
        _y = torch._from_functional_tensor(y)
        _z = torch._from_functional_tensor(z)
        self.assertTrue(are_aliased(_y, _z))

    # copy_() gets its own test, because it is special cased in functionalization.
    # self.copy_(src) decomposes into src.to(self).expand_as(self).
    def test_copy_(self):
        def f(x):
            tmp = torch.zeros(2, 2)
            tmp_slice = tmp.diagonal()
            y = tmp_slice.copy_(x)
            z = y.add_(x)
            return z

        # Test 1: copy_() with same dtype and shape
        # to() is a composite op that noops when the dtype/shape match, so nothing gets logged.
        # self.assert_functionalization(f, torch.ones(2))
        logs = self.get_logs(f, torch.ones(2))
        self.assertExpectedInline(logs, """\



def forward(self, a_1):
    zeros = torch.ops.aten.zeros.default([2, 2], dtype = torch.float32, device = device(type='cpu'), pin_memory = False)
    diagonal_copy_default = torch.ops.aten.diagonal_copy.default(zeros);  zeros = None
    add_tensor = torch.ops.aten.add.Tensor(a_1, a_1);  a_1 = None
    return add_tensor
    """)

        reinplaced_logs = self.get_logs(f, torch.ones(2), reapply_views=True, run_reinplace=True)
        self.assertExpectedInline(reinplaced_logs, """\



def forward(self, a_1):
    empty = torch.ops.aten.empty.memory_format([2, 2], dtype = torch.float32, device = device(type='cpu'), pin_memory = False)
    zero_default = torch.ops.aten.zero_.default(empty)
    diagonal_default = torch.ops.aten.diagonal.default(empty)
    diagonal_default_1 = torch.ops.aten.diagonal.default(empty);  empty = None
    copy_default = torch.ops.aten.copy_.default(diagonal_default_1, a_1)
    add_tensor = torch.ops.aten.add_.Tensor(diagonal_default_1, a_1);  a_1 = None
    return diagonal_default_1
    """)

        # Test 2: copy_() with same dtype, different shape
        self.assert_functionalization(f, torch.ones(1))
        logs = self.get_logs(f, torch.ones(1))
        self.assertExpectedInline(logs, """\



def forward(self, a_1):
    zeros = torch.ops.aten.zeros.default([2, 2], dtype = torch.float32, device = device(type='cpu'), pin_memory = False)
    diagonal_copy_default = torch.ops.aten.diagonal_copy.default(zeros);  zeros = None
    expand_copy_default = torch.ops.aten.expand_copy.default(a_1, [2])
    add_tensor = torch.ops.aten.add.Tensor(expand_copy_default, a_1);  expand_copy_default = a_1 = None
    return add_tensor
    """)

        reinplaced_logs = self.get_logs(f, torch.ones(1), reapply_views=True, run_reinplace=True)
        self.assertExpectedInline(reinplaced_logs, """\



def forward(self, a_1):
    empty = torch.ops.aten.empty.memory_format([2, 2], dtype = torch.float32, device = device(type='cpu'), pin_memory = False)
    zero_default = torch.ops.aten.zero_.default(empty)
    diagonal_default = torch.ops.aten.diagonal.default(empty)
    diagonal_default_1 = torch.ops.aten.diagonal.default(empty);  empty = None
    copy_default = torch.ops.aten.copy_.default(diagonal_default_1, a_1)
    add_tensor = torch.ops.aten.add_.Tensor(diagonal_default_1, a_1);  a_1 = None
    return diagonal_default_1
    """)

        # Test 3: copy_() with different dtype, same shape
        self.assert_functionalization(f, torch.ones(2, dtype=torch.long))
        logs = self.get_logs(f, torch.ones(2, dtype=torch.long))
        self.assertExpectedInline(logs, """\



def forward(self, a_1):
    zeros = torch.ops.aten.zeros.default([2, 2], dtype = torch.float32, device = device(type='cpu'), pin_memory = False)
    diagonal_copy_default = torch.ops.aten.diagonal_copy.default(zeros);  zeros = None
    _to_copy_default = torch.ops.aten._to_copy.default(a_1, dtype = torch.float32, layout = torch.strided, device = device(type='cpu'), pin_memory = False)
    add_tensor = torch.ops.aten.add.Tensor(_to_copy_default, a_1);  _to_copy_default = a_1 = None
    return add_tensor
    """)  # noqa: B950

        reinplaced_logs = self.get_logs(f, torch.ones(2, dtype=torch.long), reapply_views=True, run_reinplace=True)
        self.assertExpectedInline(reinplaced_logs, """\



def forward(self, a_1):
    empty = torch.ops.aten.empty.memory_format([2, 2], dtype = torch.float32, device = device(type='cpu'), pin_memory = False)
    zero_default = torch.ops.aten.zero_.default(empty)
    diagonal_default = torch.ops.aten.diagonal.default(empty)
    diagonal_default_1 = torch.ops.aten.diagonal.default(empty);  empty = None
    copy_default = torch.ops.aten.copy_.default(diagonal_default_1, a_1)
    add_tensor = torch.ops.aten.add_.Tensor(diagonal_default_1, a_1);  a_1 = None
    return diagonal_default_1
    """)

        # Test 4: copy_() with different dtype, different shape
        self.assert_functionalization(f, torch.ones(1, dtype=torch.long))
        logs = self.get_logs(f, torch.ones(1, dtype=torch.long))
        self.assertExpectedInline(logs, """\



def forward(self, a_1):
    zeros = torch.ops.aten.zeros.default([2, 2], dtype = torch.float32, device = device(type='cpu'), pin_memory = False)
    diagonal_copy_default = torch.ops.aten.diagonal_copy.default(zeros);  zeros = None
    _to_copy_default = torch.ops.aten._to_copy.default(a_1, dtype = torch.float32, layout = torch.strided, device = device(type='cpu'), pin_memory = False)
    expand_copy_default = torch.ops.aten.expand_copy.default(_to_copy_default, [2]);  _to_copy_default = None
    add_tensor = torch.ops.aten.add.Tensor(expand_copy_default, a_1);  expand_copy_default = a_1 = None
    return add_tensor
    """)  # noqa: B950

        reinplaced_logs = self.get_logs(f, torch.ones(1, dtype=torch.long), reapply_views=True, run_reinplace=True)
        self.assertExpectedInline(reinplaced_logs, """\



def forward(self, a_1):
    empty = torch.ops.aten.empty.memory_format([2, 2], dtype = torch.float32, device = device(type='cpu'), pin_memory = False)
    zero_default = torch.ops.aten.zero_.default(empty)
    diagonal_default = torch.ops.aten.diagonal.default(empty)
    diagonal_default_1 = torch.ops.aten.diagonal.default(empty);  empty = None
    copy_default = torch.ops.aten.copy_.default(diagonal_default_1, a_1)
    add_tensor = torch.ops.aten.add_.Tensor(diagonal_default_1, a_1);  a_1 = None
    return diagonal_default_1
    """)

    def test_expand_symint(self):
        # Once some existing SymInt bugs are ironed out, we should update
        # this test to plumb FakeSymbolicTensors through it
        def f(x):
            return x.expand(x.size(0), x.size(1))

        self.assert_functionalization(f, torch.ones(2, 2))
        logs = self.get_logs(f, torch.ones(2, 2))
        self.assertExpectedInline(logs, """\



def forward(self, a_1):
    expand_copy_default = torch.ops.aten.expand_copy.default(a_1, [2, 2]);  a_1 = None
    return expand_copy_default
    """)

    def test_fill_(self):
        def f(x):
            y = x + x
            z = y.diagonal()
            z.fill_(0)
            return y

        self.assert_functionalization(f, torch.ones(2, 2))
        logs = self.get_logs(f, torch.ones(2, 2))
        self.assertExpectedInline(logs, """\



def forward(self, a_1):
    add_tensor = torch.ops.aten.add.Tensor(a_1, a_1);  a_1 = None
    diagonal_copy_default = torch.ops.aten.diagonal_copy.default(add_tensor)
    fill_scalar = torch.ops.aten.fill.Scalar(diagonal_copy_default, 0);  diagonal_copy_default = None
    diagonal_scatter_default = torch.ops.aten.diagonal_scatter.default(add_tensor, fill_scalar);  add_tensor = fill_scalar = None
    return diagonal_scatter_default
    """)

        reinplaced_logs = self.get_logs(f, torch.ones(2, 2), reapply_views=True, run_reinplace=True)
        self.assertExpectedInline(reinplaced_logs, """\



def forward(self, a_1):
    add_tensor = torch.ops.aten.add.Tensor(a_1, a_1);  a_1 = None
    diagonal_default = torch.ops.aten.diagonal.default(add_tensor)
    fill_scalar = torch.ops.aten.fill_.Scalar(diagonal_default, 0);  diagonal_default = None
    return add_tensor
    """)

    def test_resize_smaller(self):
        def f(w):
            # Resizing to a smaller size doesn't affect storage
            x = w + 1
            y = x.view(4, 4)
            y.resize_(3, 3)
            y2 = y.view(-1)
            y2.add_(1)
            z = y + 1
            return z

        self.assert_functionalization(f, torch.ones(8, 2))
        logs = self.get_logs(f, torch.ones(8, 2))
        self.assertExpectedInline(logs, """\



def forward(self, a_1):
    add_tensor = torch.ops.aten.add.Tensor(a_1, 1);  a_1 = None
    view_copy_default = torch.ops.aten.view_copy.default(add_tensor, [4, 4])
    resize_default = torch.ops.aten.resize.default(view_copy_default, [3, 3])
    as_strided_copy_default = torch.ops.aten.as_strided_copy.default(view_copy_default, [3, 3], [3, 1]);  view_copy_default = None
    view_copy_default_1 = torch.ops.aten.view_copy.default(as_strided_copy_default, [-1]);  as_strided_copy_default = None
    add_tensor_1 = torch.ops.aten.add.Tensor(view_copy_default_1, 1);  view_copy_default_1 = None
    view_copy_default_2 = torch.ops.aten.view_copy.default(add_tensor, [4, 4]);  add_tensor = None
    as_strided_copy_default_1 = torch.ops.aten.as_strided_copy.default(view_copy_default_2, [3, 3], [3, 1])
    view_copy_default_3 = torch.ops.aten.view_copy.default(add_tensor_1, [3, 3]);  add_tensor_1 = None
    as_strided_scatter_default = torch.ops.aten.as_strided_scatter.default(view_copy_default_2, view_copy_default_3, [3, 3], [3, 1]);  view_copy_default_2 = view_copy_default_3 = None
    view_copy_default_4 = torch.ops.aten.view_copy.default(as_strided_scatter_default, [8, 2]);  as_strided_scatter_default = None
    view_copy_default_5 = torch.ops.aten.view_copy.default(view_copy_default_4, [4, 4]);  view_copy_default_4 = None
    as_strided_copy_default_2 = torch.ops.aten.as_strided_copy.default(view_copy_default_5, [3, 3], [3, 1]);  view_copy_default_5 = None
    add_tensor_2 = torch.ops.aten.add.Tensor(as_strided_copy_default_2, 1);  as_strided_copy_default_2 = None
    return add_tensor_2
    """)  # noqa: B950

        reinplaced_logs = self.get_logs(f, torch.ones(8, 2), reapply_views=True, run_reinplace=True)
        self.assertExpectedInline(reinplaced_logs, """\



def forward(self, a_1):
    add_tensor = torch.ops.aten.add.Tensor(a_1, 1);  a_1 = None
    view_default = torch.ops.aten.view.default(add_tensor, [4, 4])
    resize_default = torch.ops.aten.resize.default(view_default, [3, 3])
    as_strided_default = torch.ops.aten.as_strided.default(view_default, [3, 3], [3, 1]);  view_default = None
    view_default_1 = torch.ops.aten.view.default(as_strided_default, [-1]);  as_strided_default = None
    add_tensor_1 = torch.ops.aten.add_.Tensor(view_default_1, 1)
    view_default_2 = torch.ops.aten.view.default(add_tensor, [4, 4]);  add_tensor = None
    as_strided_default_1 = torch.ops.aten.as_strided.default(view_default_2, [3, 3], [3, 1])
    view_default_3 = torch.ops.aten.view.default(view_default_1, [3, 3]);  view_default_1 = None
    view_default_4 = torch.ops.aten.view.default(view_default_2, [8, 2]);  view_default_2 = None
    view_default_5 = torch.ops.aten.view.default(view_default_4, [4, 4]);  view_default_4 = None
    as_strided_default_2 = torch.ops.aten.as_strided.default(view_default_5, [3, 3], [3, 1]);  view_default_5 = None
    add_tensor_2 = torch.ops.aten.add_.Tensor(as_strided_default_2, 1)
    return as_strided_default_2
    """)

    def test_resize_larger_valid(self):
        def f(x):
            y = x + 1
            # resizing a tensor to a larger size is only currently allowed
            # if the tensor-to-resize is not a view / has no outstanding views.
            # See Note [resize_() in functionalization pass]
            y.resize_(5, 5)
            y2 = y.view(25)
            # Do a mutation to ensure that aliases of the output of resize_()
            # propagate mutations correctly.
            # I'm using fill_ specifically because I want to guarantee that
            # none of the output has uninitialized memory at the end
            # (since these tests compare the data output against a reference impl)
            y2.fill_(1)
            out = y + 1
            return y, out

        self.assert_functionalization(f, torch.ones(8, 2))
        logs = self.get_logs(f, torch.ones(8, 2))
        self.assertExpectedInline(logs, """\



def forward(self, a_1):
    add_tensor = torch.ops.aten.add.Tensor(a_1, 1);  a_1 = None
    resize_default = torch.ops.aten.resize.default(add_tensor, [5, 5]);  add_tensor = None
    view_copy_default = torch.ops.aten.view_copy.default(resize_default, [25]);  resize_default = None
    fill_scalar = torch.ops.aten.fill.Scalar(view_copy_default, 1);  view_copy_default = None
    view_copy_default_1 = torch.ops.aten.view_copy.default(fill_scalar, [5, 5]);  fill_scalar = None
    add_tensor_1 = torch.ops.aten.add.Tensor(view_copy_default_1, 1)
    return (view_copy_default_1, add_tensor_1)
    """)

        reinplaced_logs = self.get_logs(f, torch.ones(8, 2), reapply_views=True, run_reinplace=True)
        self.assertExpectedInline(reinplaced_logs, """\



def forward(self, a_1):
    add_tensor = torch.ops.aten.add.Tensor(a_1, 1);  a_1 = None
    resize_default = torch.ops.aten.resize_.default(add_tensor, [5, 5])
    view_default = torch.ops.aten.view.default(add_tensor, [25]);  add_tensor = None
    fill_scalar = torch.ops.aten.fill_.Scalar(view_default, 1)
    view_default_1 = torch.ops.aten.view.default(view_default, [5, 5]);  view_default = None
    add_tensor_1 = torch.ops.aten.add.Tensor(view_default_1, 1)
    return (view_default_1, add_tensor_1)
    """)

    def test_resize_larger_invalid(self):
        def f(x):
            y = x + 1
            z = y.view(4, 4)
            # resizing a tensor to a larger size is only currently allowed
            # if the tensor-to-resize is not a view / has no outstanding views.
            # See Note [resize_() in functionalization pass]
            # This should fail
            z.resize_(5, 5)
            z2 = z.view(25)
            z2.fill_(1)
            out = z + 1
            return y, out

        with self.assertRaisesRegex(
                RuntimeError,
                r'Attempted to resize a view tensor to a larger size. This is not allowed in the functionalization pass'):
            self.assert_functionalization(f, torch.ones(8, 2))

    def test_nested_functions_propagate_updates(self):
        def g(x):
            # Create a view of x
            y = x[0]
            y.add_(1)
            # The view, y, gets deallocated at the end of this function

        def f(x):
            # Calling g(x) should mutate x
            g(x)
            # We expect x to be synced here, even though the alias created in g() has been deallocated!
            y = x + x
            return y

        self.assert_functionalization(f, torch.ones(2, 2))

    def test_mixed_wrappers_valid(self):
        def f(x, y):
            z = x + y
            z.add_(1)
            return z

        x1_not_functional = LoggingTensor(torch.ones(4))
        x2_functional = torch._to_functional_tensor(LoggingTensor(torch.ones(4)))

        with capture_logs() as logs:
            y = f(x1_not_functional, x2_functional)

        # Make sure that functionalization ran the "+" kernel
        # with a functional + non-functional tensor, and wrapped the output appropriately.
        self.assertExpectedInline('\n'.join(logs), """\
$2 = torch._ops.aten.add.Tensor($0, $1)
$3 = torch._ops.aten.add.Tensor($2, 1)""")

    def test_mixed_wrappers_invalid(self):
        x1_not_functional = torch.ones(4)
        x2_functional = torch._to_functional_tensor(torch.ones(4))

        # When dealing with mixed functional + non functional tensors,
        # normal_tensor.add_(functional_tensor) is not valid
        # because normal_tensor would need to be "promoted" to a functional tensor.
        with self.assertRaises(RuntimeError):
            x1_not_functional.add_(x2_functional)

    def test_index_mutation_on_non_input(self):
        def f(x):
            tmp = torch.zeros(10)
            tmp[5].fill_(1)
            return tmp
        self.assert_functionalization(f, torch.ones(2))
        logs = self.get_logs(f, torch.ones(2))
        self.assertExpectedInline(logs, """\



def forward(self, a_1):
    empty = torch.ops.aten.empty.memory_format([10], dtype = torch.float32, device = device(type='cpu'), pin_memory = False)
    zero_default = torch.ops.aten.zero.default(empty);  empty = None
    select_copy_int = torch.ops.aten.select_copy.int(zero_default, 0, 5)
    select_copy_int_1 = torch.ops.aten.select_copy.int(zero_default, 0, 5)
    fill_scalar = torch.ops.aten.fill.Scalar(select_copy_int_1, 1);  select_copy_int_1 = None
    select_scatter_default = torch.ops.aten.select_scatter.default(zero_default, fill_scalar, 0, 5);  zero_default = fill_scalar = None
    return select_scatter_default
    """)  # noqa: B950

        reinplaced_logs = self.get_logs(f, torch.ones(2), reapply_views=True, run_reinplace=True)
        self.assertExpectedInline(reinplaced_logs, """\



def forward(self, a_1):
    empty = torch.ops.aten.empty.memory_format([10], dtype = torch.float32, device = device(type='cpu'), pin_memory = False)
    zero_default = torch.ops.aten.zero_.default(empty)
    select_int = torch.ops.aten.select.int(empty, 0, 5)
    select_int_1 = torch.ops.aten.select.int(empty, 0, 5)
    fill_scalar = torch.ops.aten.fill_.Scalar(select_int_1, 1);  select_int_1 = None
    return empty
    """)

if __name__ == '__main__':
    run_tests()<|MERGE_RESOLUTION|>--- conflicted
+++ resolved
@@ -116,16 +116,9 @@
 
 
 def forward(self, a_1):
-<<<<<<< HEAD
-    empty = torch.ops.aten.empty.memory_format([4, 2], dtype = torch.float32, device = device(type='cpu'), pin_memory = False)
-    fill_scalar = torch.ops.aten.fill.Scalar(empty, 1.0);  empty = None
+    ones = torch.ops.aten.ones.default([4, 2], dtype = torch.float32, device = device(type='cpu'), pin_memory = False)
     view_copy_default = torch.ops.aten.view_copy.default(a_1, [4, 2])
-    add_tensor = torch.ops.aten.add.Tensor(view_copy_default, fill_scalar);  view_copy_default = fill_scalar = None
-=======
-    ones = torch.ops.aten.ones.default([4, 2], dtype = torch.float32, device = device(type='cpu'), pin_memory = False)
-    view_copy_default = torch.ops.aten.view_copy.default(a_1, [4, 2]);  a_1 = None
     add_tensor = torch.ops.aten.add.Tensor(view_copy_default, ones);  view_copy_default = ones = None
->>>>>>> 23586dea
     view_copy_default_1 = torch.ops.aten.view_copy.default(add_tensor, [4, 2])
     mul_tensor = torch.ops.aten.mul.Tensor(view_copy_default_1, view_copy_default_1)
     copy__default = torch.ops.aten.copy_.default(a_1, view_copy_default_1);  a_1 = view_copy_default_1 = None
@@ -138,10 +131,9 @@
 
 
 def forward(self, a_1):
-    empty = torch.ops.aten.empty.memory_format([4, 2], dtype = torch.float32, device = device(type='cpu'), pin_memory = False)
-    fill_scalar = torch.ops.aten.fill_.Scalar(empty, 1.0)
+    ones = torch.ops.aten.ones.default([4, 2], dtype = torch.float32, device = device(type='cpu'), pin_memory = False)
     view_default = torch.ops.aten.view.default(a_1, [4, 2])
-    add_tensor = torch.ops.aten.add.Tensor(view_default, empty);  view_default = empty = None
+    add_tensor = torch.ops.aten.add.Tensor(view_default, ones);  view_default = ones = None
     view_default_1 = torch.ops.aten.view.default(add_tensor, [4, 2])
     mul_tensor = torch.ops.aten.mul.Tensor(view_default_1, view_default_1)
     copy__default = torch.ops.aten.copy_.default(a_1, view_default_1);  a_1 = view_default_1 = None
@@ -178,11 +170,10 @@
 
 
 def forward(self, a_1):
-    empty = torch.ops.aten.empty.memory_format([4, 2], dtype = torch.float32, device = device(type='cpu'), pin_memory = False)
-    fill_scalar = torch.ops.aten.fill_.Scalar(empty, 1.0)
+    ones = torch.ops.aten.ones.default([4, 2], dtype = torch.float32, device = device(type='cpu'), pin_memory = False)
     view_default = torch.ops.aten.view.default(a_1, [4, 2]);  a_1 = None
-    empty_1 = torch.ops.aten.empty.memory_format([], dtype = torch.float32, device = device(type='cpu'), pin_memory = False)
-    add_tensor = torch.ops.aten.add.Tensor(view_default, empty);  view_default = empty = None
+    empty = torch.ops.aten.empty.memory_format([], dtype = torch.float32, device = device(type='cpu'), pin_memory = False)
+    add_tensor = torch.ops.aten.add.Tensor(view_default, ones);  view_default = ones = None
     mul_tensor = torch.ops.aten.mul.Tensor(add_tensor, add_tensor);  add_tensor = None
     return mul_tensor
     """)
@@ -280,12 +271,8 @@
 def forward(self, a_1):
     ones = torch.ops.aten.ones.default([4, 2], dtype = torch.float32, device = device(type='cpu'), pin_memory = False)
     view_copy_default = torch.ops.aten.view_copy.default(a_1, [4, 2])
-<<<<<<< HEAD
-    add_tensor = torch.ops.aten.add.Tensor(a_1, fill_scalar);  fill_scalar = None
+    add_tensor = torch.ops.aten.add.Tensor(a_1, ones);  ones = None
     copy__default = torch.ops.aten.copy_.default(a_1, add_tensor);  a_1 = None
-=======
-    add_tensor = torch.ops.aten.add.Tensor(a_1, ones);  a_1 = ones = None
->>>>>>> 23586dea
     view_copy_default_1 = torch.ops.aten.view_copy.default(add_tensor, [4, 2]);  add_tensor = None
     return view_copy_default_1
     """)
@@ -296,10 +283,9 @@
 
 
 def forward(self, a_1):
-    empty = torch.ops.aten.empty.memory_format([4, 2], dtype = torch.float32, device = device(type='cpu'), pin_memory = False)
-    fill_scalar = torch.ops.aten.fill_.Scalar(empty, 1.0)
+    ones = torch.ops.aten.ones.default([4, 2], dtype = torch.float32, device = device(type='cpu'), pin_memory = False)
     view_default = torch.ops.aten.view.default(a_1, [4, 2])
-    add_tensor = torch.ops.aten.add.Tensor(a_1, empty);  empty = None
+    add_tensor = torch.ops.aten.add.Tensor(a_1, ones);  ones = None
     copy__default = torch.ops.aten.copy_.default(a_1, add_tensor);  a_1 = None
     view_default_1 = torch.ops.aten.view.default(add_tensor, [4, 2]);  add_tensor = None
     return view_default_1
@@ -407,12 +393,10 @@
 
 
 def forward(self, a_1):
-<<<<<<< HEAD
-    empty = torch.ops.aten.empty.memory_format([2], dtype = torch.float32, device = device(type='cpu'), pin_memory = False)
-    fill_scalar = torch.ops.aten.fill.Scalar(empty, 1.0);  empty = None
+    ones = torch.ops.aten.ones.default([2], dtype = torch.float32, device = device(type='cpu'), pin_memory = False)
     clone_default = torch.ops.aten.clone.default(a_1)
     diagonal_copy_default = torch.ops.aten.diagonal_copy.default(clone_default);  clone_default = None
-    add_tensor = torch.ops.aten.add.Tensor(diagonal_copy_default, fill_scalar);  diagonal_copy_default = fill_scalar = None
+    add_tensor = torch.ops.aten.add.Tensor(diagonal_copy_default, ones);  diagonal_copy_default = ones = None
     mul_tensor = torch.ops.aten.mul.Tensor(a_1, a_1);  a_1 = None
     return mul_tensor
     """)
@@ -423,19 +407,11 @@
 
 
 def forward(self, a_1):
-    empty = torch.ops.aten.empty.memory_format([2], dtype = torch.float32, device = device(type='cpu'), pin_memory = False)
-    fill_scalar = torch.ops.aten.fill_.Scalar(empty, 1.0)
+    ones = torch.ops.aten.ones.default([2], dtype = torch.float32, device = device(type='cpu'), pin_memory = False)
     clone_default = torch.ops.aten.clone.default(a_1)
     diagonal_default = torch.ops.aten.diagonal.default(clone_default);  clone_default = None
-    add_tensor = torch.ops.aten.add_.Tensor(diagonal_default, empty);  diagonal_default = empty = None
+    add_tensor = torch.ops.aten.add_.Tensor(diagonal_default, ones);  diagonal_default = ones = None
     mul_tensor = torch.ops.aten.mul.Tensor(a_1, a_1);  a_1 = None
-=======
-    ones = torch.ops.aten.ones.default([2], dtype = torch.float32, device = device(type='cpu'), pin_memory = False)
-    diagonal_copy_default = torch.ops.aten.diagonal_copy.default(a_1)
-    add_tensor = torch.ops.aten.add.Tensor(diagonal_copy_default, ones);  diagonal_copy_default = ones = None
-    diagonal_scatter_default = torch.ops.aten.diagonal_scatter.default(a_1, add_tensor);  a_1 = add_tensor = None
-    mul_tensor = torch.ops.aten.mul.Tensor(diagonal_scatter_default, diagonal_scatter_default);  diagonal_scatter_default = None
->>>>>>> 23586dea
     return mul_tensor
     """)
 
@@ -454,10 +430,9 @@
 
 
 def forward(self, a_1):
-    empty = torch.ops.aten.empty.memory_format([2], dtype = torch.float32, device = device(type='cpu'), pin_memory = False)
-    fill_scalar = torch.ops.aten.fill.Scalar(empty, 1.0);  empty = None
+    ones = torch.ops.aten.ones.default([2], dtype = torch.float32, device = device(type='cpu'), pin_memory = False)
     diagonal_copy_default = torch.ops.aten.diagonal_copy.default(a_1)
-    add_tensor = torch.ops.aten.add.Tensor(diagonal_copy_default, fill_scalar);  diagonal_copy_default = fill_scalar = None
+    add_tensor = torch.ops.aten.add.Tensor(diagonal_copy_default, ones);  diagonal_copy_default = ones = None
     diagonal_scatter_default = torch.ops.aten.diagonal_scatter.default(a_1, add_tensor);  add_tensor = None
     copy__default = torch.ops.aten.copy_.default(a_1, diagonal_scatter_default);  a_1 = None
     return diagonal_scatter_default
@@ -537,17 +512,9 @@
 
 
 def forward(self, a_1):
-<<<<<<< HEAD
     view_copy_default = torch.ops.aten.view_copy.default(a_1, [8])
-    empty = torch.ops.aten.empty.memory_format([0], dtype = torch.int64, layout = torch.strided, device = device(type='cpu'), pin_memory = False)
-    arange = torch.ops.aten.arange.start_step(0, 4, 1, dtype = torch.int64, layout = torch.strided, device = device(type='cpu'))
-    empty_1 = torch.ops.aten.empty.memory_format([0], dtype = torch.float32, layout = torch.strided, device = device(type='cpu'), pin_memory = False)
-    arange_1 = torch.ops.aten.arange.start_step(0, 4, 1, dtype = torch.float32, layout = torch.strided, device = device(type='cpu'))
-=======
-    view_copy_default = torch.ops.aten.view_copy.default(a_1, [8]);  a_1 = None
     arange = torch.ops.aten.arange.default(4, layout = torch.strided, device = device(type='cpu'), pin_memory = False)
     arange_1 = torch.ops.aten.arange.default(4, dtype = torch.float32, layout = torch.strided, device = device(type='cpu'), pin_memory = False)
->>>>>>> 23586dea
     index_put_default = torch.ops.aten.index_put.default(view_copy_default, [arange], arange_1);  view_copy_default = arange = arange_1 = None
     view_copy_default_1 = torch.ops.aten.view_copy.default(index_put_default, [4, 2])
     copy__default = torch.ops.aten.copy_.default(a_1, view_copy_default_1);  a_1 = view_copy_default_1 = None
@@ -570,14 +537,8 @@
 
 
 def forward(self, a_1):
-<<<<<<< HEAD
-    empty = torch.ops.aten.empty.memory_format([4, 2], dtype = torch.float32, device = device(type='cpu'), pin_memory = False)
-    fill_scalar = torch.ops.aten.fill.Scalar(empty, 1.0);  empty = None
+    ones = torch.ops.aten.ones.default([4, 2], dtype = torch.float32, device = device(type='cpu'), pin_memory = False)
     view_copy_default = torch.ops.aten.view_copy.default(a_1, [4, 2])
-=======
-    ones = torch.ops.aten.ones.default([4, 2], dtype = torch.float32, device = device(type='cpu'), pin_memory = False)
-    view_copy_default = torch.ops.aten.view_copy.default(a_1, [4, 2]);  a_1 = None
->>>>>>> 23586dea
     add_tensor = torch.ops.aten.add.Tensor(view_copy_default, 1);  view_copy_default = None
     mul_tensor = torch.ops.aten.mul.Tensor(add_tensor, 2)
     div_tensor = torch.ops.aten.div.Tensor(mul_tensor, 1);  mul_tensor = None
@@ -601,12 +562,8 @@
 
 
 def forward(self, a_1):
-<<<<<<< HEAD
     clone_default = torch.ops.aten.clone.default(a_1);  a_1 = None
     ge_scalar = torch.ops.aten.ge.Scalar(clone_default, 0);  clone_default = None
-=======
-    ge_scalar = torch.ops.aten.ge.Scalar(a_1, 0);  a_1 = None
->>>>>>> 23586dea
     _to_copy_default = torch.ops.aten._to_copy.default(ge_scalar, dtype = torch.float32, layout = torch.strided);  ge_scalar = None
     return _to_copy_default
     """)
@@ -716,8 +673,7 @@
 
 
 def forward(self, a_1):
-    empty = torch.ops.aten.empty.memory_format([2, 2], dtype = torch.float32, device = device(type='cpu'), pin_memory = False)
-    fill_scalar = torch.ops.aten.fill_.Scalar(empty, 1.0)
+    ones = torch.ops.aten.ones.default([2, 2], dtype = torch.float32, device = device(type='cpu'), pin_memory = False)
     add_tensor = torch.ops.aten.add.Tensor(a_1, a_1);  a_1 = None
     view_default = torch.ops.aten.view.default(add_tensor, [8])
     _reshape_alias_default = torch.ops.aten._reshape_alias.default(view_default, [2, 4], [4, 1]);  view_default = None
@@ -727,7 +683,7 @@
     split_tensor = torch.ops.aten.split.Tensor(squeeze_default, 2);  squeeze_default = None
     getitem = split_tensor[0]
     getitem_1 = split_tensor[1];  split_tensor = None
-    add_tensor_1 = torch.ops.aten.add_.Tensor(getitem, empty);  empty = None
+    add_tensor_1 = torch.ops.aten.add_.Tensor(getitem, ones);  ones = None
     select_int = torch.ops.aten.select.int(_reshape_alias_default, 0, 0);  _reshape_alias_default = None
     clone_default = torch.ops.aten.clone.default(getitem, memory_format = torch.contiguous_format)
     _unsafe_view_default = torch.ops.aten._unsafe_view.default(clone_default, [4]);  clone_default = None
@@ -762,16 +718,9 @@
 
 
 def forward(self, a_1):
-<<<<<<< HEAD
-    empty = torch.ops.aten.empty.memory_format([4, 2], dtype = torch.float32, device = device(type='cpu'), pin_memory = False)
-    fill_scalar = torch.ops.aten.fill.Scalar(empty, 1.0);  empty = None
+    ones = torch.ops.aten.ones.default([4, 2], dtype = torch.float32, device = device(type='cpu'), pin_memory = False)
     view_default = torch.ops.aten.view.default(a_1, [4, 2])
-    add_tensor = torch.ops.aten.add.Tensor(view_default, fill_scalar);  view_default = fill_scalar = None
-=======
-    ones = torch.ops.aten.ones.default([4, 2], dtype = torch.float32, device = device(type='cpu'), pin_memory = False)
-    view_default = torch.ops.aten.view.default(a_1, [4, 2]);  a_1 = None
     add_tensor = torch.ops.aten.add.Tensor(view_default, ones);  view_default = ones = None
->>>>>>> 23586dea
     view_default_1 = torch.ops.aten.view.default(add_tensor, [4, 2])
     mul_tensor = torch.ops.aten.mul.Tensor(view_default_1, view_default_1)
     copy__default = torch.ops.aten.copy_.default(a_1, view_default_1);  a_1 = view_default_1 = None
@@ -831,13 +780,10 @@
 
 
 def forward(self, a_1):
-    empty = torch.ops.aten.empty.memory_format([2, 2], dtype = torch.float32, device = device(type='cpu'), pin_memory = False)
-    zero_default = torch.ops.aten.zero_.default(empty)
-    diagonal_default = torch.ops.aten.diagonal.default(empty)
-    diagonal_default_1 = torch.ops.aten.diagonal.default(empty);  empty = None
-    copy_default = torch.ops.aten.copy_.default(diagonal_default_1, a_1)
-    add_tensor = torch.ops.aten.add_.Tensor(diagonal_default_1, a_1);  a_1 = None
-    return diagonal_default_1
+    zeros = torch.ops.aten.zeros.default([2, 2], dtype = torch.float32, device = device(type='cpu'), pin_memory = False)
+    diagonal_default = torch.ops.aten.diagonal.default(zeros);  zeros = None
+    add_tensor = torch.ops.aten.add.Tensor(a_1, a_1);  a_1 = None
+    return add_tensor
     """)
 
         # Test 2: copy_() with same dtype, different shape
@@ -861,13 +807,11 @@
 
 
 def forward(self, a_1):
-    empty = torch.ops.aten.empty.memory_format([2, 2], dtype = torch.float32, device = device(type='cpu'), pin_memory = False)
-    zero_default = torch.ops.aten.zero_.default(empty)
-    diagonal_default = torch.ops.aten.diagonal.default(empty)
-    diagonal_default_1 = torch.ops.aten.diagonal.default(empty);  empty = None
-    copy_default = torch.ops.aten.copy_.default(diagonal_default_1, a_1)
-    add_tensor = torch.ops.aten.add_.Tensor(diagonal_default_1, a_1);  a_1 = None
-    return diagonal_default_1
+    zeros = torch.ops.aten.zeros.default([2, 2], dtype = torch.float32, device = device(type='cpu'), pin_memory = False)
+    diagonal_default = torch.ops.aten.diagonal.default(zeros);  zeros = None
+    expand_copy_default = torch.ops.aten.expand_copy.default(a_1, [2])
+    add_tensor = torch.ops.aten.add_.Tensor(expand_copy_default, a_1);  a_1 = None
+    return expand_copy_default
     """)
 
         # Test 3: copy_() with different dtype, same shape
@@ -891,13 +835,11 @@
 
 
 def forward(self, a_1):
-    empty = torch.ops.aten.empty.memory_format([2, 2], dtype = torch.float32, device = device(type='cpu'), pin_memory = False)
-    zero_default = torch.ops.aten.zero_.default(empty)
-    diagonal_default = torch.ops.aten.diagonal.default(empty)
-    diagonal_default_1 = torch.ops.aten.diagonal.default(empty);  empty = None
-    copy_default = torch.ops.aten.copy_.default(diagonal_default_1, a_1)
-    add_tensor = torch.ops.aten.add_.Tensor(diagonal_default_1, a_1);  a_1 = None
-    return diagonal_default_1
+    zeros = torch.ops.aten.zeros.default([2, 2], dtype = torch.float32, device = device(type='cpu'), pin_memory = False)
+    diagonal_default = torch.ops.aten.diagonal.default(zeros);  zeros = None
+    _to_copy_default = torch.ops.aten._to_copy.default(a_1, dtype = torch.float32, layout = torch.strided, device = device(type='cpu'), pin_memory = False)
+    add_tensor = torch.ops.aten.add_.Tensor(_to_copy_default, a_1);  a_1 = None
+    return _to_copy_default
     """)
 
         # Test 4: copy_() with different dtype, different shape
@@ -922,13 +864,12 @@
 
 
 def forward(self, a_1):
-    empty = torch.ops.aten.empty.memory_format([2, 2], dtype = torch.float32, device = device(type='cpu'), pin_memory = False)
-    zero_default = torch.ops.aten.zero_.default(empty)
-    diagonal_default = torch.ops.aten.diagonal.default(empty)
-    diagonal_default_1 = torch.ops.aten.diagonal.default(empty);  empty = None
-    copy_default = torch.ops.aten.copy_.default(diagonal_default_1, a_1)
-    add_tensor = torch.ops.aten.add_.Tensor(diagonal_default_1, a_1);  a_1 = None
-    return diagonal_default_1
+    zeros = torch.ops.aten.zeros.default([2, 2], dtype = torch.float32, device = device(type='cpu'), pin_memory = False)
+    diagonal_default = torch.ops.aten.diagonal.default(zeros);  zeros = None
+    _to_copy_default = torch.ops.aten._to_copy.default(a_1, dtype = torch.float32, layout = torch.strided, device = device(type='cpu'), pin_memory = False)
+    expand_copy_default = torch.ops.aten.expand_copy.default(_to_copy_default, [2]);  _to_copy_default = None
+    add_tensor = torch.ops.aten.add_.Tensor(expand_copy_default, a_1);  a_1 = None
+    return expand_copy_default
     """)
 
     def test_expand_symint(self):
@@ -1161,12 +1102,10 @@
 
 
 def forward(self, a_1):
-    empty = torch.ops.aten.empty.memory_format([10], dtype = torch.float32, device = device(type='cpu'), pin_memory = False)
-    zero_default = torch.ops.aten.zero.default(empty);  empty = None
-    select_copy_int = torch.ops.aten.select_copy.int(zero_default, 0, 5)
-    select_copy_int_1 = torch.ops.aten.select_copy.int(zero_default, 0, 5)
-    fill_scalar = torch.ops.aten.fill.Scalar(select_copy_int_1, 1);  select_copy_int_1 = None
-    select_scatter_default = torch.ops.aten.select_scatter.default(zero_default, fill_scalar, 0, 5);  zero_default = fill_scalar = None
+    zeros = torch.ops.aten.zeros.default([10], dtype = torch.float32, device = device(type='cpu'), pin_memory = False)
+    select_copy_int = torch.ops.aten.select_copy.int(zeros, 0, 5)
+    fill_scalar = torch.ops.aten.fill.Scalar(select_copy_int, 1);  select_copy_int = None
+    select_scatter_default = torch.ops.aten.select_scatter.default(zeros, fill_scalar, 0, 5);  zeros = fill_scalar = None
     return select_scatter_default
     """)  # noqa: B950
 
@@ -1176,12 +1115,10 @@
 
 
 def forward(self, a_1):
-    empty = torch.ops.aten.empty.memory_format([10], dtype = torch.float32, device = device(type='cpu'), pin_memory = False)
-    zero_default = torch.ops.aten.zero_.default(empty)
-    select_int = torch.ops.aten.select.int(empty, 0, 5)
-    select_int_1 = torch.ops.aten.select.int(empty, 0, 5)
-    fill_scalar = torch.ops.aten.fill_.Scalar(select_int_1, 1);  select_int_1 = None
-    return empty
+    zeros = torch.ops.aten.zeros.default([10], dtype = torch.float32, device = device(type='cpu'), pin_memory = False)
+    select_int = torch.ops.aten.select.int(zeros, 0, 5)
+    fill_scalar = torch.ops.aten.fill_.Scalar(select_int, 1);  select_int = None
+    return zeros
     """)
 
 if __name__ == '__main__':
