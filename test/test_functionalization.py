# Owner(s): ["module: codegen"]

import torch
from torch.testing._internal.common_utils import TestCase, run_tests, skipIfTorchDynamo, TEST_WITH_TORCHDYNAMO
from torch.testing._internal.logging_tensor import LoggingTensor, capture_logs
from torch.utils._pytree import tree_map
from torch.fx.experimental.proxy_tensor import make_fx
from torch.fx.passes.reinplace import reinplace

import unittest

def are_aliased(x, y):
    if x._base is None and y._base is None:
        return False
    if x._base is not None and y._base is None:
        return x._base is y
    if x._base is None and y._base is not None:
        return y._base is x
    return x._base is y._base

# We can unify testing and use functionalize() here instead
# if/when functorch moves into core.
# This is basically a crappy version of `functionalize()` for single-tensor-arg inputs.
def _functionalize(f, *, reapply_views: bool):
    def wrapped(a):
        input_functional = torch._to_functional_tensor(a)
        torch._enable_functionalization(reapply_views=reapply_views)
        try:
            out = f(input_functional)
        finally:
            torch._disable_functionalization()
        torch._sync(input_functional)
        inpt_new = torch._from_functional_tensor(input_functional)
        if inpt_new is not a:
            # Existing deficiency in functionalize():
            # we don't correctly mutate input metadata (yet?)
            if inpt_new.shape == a.shape:
                a.copy_(inpt_new)
        tree_map(torch._sync, out)
        out_unwrapped = tree_map(torch._from_functional_tensor, out)
        return out_unwrapped

    return wrapped

@unittest.skipIf(TEST_WITH_TORCHDYNAMO, "https://github.com/pytorch/pytorch/issues/81457")
class TestFunctionalization(TestCase):

    def get_logs(self, func, inpt, *, reapply_views=False, run_reinplace=False):
        inpt_clone = inpt.clone()
        traced_f = make_fx(_functionalize(func, reapply_views=reapply_views))(inpt)
        if run_reinplace:
            traced_f = reinplace(traced_f, inpt_clone)
        return traced_f.code

    def assert_functionalization(self, func, inpt, *, reapply_views=False, mutated_input_metadata=False):
        input_clone = inpt.clone()
        input_clone2 = inpt.clone()
        input_clone3 = inpt.clone()

        # Compare outputs (and mutated inputs), with and without functionalization.
        out_ref = func(inpt)
        out_functional = _functionalize(func, reapply_views=reapply_views)(input_clone)
        # The reinplacing pass is only valid to run with reapply_views=True.
        functional_func = make_fx(_functionalize(func, reapply_views=True))(input_clone2)
        reinplace_func = reinplace(make_fx(_functionalize(func, reapply_views=True))(input_clone2), input_clone2)

        # NOTE: for now, need to pass in fresh inputs here, because make_fx
        # will directly mutate the inputs that you trace with.
        # Once this is fixed we can clean this up.
        out_reinplace = reinplace_func(input_clone3)

        # functionalize() deficiency: input metadata mutations aren't propagated properly,
        # so we just need to skip checks here for the tests that exercise that.
        if not mutated_input_metadata:
            self.assertEqual(inpt, input_clone)  # input mutations should still occur
            self.assertEqual(inpt, input_clone3)

        # Handle tests with multi-tensor outputs
        if isinstance(out_ref, tuple):
            out_refs, out_functionals, out_reinplaces = list(out_ref), list(out_functional), list(out_reinplace)
        else:
            out_refs, out_functionals, out_reinplaces = [out_ref], [out_functional], [out_reinplace]

        for out_ref_, out_functional_, out_reinplace_ in zip(out_refs, out_functionals, out_reinplaces):
            self.assertEqual(out_ref_, out_functional_)
            self.assertEqual(out_ref_, out_reinplace_)

    def test_save_for_backwards_segfault(self):
        inp = torch._to_functional_tensor(LoggingTensor(torch.randn(2, 2))).requires_grad_(True)
        inp.exp()

    def test_multiple_views_of_same_base(self):
        def f(x):
            y = x.view(-1)
            z = x.view(-1)
            x.add_(1)
            # y should have been updated.
            y2 = y + 1
            # z should have been updated too.
            z2 = z + 1
            return z2
        self.assert_functionalization(f, torch.ones(4))

    def test_simple(self):
        def f(x):
            # simple test: 1 view op, 1 inplace op
            tmp = torch.ones(4, 2)
            y = x.view(4, 2)
            y.add_(tmp)
            z = x * x
            return y
        self.assert_functionalization(f, torch.ones(4, 2))
        logs = self.get_logs(f, torch.ones(4, 2))
        self.assertExpectedInline(logs, """\



def forward(self, a_1):
    ones = torch.ops.aten.ones.default([4, 2], dtype = torch.float32, device = device(type='cpu'), pin_memory = False)
    view_copy_default = torch.ops.aten.view_copy.default(a_1, [4, 2])
    add_tensor = torch.ops.aten.add.Tensor(view_copy_default, ones);  view_copy_default = ones = None
    view_copy_default_1 = torch.ops.aten.view_copy.default(add_tensor, [4, 2])
    mul_tensor = torch.ops.aten.mul.Tensor(view_copy_default_1, view_copy_default_1)
    copy__default = torch.ops.aten.copy_.default(a_1, view_copy_default_1);  a_1 = view_copy_default_1 = None
    return add_tensor
    """)

        reinplaced_logs = self.get_logs(f, torch.ones(4, 2), reapply_views=True, run_reinplace=True)
        self.assertExpectedInline(reinplaced_logs, """\



def forward(self, a_1):
    ones = torch.ops.aten.ones.default([4, 2], dtype = torch.float32, device = device(type='cpu'), pin_memory = False)
    view_default = torch.ops.aten.view.default(a_1, [4, 2])
    add_tensor = torch.ops.aten.add.Tensor(view_default, ones);  view_default = ones = None
    view_default_1 = torch.ops.aten.view.default(add_tensor, [4, 2])
    mul_tensor = torch.ops.aten.mul.Tensor(view_default_1, view_default_1)
    copy__default = torch.ops.aten.copy_.default(a_1, view_default_1);  a_1 = view_default_1 = None
    return add_tensor
    """)

    def test_simple_out(self):
        def f(x):
            tmp = torch.ones(4, 2)
            y = x.view(4, 2)
            # the out= tensor will get resized, since it has size=0 to start.
            z = torch.empty(())
            torch.add(y, tmp, out=z)
            w = z * z
            return w
        self.assert_functionalization(f, torch.ones(4, 2))
        logs = self.get_logs(f, torch.ones(4, 2))
        self.assertExpectedInline(logs, """\



def forward(self, a_1):
    ones = torch.ops.aten.ones.default([4, 2], dtype = torch.float32, device = device(type='cpu'), pin_memory = False)
    view_copy_default = torch.ops.aten.view_copy.default(a_1, [4, 2]);  a_1 = None
    empty = torch.ops.aten.empty.memory_format([], dtype = torch.float32, device = device(type='cpu'), pin_memory = False)
    add_tensor = torch.ops.aten.add.Tensor(view_copy_default, ones);  view_copy_default = ones = None
    mul_tensor = torch.ops.aten.mul.Tensor(add_tensor, add_tensor);  add_tensor = None
    return mul_tensor
    """)

        reinplaced_logs = self.get_logs(f, torch.ones(4, 2), reapply_views=True, run_reinplace=True)
        self.assertExpectedInline(reinplaced_logs, """\



def forward(self, a_1):
    ones = torch.ops.aten.ones.default([4, 2], dtype = torch.float32, device = device(type='cpu'), pin_memory = False)
    view_default = torch.ops.aten.view.default(a_1, [4, 2]);  a_1 = None
    empty = torch.ops.aten.empty.memory_format([], dtype = torch.float32, device = device(type='cpu'), pin_memory = False)
    add_tensor = torch.ops.aten.add.Tensor(view_default, ones);  view_default = ones = None
    mul_tensor = torch.ops.aten.mul.Tensor(add_tensor, add_tensor);  add_tensor = None
    return mul_tensor
    """)

    def test_multi_out(self):
        def f(x):
            # aminmax.out returns a tuple of tensors.
            # functionalization should properly handle the tuple.
            out_min = torch.empty(4)
            out_max = torch.empty(4)
            torch.aminmax(x, dim=0, out=(out_max, out_min))
            return out_max
        self.assert_functionalization(f, torch.arange(8, dtype=torch.float32))
        logs = self.get_logs(f, torch.arange(8, dtype=torch.float32))
        self.assertExpectedInline(logs, """\



def forward(self, a_1):
    empty = torch.ops.aten.empty.memory_format([4], dtype = torch.float32, device = device(type='cpu'), pin_memory = False)
    empty_1 = torch.ops.aten.empty.memory_format([4], dtype = torch.float32, device = device(type='cpu'), pin_memory = False)
    aminmax_default = torch.ops.aten.aminmax.default(a_1, dim = 0);  a_1 = None
    getitem = aminmax_default[0]
    getitem_1 = aminmax_default[1];  aminmax_default = None
    return getitem
    """)

        reinplaced_logs = self.get_logs(f, torch.arange(8, dtype=torch.float32), reapply_views=True, run_reinplace=True)
        self.assertExpectedInline(reinplaced_logs, """\



def forward(self, a_1):
    empty = torch.ops.aten.empty.memory_format([4], dtype = torch.float32, device = device(type='cpu'), pin_memory = False)
    empty_1 = torch.ops.aten.empty.memory_format([4], dtype = torch.float32, device = device(type='cpu'), pin_memory = False)
    aminmax_default = torch.ops.aten.aminmax.default(a_1, dim = 0);  a_1 = None
    getitem = aminmax_default[0]
    getitem_1 = aminmax_default[1];  aminmax_default = None
    return getitem
    """)

    def test_tensor_ctr(self):
        def f(x):
            y = torch.tensor((1, 2, 3))
            z = y.view(-1)
            z.add_(1)
            return y

        inpt = torch.arange(3, dtype=torch.float32)
        self.assert_functionalization(f, inpt)

        logs = self.get_logs(f, inpt)
        self.assertExpectedInline(logs, """\



def forward(self, a_1):
    _tensor_constant0 = self._tensor_constant0
    lift_fresh = torch.ops.aten.lift_fresh_copy.default(_tensor_constant0);  _tensor_constant0 = None
    view_copy_default = torch.ops.aten.view_copy.default(lift_fresh, [-1]);  lift_fresh = None
    add_tensor = torch.ops.aten.add.Tensor(view_copy_default, 1);  view_copy_default = None
    view_copy_default_1 = torch.ops.aten.view_copy.default(add_tensor, [3]);  add_tensor = None
    return view_copy_default_1
    """)

        reinplaced_logs = self.get_logs(f, inpt, reapply_views=True, run_reinplace=True)
        self.assertExpectedInline(reinplaced_logs, """\



def forward(self, a_1):
    _tensor_constant0 = self._tensor_constant0
    lift_fresh = torch.ops.aten.lift_fresh_copy.default(_tensor_constant0);  _tensor_constant0 = None
    view_default = torch.ops.aten.view.default(lift_fresh, [-1]);  lift_fresh = None
    add_tensor = torch.ops.aten.add_.Tensor(view_default, 1)
    view_default_1 = torch.ops.aten.view.default(view_default, [3]);  view_default = None
    return view_default_1
    """)


    def test_tensor_list_mixed_functional_nonfunctional(self):
        nonfunctional_tensor = torch.ones(2, dtype=torch.long)

        def f(x):
            # simple test: 1 view op, 1 inplace op
            functional_tensor = torch.ones(2, dtype=torch.long)
            out = x[functional_tensor, nonfunctional_tensor]
            return out
        out = f(torch.ones(2, 2))
        out_functional = _functionalize(f, reapply_views=True)(torch.ones(2, 2))
        self.assertEqual(out, out_functional)

    def test_inplace_on_non_view(self):
        def f(x):
            # test for the case where we functionalize an inplace op on the other tensor - not a view.
            # This is worth checking because the tensor will have an empty ViewMeta stack, which needs to be special cased.
            tmp = torch.ones(4, 2)
            y = x.view(4, 2)
            x.add_(tmp)
            return y
        self.assert_functionalization(f, torch.ones(4, 2))
        logs = self.get_logs(f, torch.ones(4, 2))
        self.assertExpectedInline(logs, """\



def forward(self, a_1):
    ones = torch.ops.aten.ones.default([4, 2], dtype = torch.float32, device = device(type='cpu'), pin_memory = False)
    view_copy_default = torch.ops.aten.view_copy.default(a_1, [4, 2])
    add_tensor = torch.ops.aten.add.Tensor(a_1, ones);  ones = None
    copy__default = torch.ops.aten.copy_.default(a_1, add_tensor);  a_1 = None
    view_copy_default_1 = torch.ops.aten.view_copy.default(add_tensor, [4, 2]);  add_tensor = None
    return view_copy_default_1
    """)

        reinplaced_logs = self.get_logs(f, torch.ones(4, 2), reapply_views=True, run_reinplace=True)
        self.assertExpectedInline(reinplaced_logs, """\



def forward(self, a_1):
    ones = torch.ops.aten.ones.default([4, 2], dtype = torch.float32, device = device(type='cpu'), pin_memory = False)
    view_default = torch.ops.aten.view.default(a_1, [4, 2])
    add_tensor = torch.ops.aten.add.Tensor(a_1, ones);  ones = None
    copy__default = torch.ops.aten.copy_.default(a_1, add_tensor);  a_1 = None
    view_default_1 = torch.ops.aten.view.default(add_tensor, [4, 2]);  add_tensor = None
    return view_default_1
    """)

    # Some ops that are mutable are neither inplace nor out= ops.
    # They also need special handling.
    def test_mutable_op_not_inplace_or_other(self):
        def f(x):
            return torch._fused_moving_avg_obs_fq_helper(x, x, x, x, x, x, x, 1.0, 0, 1, 0)

        logs = self.get_logs(f, torch.ones(1))
        self.assertExpectedInline(logs, """\



def forward(self, a_1):
    _fused_moving_avg_obs_fq_helper_functional_default = torch.ops.aten._fused_moving_avg_obs_fq_helper_functional.default(a_1, a_1, a_1, a_1, a_1, a_1, a_1, 1.0, 0, 1, 0)
    getitem = _fused_moving_avg_obs_fq_helper_functional_default[0]
    getitem_1 = _fused_moving_avg_obs_fq_helper_functional_default[1]
    getitem_2 = _fused_moving_avg_obs_fq_helper_functional_default[2]
    getitem_3 = _fused_moving_avg_obs_fq_helper_functional_default[3]
    getitem_4 = _fused_moving_avg_obs_fq_helper_functional_default[4]
    getitem_5 = _fused_moving_avg_obs_fq_helper_functional_default[5];  _fused_moving_avg_obs_fq_helper_functional_default = None
    copy__default = torch.ops.aten.copy_.default(a_1, getitem_5);  a_1 = getitem_5 = None
    return (getitem, getitem_1)
    """)  # noqa: B950

    def test_as_strided(self):
        def f(x):
            y = x.as_strided((2,), (2,), 1)
            y.add_(1)
            return x
        self.assert_functionalization(f, torch.ones(9))
        logs = self.get_logs(f, torch.ones(9))
        self.assertExpectedInline(logs, """\



def forward(self, a_1):
    as_strided_copy_default = torch.ops.aten.as_strided_copy.default(a_1, [2], [2], 1)
    add_tensor = torch.ops.aten.add.Tensor(as_strided_copy_default, 1);  as_strided_copy_default = None
    as_strided_scatter_default = torch.ops.aten.as_strided_scatter.default(a_1, add_tensor, [2], [2], 1);  add_tensor = None
    copy__default = torch.ops.aten.copy_.default(a_1, as_strided_scatter_default);  a_1 = None
    return as_strided_scatter_default
    """)

    def test_tensor_list_composite(self):
        def f(x):
            # Test an op with TensorList input
            y = torch.block_diag(x, x)
            return y
        self.assert_functionalization(f, torch.ones(2, 2))
        logs = self.get_logs(f, torch.ones(2, 2))
        self.assertExpectedInline(logs, """\



def forward(self, a_1):
    block_diag_default = torch.ops.aten.block_diag.default([a_1, a_1]);  a_1 = None
    return block_diag_default
    """)

    def test_cat(self):
        def f(x):
            out = torch.empty(0)
            torch.cat((x,), out=out)
            return out
        self.assert_functionalization(f, torch.ones(2, 2))
        logs = self.get_logs(f, torch.ones(2, 2))
        self.assertExpectedInline(logs, """\



def forward(self, a_1):
    empty = torch.ops.aten.empty.memory_format([0], dtype = torch.float32, device = device(type='cpu'), pin_memory = False)
    cat_default = torch.ops.aten.cat.default([a_1]);  a_1 = None
    return cat_default
    """)

        reinplaced_logs = self.get_logs(f, torch.ones(2, 2), reapply_views=True, run_reinplace=True)
        self.assertExpectedInline(reinplaced_logs, """\



def forward(self, a_1):
    empty = torch.ops.aten.empty.memory_format([0], dtype = torch.float32, device = device(type='cpu'), pin_memory = False)
    cat_default = torch.ops.aten.cat.default([a_1]);  a_1 = None
    return cat_default
    """)


    def test_diagonal(self):
        def f(x):
            # test: view ops that take a subset of the original tensor (select/diagonal)
            tmp = torch.ones(2)
            y = x.clone().diagonal()
            y.add_(tmp)
            z = x * x
            return z
        self.assert_functionalization(f, torch.ones(2, 2))
        logs = self.get_logs(f, torch.ones(2, 2))
        self.assertExpectedInline(logs, """\



def forward(self, a_1):
    ones = torch.ops.aten.ones.default([2], dtype = torch.float32, device = device(type='cpu'), pin_memory = False)
    clone_default = torch.ops.aten.clone.default(a_1)
    diagonal_copy_default = torch.ops.aten.diagonal_copy.default(clone_default);  clone_default = None
    add_tensor = torch.ops.aten.add.Tensor(diagonal_copy_default, ones);  diagonal_copy_default = ones = None
    mul_tensor = torch.ops.aten.mul.Tensor(a_1, a_1);  a_1 = None
    return mul_tensor
    """)

        reinplaced_logs = self.get_logs(f, torch.ones(2, 2), reapply_views=True, run_reinplace=True)
        self.assertExpectedInline(reinplaced_logs, """\



def forward(self, a_1):
    ones = torch.ops.aten.ones.default([2], dtype = torch.float32, device = device(type='cpu'), pin_memory = False)
    clone_default = torch.ops.aten.clone.default(a_1)
    diagonal_default = torch.ops.aten.diagonal.default(clone_default);  clone_default = None
    add_tensor = torch.ops.aten.add_.Tensor(diagonal_default, ones);  diagonal_default = ones = None
    mul_tensor = torch.ops.aten.mul.Tensor(a_1, a_1);  a_1 = None
    return mul_tensor
    """)

    def test_diagonal_mutated_input(self):
        def f(x):
            # simple test: there are pending updates afterwards, which the test syncs manually
            tmp = torch.ones(2)
            y = x.diagonal()
            y.add_(tmp)
            return x
        x = torch.ones(2, 2)
        self.assert_functionalization(f, x)
        logs = self.get_logs(f, torch.ones(2, 2))
        self.assertExpectedInline(logs, """\



def forward(self, a_1):
    ones = torch.ops.aten.ones.default([2], dtype = torch.float32, device = device(type='cpu'), pin_memory = False)
    diagonal_copy_default = torch.ops.aten.diagonal_copy.default(a_1)
    add_tensor = torch.ops.aten.add.Tensor(diagonal_copy_default, ones);  diagonal_copy_default = ones = None
    diagonal_scatter_default = torch.ops.aten.diagonal_scatter.default(a_1, add_tensor);  add_tensor = None
    copy__default = torch.ops.aten.copy_.default(a_1, diagonal_scatter_default);  a_1 = None
    return diagonal_scatter_default
    """)

    def test_split(self):
        def f(x):
            # test: view ops that return multiple tensors (split)
            tmp = torch.ones(2)
            y1, y2 = x.split(2)
            y3 = y2.diagonal()
            y3.add_(tmp)
            z = x * x
            return y3
        self.assert_functionalization(f, torch.ones(4, 2))
        logs = self.get_logs(f, torch.ones(4, 2))
        self.assertExpectedInline(logs, """\



def forward(self, a_1):
    ones = torch.ops.aten.ones.default([2], dtype = torch.float32, device = device(type='cpu'), pin_memory = False)
    split_copy_tensor = torch.ops.aten.split_copy.Tensor(a_1, 2)
    getitem = split_copy_tensor[0]
    getitem_1 = split_copy_tensor[1];  split_copy_tensor = None
    diagonal_copy_default = torch.ops.aten.diagonal_copy.default(getitem_1);  getitem_1 = None
    add_tensor = torch.ops.aten.add.Tensor(diagonal_copy_default, ones);  diagonal_copy_default = ones = None
    split_copy_tensor_1 = torch.ops.aten.split_copy.Tensor(a_1, 2)
    getitem_2 = split_copy_tensor_1[0]
    getitem_3 = split_copy_tensor_1[1];  split_copy_tensor_1 = None
    diagonal_scatter_default = torch.ops.aten.diagonal_scatter.default(getitem_3, add_tensor);  getitem_3 = None
    slice_scatter_default = torch.ops.aten.slice_scatter.default(a_1, diagonal_scatter_default, 0, 2, 4);  diagonal_scatter_default = None
    mul_tensor = torch.ops.aten.mul.Tensor(slice_scatter_default, slice_scatter_default)
    copy__default = torch.ops.aten.copy_.default(a_1, slice_scatter_default);  a_1 = slice_scatter_default = None
    return add_tensor
    """)  # noqa: B950

    def test_view_inplace(self):
        def f(x):
            # test: view + inplace op (transpose_)
            tmp = torch.ones(4)
            x.transpose_(1, 0)
            y = x[0]
            y.add_(tmp)
            return x
        self.assert_functionalization(f, torch.ones(4, 2), mutated_input_metadata=True)
        logs = self.get_logs(f, torch.ones(4, 2))
        self.assertExpectedInline(logs, """\



def forward(self, a_1):
    ones = torch.ops.aten.ones.default([4], dtype = torch.float32, device = device(type='cpu'), pin_memory = False)
    transpose_copy_int = torch.ops.aten.transpose_copy.int(a_1, 1, 0)
    select_copy_int = torch.ops.aten.select_copy.int(transpose_copy_int, 0, 0);  transpose_copy_int = None
    add_tensor = torch.ops.aten.add.Tensor(select_copy_int, ones);  select_copy_int = ones = None
    transpose_copy_int_1 = torch.ops.aten.transpose_copy.int(a_1, 1, 0);  a_1 = None
    select_scatter_default = torch.ops.aten.select_scatter.default(transpose_copy_int_1, add_tensor, 0, 0);  transpose_copy_int_1 = add_tensor = None
    transpose_copy_int_2 = torch.ops.aten.transpose_copy.int(select_scatter_default, 1, 0);  select_scatter_default = None
    transpose_copy_int_3 = torch.ops.aten.transpose_copy.int(transpose_copy_int_2, 1, 0);  transpose_copy_int_2 = None
    return transpose_copy_int_3
    """)  # noqa: B950

    def test_optional_tensor_list(self):
        def f(x):
            # test: an operator that takes in a List[Optional[Tensor]] argument
            # (index_put)
            y = x.view(8)
            indices = torch.arange(4)
            values = torch.arange(4, dtype=y.dtype)
            y.index_put_((indices,), values, accumulate=False)
            return y
        self.assert_functionalization(f, torch.ones(4, 2))
        logs = self.get_logs(f, torch.ones(4, 2))
        self.assertExpectedInline(logs, """\



def forward(self, a_1):
    view_copy_default = torch.ops.aten.view_copy.default(a_1, [8])
    arange = torch.ops.aten.arange.default(4, layout = torch.strided, device = device(type='cpu'), pin_memory = False)
    arange_1 = torch.ops.aten.arange.default(4, dtype = torch.float32, layout = torch.strided, device = device(type='cpu'), pin_memory = False)
    index_put_default = torch.ops.aten.index_put.default(view_copy_default, [arange], arange_1);  view_copy_default = arange = arange_1 = None
    view_copy_default_1 = torch.ops.aten.view_copy.default(index_put_default, [4, 2])
    copy__default = torch.ops.aten.copy_.default(a_1, view_copy_default_1);  a_1 = view_copy_default_1 = None
    return index_put_default
    """)  # noqa: B950

    def test_scalars(self):
        def f(x):
            # test: the pass can handle scalar inputs properly
            tmp = torch.ones(4, 2)
            y = x.view(4, 2)
            y.add_(1)
            z = 2 * y
            z.div_(1)
            return z
        self.assert_functionalization(f, torch.ones(4, 2))
        logs = self.get_logs(f, torch.ones(4, 2))
        self.assertExpectedInline(logs, """\



def forward(self, a_1):
    ones = torch.ops.aten.ones.default([4, 2], dtype = torch.float32, device = device(type='cpu'), pin_memory = False)
    view_copy_default = torch.ops.aten.view_copy.default(a_1, [4, 2])
    add_tensor = torch.ops.aten.add.Tensor(view_copy_default, 1);  view_copy_default = None
    mul_tensor = torch.ops.aten.mul.Tensor(add_tensor, 2)
    div_tensor = torch.ops.aten.div.Tensor(mul_tensor, 1);  mul_tensor = None
    view_copy_default_1 = torch.ops.aten.view_copy.default(add_tensor, [4, 2]);  add_tensor = None
    copy__default = torch.ops.aten.copy_.default(a_1, view_copy_default_1);  a_1 = view_copy_default_1 = None
    return div_tensor
    """)

    @skipIfTorchDynamo("Test does not work with TorchDynamo")
    def test_metadata_change(self):
        def f(x):
            # ops like ge_() are allowed to change the dtype of the input.
            # functionalization should pick up on that.
            y = x.clone()
            out = y.ge_(0)
            return out
        self.assert_functionalization(f, torch.ones(4, 2))
        logs = self.get_logs(f, torch.ones(4, 2))
        self.assertExpectedInline(logs, """\



def forward(self, a_1):
<<<<<<< HEAD
    ge_scalar = torch.ops.aten.ge.Scalar(a_1, 0);  a_1 = None
=======
    clone_default = torch.ops.aten.clone.default(a_1);  a_1 = None
    ge_scalar = torch.ops.aten.ge.Scalar(clone_default, 0);  clone_default = None
>>>>>>> ded7e8dd
    _to_copy_default = torch.ops.aten._to_copy.default(ge_scalar, dtype = torch.float32, layout = torch.strided);  ge_scalar = None
    return _to_copy_default
    """)

        reinplaced_logs = self.get_logs(f, torch.ones(2, 2), reapply_views=True, run_reinplace=True)
        self.assertExpectedInline(reinplaced_logs, """\



def forward(self, a_1):
    clone_default = torch.ops.aten.clone.default(a_1);  a_1 = None
    ge_scalar = torch.ops.aten.ge_.Scalar(clone_default, 0)
    _to_copy_default = torch.ops.aten._to_copy.default(clone_default, dtype = torch.float32, layout = torch.strided);  clone_default = None
    return _to_copy_default
    """)  # noqa: B950

    @skipIfTorchDynamo("Test does not work with TorchDynamo")
    def test_metadata_change_out_op(self):
        def f(t, y):
            out_1 = torch.ones(1)
            return torch.add(t, y, out=out_1)

        inpt1, inpt2 = torch.tensor([1]), torch.tensor([1])
        inpt1_func, inpt2_func = torch._to_functional_tensor(inpt1), torch._to_functional_tensor(inpt2)

        out_ref = f(inpt1, inpt2)
        torch._enable_functionalization(reapply_views=True)
        try:
            out_functional = f(inpt1_func, inpt2_func)
        finally:
            torch._disable_functionalization()
        self.assertEqual(out_ref, torch._from_functional_tensor(out_functional))


    def test_only_one_view(self):
        def f(x):
            # This tests that we don't have any unnecessary views in the trace.
            # If the input wasn't mutated, we don't need to regenerate it,
            # so there should be a total of 1 op in the output trace.
            return x.view(4, 2)
        logs = self.get_logs(f, torch.ones(4, 2))
        self.assertExpectedInline(logs, """\



def forward(self, a_1):
    view_copy_default = torch.ops.aten.view_copy.default(a_1, [4, 2]);  a_1 = None
    return view_copy_default
    """)

    def test_everything(self):
        def f(x):
            # test: everything
            tmp = torch.ones(2, 2)
            x2 = x + x
            y = x2.view(8)
            z0 = y.reshape(2, 4)
            z1 = z0.transpose(1, 0)
            z1.unsqueeze_(0)
            z1.squeeze_()
            z2, z3 = z1.split(2)
            z2.add_(tmp)
            z4 = z0[0] + z2.reshape(4)
            return z2
        self.assert_functionalization(f, torch.ones(4, 2))
        logs = self.get_logs(f, torch.ones(4, 2))
        self.assertExpectedInline(logs, """\



def forward(self, a_1):
    ones = torch.ops.aten.ones.default([2, 2], dtype = torch.float32, device = device(type='cpu'), pin_memory = False)
    add_tensor = torch.ops.aten.add.Tensor(a_1, a_1);  a_1 = None
    view_copy_default = torch.ops.aten.view_copy.default(add_tensor, [8])
    _reshape_alias_copy_default = torch.ops.aten._reshape_alias_copy.default(view_copy_default, [2, 4], [4, 1]);  view_copy_default = None
    transpose_copy_int = torch.ops.aten.transpose_copy.int(_reshape_alias_copy_default, 1, 0)
    unsqueeze_copy_default = torch.ops.aten.unsqueeze_copy.default(transpose_copy_int, 0);  transpose_copy_int = None
    squeeze_copy_default = torch.ops.aten.squeeze_copy.default(unsqueeze_copy_default);  unsqueeze_copy_default = None
    split_copy_tensor = torch.ops.aten.split_copy.Tensor(squeeze_copy_default, 2);  squeeze_copy_default = None
    getitem = split_copy_tensor[0]
    getitem_1 = split_copy_tensor[1];  split_copy_tensor = None
    add_tensor_1 = torch.ops.aten.add.Tensor(getitem, ones);  getitem = ones = None
    select_copy_int = torch.ops.aten.select_copy.int(_reshape_alias_copy_default, 0, 0);  _reshape_alias_copy_default = None
    clone_default = torch.ops.aten.clone.default(add_tensor_1, memory_format = torch.contiguous_format)
    _unsafe_view_default = torch.ops.aten._unsafe_view.default(clone_default, [4]);  clone_default = None
    view_copy_default_1 = torch.ops.aten.view_copy.default(add_tensor, [8]);  add_tensor = None
    _reshape_alias_copy_default_1 = torch.ops.aten._reshape_alias_copy.default(view_copy_default_1, [2, 4], [4, 1]);  view_copy_default_1 = None
    transpose_copy_int_1 = torch.ops.aten.transpose_copy.int(_reshape_alias_copy_default_1, 1, 0);  _reshape_alias_copy_default_1 = None
    unsqueeze_copy_default_1 = torch.ops.aten.unsqueeze_copy.default(transpose_copy_int_1, 0);  transpose_copy_int_1 = None
    squeeze_copy_default_1 = torch.ops.aten.squeeze_copy.default(unsqueeze_copy_default_1);  unsqueeze_copy_default_1 = None
    slice_scatter_default = torch.ops.aten.slice_scatter.default(squeeze_copy_default_1, add_tensor_1, 0, 0, 2);  squeeze_copy_default_1 = None
    unsqueeze_copy_default_2 = torch.ops.aten.unsqueeze_copy.default(slice_scatter_default, 0);  slice_scatter_default = None
    squeeze_copy_dim = torch.ops.aten.squeeze_copy.dim(unsqueeze_copy_default_2, 0);  unsqueeze_copy_default_2 = None
    transpose_copy_int_2 = torch.ops.aten.transpose_copy.int(squeeze_copy_dim, 1, 0);  squeeze_copy_dim = None
    _reshape_alias_copy_default_2 = torch.ops.aten._reshape_alias_copy.default(transpose_copy_int_2, [8], [1]);  transpose_copy_int_2 = None
    view_copy_default_2 = torch.ops.aten.view_copy.default(_reshape_alias_copy_default_2, [4, 2]);  _reshape_alias_copy_default_2 = None
    view_copy_default_3 = torch.ops.aten.view_copy.default(view_copy_default_2, [8]);  view_copy_default_2 = None
    _reshape_alias_copy_default_3 = torch.ops.aten._reshape_alias_copy.default(view_copy_default_3, [2, 4], [4, 1]);  view_copy_default_3 = None
    select_copy_int_1 = torch.ops.aten.select_copy.int(_reshape_alias_copy_default_3, 0, 0);  _reshape_alias_copy_default_3 = None
    add_tensor_2 = torch.ops.aten.add.Tensor(select_copy_int_1, _unsafe_view_default);  select_copy_int_1 = _unsafe_view_default = None
    return add_tensor_1
    """)  # noqa: B950

        reinplaced_logs = self.get_logs(f, torch.ones(4, 2), reapply_views=True, run_reinplace=True)
        self.assertExpectedInline(reinplaced_logs, """\



def forward(self, a_1):
    ones = torch.ops.aten.ones.default([2, 2], dtype = torch.float32, device = device(type='cpu'), pin_memory = False)
    add_tensor = torch.ops.aten.add.Tensor(a_1, a_1);  a_1 = None
    view_default = torch.ops.aten.view.default(add_tensor, [8])
    _reshape_alias_default = torch.ops.aten._reshape_alias.default(view_default, [2, 4], [4, 1]);  view_default = None
    transpose_int = torch.ops.aten.transpose.int(_reshape_alias_default, 1, 0)
    unsqueeze_default = torch.ops.aten.unsqueeze.default(transpose_int, 0);  transpose_int = None
    squeeze_default = torch.ops.aten.squeeze.default(unsqueeze_default);  unsqueeze_default = None
    split_tensor = torch.ops.aten.split.Tensor(squeeze_default, 2);  squeeze_default = None
    getitem = split_tensor[0]
    getitem_1 = split_tensor[1];  split_tensor = None
    add_tensor_1 = torch.ops.aten.add_.Tensor(getitem, ones);  ones = None
    select_int = torch.ops.aten.select.int(_reshape_alias_default, 0, 0);  _reshape_alias_default = None
    clone_default = torch.ops.aten.clone.default(getitem, memory_format = torch.contiguous_format)
    _unsafe_view_default = torch.ops.aten._unsafe_view.default(clone_default, [4]);  clone_default = None
    view_default_1 = torch.ops.aten.view.default(add_tensor, [8]);  add_tensor = None
    _reshape_alias_default_1 = torch.ops.aten._reshape_alias.default(view_default_1, [2, 4], [4, 1]);  view_default_1 = None
    transpose_int_1 = torch.ops.aten.transpose.int(_reshape_alias_default_1, 1, 0);  _reshape_alias_default_1 = None
    unsqueeze_default_1 = torch.ops.aten.unsqueeze.default(transpose_int_1, 0);  transpose_int_1 = None
    squeeze_default_1 = torch.ops.aten.squeeze.default(unsqueeze_default_1);  unsqueeze_default_1 = None
    unsqueeze_default_2 = torch.ops.aten.unsqueeze.default(squeeze_default_1, 0);  squeeze_default_1 = None
    squeeze_dim = torch.ops.aten.squeeze.dim(unsqueeze_default_2, 0);  unsqueeze_default_2 = None
    transpose_int_2 = torch.ops.aten.transpose.int(squeeze_dim, 1, 0);  squeeze_dim = None
    _reshape_alias_default_2 = torch.ops.aten._reshape_alias.default(transpose_int_2, [8], [1]);  transpose_int_2 = None
    view_default_2 = torch.ops.aten.view.default(_reshape_alias_default_2, [4, 2]);  _reshape_alias_default_2 = None
    view_default_3 = torch.ops.aten.view.default(view_default_2, [8]);  view_default_2 = None
    _reshape_alias_default_3 = torch.ops.aten._reshape_alias.default(view_default_3, [2, 4], [4, 1]);  view_default_3 = None
    select_int_1 = torch.ops.aten.select.int(_reshape_alias_default_3, 0, 0);  _reshape_alias_default_3 = None
    add_tensor_2 = torch.ops.aten.add.Tensor(select_int_1, _unsafe_view_default);  select_int_1 = _unsafe_view_default = None
    return getitem
    """)

    def test_reapply_views_simple(self):
        def f(x):
            tmp = torch.ones(4, 2)
            y = x.view(4, 2)
            y.add_(tmp)
            z = x * x
            return y
        self.assert_functionalization(f, torch.ones(4, 2), reapply_views=True)
        logs = self.get_logs(f, torch.ones(4, 2), reapply_views=True)
        self.assertExpectedInline(logs, """\



def forward(self, a_1):
    ones = torch.ops.aten.ones.default([4, 2], dtype = torch.float32, device = device(type='cpu'), pin_memory = False)
    view_default = torch.ops.aten.view.default(a_1, [4, 2])
    add_tensor = torch.ops.aten.add.Tensor(view_default, ones);  view_default = ones = None
    view_default_1 = torch.ops.aten.view.default(add_tensor, [4, 2])
    mul_tensor = torch.ops.aten.mul.Tensor(view_default_1, view_default_1)
    copy__default = torch.ops.aten.copy_.default(a_1, view_default_1);  a_1 = view_default_1 = None
    return add_tensor
    """)

    def test_aliases_maintained_after_pass_when_reapplying_views(self):
        def f(x):
            tmp = torch.ones(4, 2)
            y = x.view(4, 2)
            z = x.view(4, 2)
            y.add_(tmp)
            return y, z

        input_functional = torch._to_functional_tensor(torch.ones(4, 2))
        torch._enable_functionalization(reapply_views=True)
        try:
            y, z = f(input_functional)
            torch._sync(y)
            torch._sync(z)
        finally:
            torch._disable_functionalization()

        # y and z are aliases inside of the function, and that aliasing relationship should be maintained.
        _y = torch._from_functional_tensor(y)
        _z = torch._from_functional_tensor(z)
        self.assertTrue(are_aliased(_y, _z))

    # copy_() gets its own test, because it is special cased in functionalization.
    # self.copy_(src) decomposes into src.to(self).expand_as(self).
    def test_copy_(self):
        def f(x):
            tmp = torch.zeros(2, 2)
            tmp_slice = tmp.diagonal()
            y = tmp_slice.copy_(x)
            z = y.add_(x)
            return z

        # Test 1: copy_() with same dtype and shape
        # to() is a composite op that noops when the dtype/shape match, so nothing gets logged.
        # self.assert_functionalization(f, torch.ones(2))
        logs = self.get_logs(f, torch.ones(2))
        self.assertExpectedInline(logs, """\



def forward(self, a_1):
    zeros = torch.ops.aten.zeros.default([2, 2], dtype = torch.float32, device = device(type='cpu'), pin_memory = False)
    diagonal_copy_default = torch.ops.aten.diagonal_copy.default(zeros);  zeros = None
    add_tensor = torch.ops.aten.add.Tensor(a_1, a_1);  a_1 = None
    return add_tensor
    """)

        reinplaced_logs = self.get_logs(f, torch.ones(2), reapply_views=True, run_reinplace=True)
        self.assertExpectedInline(reinplaced_logs, """\



def forward(self, a_1):
    zeros = torch.ops.aten.zeros.default([2, 2], dtype = torch.float32, device = device(type='cpu'), pin_memory = False)
    diagonal_default = torch.ops.aten.diagonal.default(zeros);  zeros = None
    copy_default = torch.ops.aten.copy_.default(diagonal_default, a_1)
    add_tensor = torch.ops.aten.add_.Tensor(diagonal_default, a_1);  a_1 = None
    return diagonal_default
    """)

        # Test 2: copy_() with same dtype, different shape
        self.assert_functionalization(f, torch.ones(1))
        logs = self.get_logs(f, torch.ones(1))
        self.assertExpectedInline(logs, """\



def forward(self, a_1):
    zeros = torch.ops.aten.zeros.default([2, 2], dtype = torch.float32, device = device(type='cpu'), pin_memory = False)
    diagonal_copy_default = torch.ops.aten.diagonal_copy.default(zeros);  zeros = None
    expand_copy_default = torch.ops.aten.expand_copy.default(a_1, [2])
    add_tensor = torch.ops.aten.add.Tensor(expand_copy_default, a_1);  expand_copy_default = a_1 = None
    return add_tensor
    """)

        reinplaced_logs = self.get_logs(f, torch.ones(1), reapply_views=True, run_reinplace=True)
        self.assertExpectedInline(reinplaced_logs, """\



def forward(self, a_1):
    zeros = torch.ops.aten.zeros.default([2, 2], dtype = torch.float32, device = device(type='cpu'), pin_memory = False)
    diagonal_default = torch.ops.aten.diagonal.default(zeros);  zeros = None
    copy_default = torch.ops.aten.copy_.default(diagonal_default, a_1)
    add_tensor = torch.ops.aten.add_.Tensor(diagonal_default, a_1);  a_1 = None
    return diagonal_default
    """)

        # Test 3: copy_() with different dtype, same shape
        self.assert_functionalization(f, torch.ones(2, dtype=torch.long))
        logs = self.get_logs(f, torch.ones(2, dtype=torch.long))
        self.assertExpectedInline(logs, """\



def forward(self, a_1):
    zeros = torch.ops.aten.zeros.default([2, 2], dtype = torch.float32, device = device(type='cpu'), pin_memory = False)
    diagonal_copy_default = torch.ops.aten.diagonal_copy.default(zeros);  zeros = None
    _to_copy_default = torch.ops.aten._to_copy.default(a_1, dtype = torch.float32, layout = torch.strided, device = device(type='cpu'), pin_memory = False)
    add_tensor = torch.ops.aten.add.Tensor(_to_copy_default, a_1);  _to_copy_default = a_1 = None
    return add_tensor
    """)  # noqa: B950

        reinplaced_logs = self.get_logs(f, torch.ones(2, dtype=torch.long), reapply_views=True, run_reinplace=True)
        self.assertExpectedInline(reinplaced_logs, """\



def forward(self, a_1):
    zeros = torch.ops.aten.zeros.default([2, 2], dtype = torch.float32, device = device(type='cpu'), pin_memory = False)
    diagonal_default = torch.ops.aten.diagonal.default(zeros);  zeros = None
    copy_default = torch.ops.aten.copy_.default(diagonal_default, a_1)
    add_tensor = torch.ops.aten.add_.Tensor(diagonal_default, a_1);  a_1 = None
    return diagonal_default
    """)  # noqa: B950

        # Test 4: copy_() with different dtype, different shape
        self.assert_functionalization(f, torch.ones(1, dtype=torch.long))
        logs = self.get_logs(f, torch.ones(1, dtype=torch.long))
        self.assertExpectedInline(logs, """\



def forward(self, a_1):
    zeros = torch.ops.aten.zeros.default([2, 2], dtype = torch.float32, device = device(type='cpu'), pin_memory = False)
    diagonal_copy_default = torch.ops.aten.diagonal_copy.default(zeros);  zeros = None
    _to_copy_default = torch.ops.aten._to_copy.default(a_1, dtype = torch.float32, layout = torch.strided, device = device(type='cpu'), pin_memory = False)
    expand_copy_default = torch.ops.aten.expand_copy.default(_to_copy_default, [2]);  _to_copy_default = None
    add_tensor = torch.ops.aten.add.Tensor(expand_copy_default, a_1);  expand_copy_default = a_1 = None
    return add_tensor
    """)  # noqa: B950

        reinplaced_logs = self.get_logs(f, torch.ones(1, dtype=torch.long), reapply_views=True, run_reinplace=True)
        self.assertExpectedInline(reinplaced_logs, """\



def forward(self, a_1):
    zeros = torch.ops.aten.zeros.default([2, 2], dtype = torch.float32, device = device(type='cpu'), pin_memory = False)
    diagonal_default = torch.ops.aten.diagonal.default(zeros);  zeros = None
    copy_default = torch.ops.aten.copy_.default(diagonal_default, a_1)
    add_tensor = torch.ops.aten.add_.Tensor(diagonal_default, a_1);  a_1 = None
    return diagonal_default
    """)  # noqa: B950

    def test_expand_symint(self):
        # Once some existing SymInt bugs are ironed out, we should update
        # this test to plumb FakeSymbolicTensors through it
        def f(x):
            return x.expand(x.size(0), x.size(1))

        self.assert_functionalization(f, torch.ones(2, 2))
        logs = self.get_logs(f, torch.ones(2, 2))
        self.assertExpectedInline(logs, """\



def forward(self, a_1):
    expand_copy_default = torch.ops.aten.expand_copy.default(a_1, [2, 2]);  a_1 = None
    return expand_copy_default
    """)

    def test_fill_(self):
        def f(x):
            y = x + x
            z = y.diagonal()
            z.fill_(0)
            return y

        self.assert_functionalization(f, torch.ones(2, 2))
        logs = self.get_logs(f, torch.ones(2, 2))
        self.assertExpectedInline(logs, """\



def forward(self, a_1):
    add_tensor = torch.ops.aten.add.Tensor(a_1, a_1);  a_1 = None
    diagonal_copy_default = torch.ops.aten.diagonal_copy.default(add_tensor)
    fill_scalar = torch.ops.aten.fill.Scalar(diagonal_copy_default, 0);  diagonal_copy_default = None
    diagonal_scatter_default = torch.ops.aten.diagonal_scatter.default(add_tensor, fill_scalar);  add_tensor = fill_scalar = None
    return diagonal_scatter_default
    """)

        reinplaced_logs = self.get_logs(f, torch.ones(2, 2), reapply_views=True, run_reinplace=True)
        self.assertExpectedInline(reinplaced_logs, """\



def forward(self, a_1):
    add_tensor = torch.ops.aten.add.Tensor(a_1, a_1);  a_1 = None
    diagonal_default = torch.ops.aten.diagonal.default(add_tensor)
    fill_scalar = torch.ops.aten.fill_.Scalar(diagonal_default, 0);  diagonal_default = None
    return add_tensor
    """)

    def test_resize_smaller(self):
        def f(w):
            # Resizing to a smaller size doesn't affect storage
            x = w + 1
            y = x.view(4, 4)
            y.resize_(3, 3)
            y2 = y.view(-1)
            y2.add_(1)
            z = y + 1
            return z

        self.assert_functionalization(f, torch.ones(8, 2))
        logs = self.get_logs(f, torch.ones(8, 2))
        self.assertExpectedInline(logs, """\



def forward(self, a_1):
    add_tensor = torch.ops.aten.add.Tensor(a_1, 1);  a_1 = None
    view_copy_default = torch.ops.aten.view_copy.default(add_tensor, [4, 4])
    resize_default = torch.ops.aten.resize.default(view_copy_default, [3, 3])
    as_strided_copy_default = torch.ops.aten.as_strided_copy.default(view_copy_default, [3, 3], [3, 1]);  view_copy_default = None
    view_copy_default_1 = torch.ops.aten.view_copy.default(as_strided_copy_default, [-1]);  as_strided_copy_default = None
    add_tensor_1 = torch.ops.aten.add.Tensor(view_copy_default_1, 1);  view_copy_default_1 = None
    view_copy_default_2 = torch.ops.aten.view_copy.default(add_tensor, [4, 4]);  add_tensor = None
    as_strided_copy_default_1 = torch.ops.aten.as_strided_copy.default(view_copy_default_2, [3, 3], [3, 1])
    view_copy_default_3 = torch.ops.aten.view_copy.default(add_tensor_1, [3, 3]);  add_tensor_1 = None
    as_strided_scatter_default = torch.ops.aten.as_strided_scatter.default(view_copy_default_2, view_copy_default_3, [3, 3], [3, 1]);  view_copy_default_2 = view_copy_default_3 = None
    view_copy_default_4 = torch.ops.aten.view_copy.default(as_strided_scatter_default, [8, 2]);  as_strided_scatter_default = None
    view_copy_default_5 = torch.ops.aten.view_copy.default(view_copy_default_4, [4, 4]);  view_copy_default_4 = None
    as_strided_copy_default_2 = torch.ops.aten.as_strided_copy.default(view_copy_default_5, [3, 3], [3, 1]);  view_copy_default_5 = None
    add_tensor_2 = torch.ops.aten.add.Tensor(as_strided_copy_default_2, 1);  as_strided_copy_default_2 = None
    return add_tensor_2
    """)  # noqa: B950

        reinplaced_logs = self.get_logs(f, torch.ones(8, 2), reapply_views=True, run_reinplace=True)
        self.assertExpectedInline(reinplaced_logs, """\



def forward(self, a_1):
    add_tensor = torch.ops.aten.add.Tensor(a_1, 1);  a_1 = None
    view_default = torch.ops.aten.view.default(add_tensor, [4, 4])
    resize_default = torch.ops.aten.resize.default(view_default, [3, 3])
    as_strided_default = torch.ops.aten.as_strided.default(view_default, [3, 3], [3, 1]);  view_default = None
    view_default_1 = torch.ops.aten.view.default(as_strided_default, [-1]);  as_strided_default = None
    add_tensor_1 = torch.ops.aten.add_.Tensor(view_default_1, 1)
    view_default_2 = torch.ops.aten.view.default(add_tensor, [4, 4]);  add_tensor = None
    as_strided_default_1 = torch.ops.aten.as_strided.default(view_default_2, [3, 3], [3, 1])
    view_default_3 = torch.ops.aten.view.default(view_default_1, [3, 3]);  view_default_1 = None
    view_default_4 = torch.ops.aten.view.default(view_default_2, [8, 2]);  view_default_2 = None
    view_default_5 = torch.ops.aten.view.default(view_default_4, [4, 4]);  view_default_4 = None
    as_strided_default_2 = torch.ops.aten.as_strided.default(view_default_5, [3, 3], [3, 1]);  view_default_5 = None
    add_tensor_2 = torch.ops.aten.add_.Tensor(as_strided_default_2, 1)
    return as_strided_default_2
    """)

    def test_resize_larger_valid(self):
        def f(x):
            y = x + 1
            # resizing a tensor to a larger size is only currently allowed
            # if the tensor-to-resize is not a view / has no outstanding views.
            # See Note [resize_() in functionalization pass]
            y.resize_(5, 5)
            y2 = y.view(25)
            # Do a mutation to ensure that aliases of the output of resize_()
            # propagate mutations correctly.
            # I'm using fill_ specifically because I want to guarantee that
            # none of the output has uninitialized memory at the end
            # (since these tests compare the data output against a reference impl)
            y2.fill_(1)
            out = y + 1
            return y, out

        self.assert_functionalization(f, torch.ones(8, 2))
        logs = self.get_logs(f, torch.ones(8, 2))
        self.assertExpectedInline(logs, """\



def forward(self, a_1):
    add_tensor = torch.ops.aten.add.Tensor(a_1, 1);  a_1 = None
    resize_default = torch.ops.aten.resize.default(add_tensor, [5, 5]);  add_tensor = None
    view_copy_default = torch.ops.aten.view_copy.default(resize_default, [25]);  resize_default = None
    fill_scalar = torch.ops.aten.fill.Scalar(view_copy_default, 1);  view_copy_default = None
    view_copy_default_1 = torch.ops.aten.view_copy.default(fill_scalar, [5, 5]);  fill_scalar = None
    add_tensor_1 = torch.ops.aten.add.Tensor(view_copy_default_1, 1)
    return (view_copy_default_1, add_tensor_1)
    """)

        reinplaced_logs = self.get_logs(f, torch.ones(8, 2), reapply_views=True, run_reinplace=True)
        self.assertExpectedInline(reinplaced_logs, """\



def forward(self, a_1):
    add_tensor = torch.ops.aten.add.Tensor(a_1, 1);  a_1 = None
    resize_default = torch.ops.aten.resize_.default(add_tensor, [5, 5])
    view_default = torch.ops.aten.view.default(add_tensor, [25]);  add_tensor = None
    fill_scalar = torch.ops.aten.fill_.Scalar(view_default, 1)
    view_default_1 = torch.ops.aten.view.default(view_default, [5, 5]);  view_default = None
    add_tensor_1 = torch.ops.aten.add.Tensor(view_default_1, 1)
    return (view_default_1, add_tensor_1)
    """)

    def test_resize_larger_invalid(self):
        def f(x):
            y = x + 1
            z = y.view(4, 4)
            # resizing a tensor to a larger size is only currently allowed
            # if the tensor-to-resize is not a view / has no outstanding views.
            # See Note [resize_() in functionalization pass]
            # This should fail
            z.resize_(5, 5)
            z2 = z.view(25)
            z2.fill_(1)
            out = z + 1
            return y, out

        with self.assertRaisesRegex(
                RuntimeError,
                r'Attempted to resize a view tensor to a larger size. This is not allowed in the functionalization pass'):
            self.assert_functionalization(f, torch.ones(8, 2))

    def test_nested_functions_propagate_updates(self):
        def g(x):
            # Create a view of x
            y = x[0]
            y.add_(1)
            # The view, y, gets deallocated at the end of this function

        def f(x):
            # Calling g(x) should mutate x
            g(x)
            # We expect x to be synced here, even though the alias created in g() has been deallocated!
            y = x + x
            return y

        self.assert_functionalization(f, torch.ones(2, 2))

    def test_mixed_wrappers_valid(self):
        def f(x, y):
            z = x + y
            z.add_(1)
            return z

        x1_not_functional = LoggingTensor(torch.ones(4))
        x2_functional = torch._to_functional_tensor(LoggingTensor(torch.ones(4)))

        with capture_logs() as logs:
            y = f(x1_not_functional, x2_functional)

        # Make sure that functionalization ran the "+" kernel
        # with a functional + non-functional tensor, and wrapped the output appropriately.
        self.assertExpectedInline('\n'.join(logs), """\
$2 = torch._ops.aten.add.Tensor($0, $1)
$3 = torch._ops.aten.add.Tensor($2, 1)""")

    def test_mixed_wrappers_invalid(self):
        x1_not_functional = torch.ones(4)
        x2_functional = torch._to_functional_tensor(torch.ones(4))

        # When dealing with mixed functional + non functional tensors,
        # normal_tensor.add_(functional_tensor) is not valid
        # because normal_tensor would need to be "promoted" to a functional tensor.
        with self.assertRaises(RuntimeError):
            x1_not_functional.add_(x2_functional)

    def test_index_mutation_on_non_input(self):
        def f(x):
            tmp = torch.zeros(10)
            tmp[5].fill_(1)
            return tmp
        self.assert_functionalization(f, torch.ones(2))
        logs = self.get_logs(f, torch.ones(2))
        self.assertExpectedInline(logs, """\



def forward(self, a_1):
    zeros = torch.ops.aten.zeros.default([10], dtype = torch.float32, device = device(type='cpu'), pin_memory = False)
    select_copy_int = torch.ops.aten.select_copy.int(zeros, 0, 5)
    fill_scalar = torch.ops.aten.fill.Scalar(select_copy_int, 1);  select_copy_int = None
    select_scatter_default = torch.ops.aten.select_scatter.default(zeros, fill_scalar, 0, 5);  zeros = fill_scalar = None
    return select_scatter_default
    """)  # noqa: B950

        reinplaced_logs = self.get_logs(f, torch.ones(2), reapply_views=True, run_reinplace=True)
        self.assertExpectedInline(reinplaced_logs, """\



def forward(self, a_1):
    zeros = torch.ops.aten.zeros.default([10], dtype = torch.float32, device = device(type='cpu'), pin_memory = False)
    select_int = torch.ops.aten.select.int(zeros, 0, 5)
    fill_scalar = torch.ops.aten.fill_.Scalar(select_int, 1);  select_int = None
    return zeros
    """)

if __name__ == '__main__':
    run_tests()<|MERGE_RESOLUTION|>--- conflicted
+++ resolved
@@ -574,12 +574,8 @@
 
 
 def forward(self, a_1):
-<<<<<<< HEAD
-    ge_scalar = torch.ops.aten.ge.Scalar(a_1, 0);  a_1 = None
-=======
     clone_default = torch.ops.aten.clone.default(a_1);  a_1 = None
     ge_scalar = torch.ops.aten.ge.Scalar(clone_default, 0);  clone_default = None
->>>>>>> ded7e8dd
     _to_copy_default = torch.ops.aten._to_copy.default(ge_scalar, dtype = torch.float32, layout = torch.strided);  ge_scalar = None
     return _to_copy_default
     """)
