--- conflicted
+++ resolved
@@ -279,13 +279,9 @@
     # CompositeAutogradImplicit
     # See https://github.com/pytorch/pytorch/issues/81669
     (None, None, "nn.functional.relu6"),
-<<<<<<< HEAD
+    (None, None, "meshgrid"),
     (None, None, "nn.functional.mish"),
     (None, None, "nn.functional.silu"),
-
-=======
-    (None, None, "meshgrid"),
->>>>>>> dcc95b91
 }
 
 all_decomposed = set()
